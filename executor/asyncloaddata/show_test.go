--- conflicted
+++ resolved
@@ -228,11 +228,7 @@
 		expected := &JobInfo{
 			JobID:         id,
 			User:          "test-load@test-host",
-<<<<<<< HEAD
-			DataSource:    "gs://test-tsv/t.tsv",
-=======
-			DataSource:    fmt.Sprintf("gs://test-tsv/t*.tsv?endpoint=%s", gcsEndpoint),
->>>>>>> fd912597
+			DataSource:    "gs://test-tsv/t*.tsv",
 			TableSchema:   "load_tsv",
 			TableName:     "t",
 			ImportMode:    "logical",
