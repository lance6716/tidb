--- conflicted
+++ resolved
@@ -206,7 +206,6 @@
 		// without FORMAT 'xxx' clause, default to DELIMITED DATA
 		format = LoadDataFormatDelimitedData
 	}
-<<<<<<< HEAD
 	charset := plan.Charset
 	if charset == nil {
 		// https://dev.mysql.com/doc/refman/8.0/en/load-data.html#load-data-character-set
@@ -218,11 +217,8 @@
 			charset = &d
 		}
 	}
-=======
-	restrictive := sctx.GetSessionVars().SQLMode.HasStrictMode() &&
+	restrictive := userSctx.GetSessionVars().SQLMode.HasStrictMode() &&
 		plan.OnDuplicate != ast.OnDuplicateKeyHandlingIgnore
-	fullTableName := common.UniqueTable(plan.Table.Schema.L, plan.Table.Name.L)
->>>>>>> 04b16525
 	c := &LoadDataController{
 		FileLocRef:         plan.FileLocRef,
 		Path:               plan.Path,
