// Copyright 2023 PingCAP, Inc.
//
// Licensed under the Apache License, Version 2.0 (the "License");
// you may not use this file except in compliance with the License.
// You may obtain a copy of the License at
//
//     http://www.apache.org/licenses/LICENSE-2.0
//
// Unless required by applicable law or agreed to in writing, software
// distributed under the License is distributed on an "AS IS" BASIS,
// WITHOUT WARRANTIES OR CONDITIONS OF ANY KIND, either express or implied.
// See the License for the specific language governing permissions and
// limitations under the License.

package importer

import (
	"context"
	"fmt"
	"io"
	"math"
	"path/filepath"
	"runtime"
	"strings"

	"github.com/pingcap/errors"
	"github.com/pingcap/log"
	"github.com/pingcap/tidb/br/pkg/lightning/common"
	"github.com/pingcap/tidb/br/pkg/lightning/config"
	litlog "github.com/pingcap/tidb/br/pkg/lightning/log"
	"github.com/pingcap/tidb/br/pkg/lightning/mydump"
	"github.com/pingcap/tidb/br/pkg/storage"
	"github.com/pingcap/tidb/parser/ast"
	"github.com/pingcap/tidb/parser/mysql"
	"github.com/pingcap/tidb/parser/terror"
	plannercore "github.com/pingcap/tidb/planner/core"
	"github.com/pingcap/tidb/sessionctx"
	"github.com/pingcap/tidb/table"
	"github.com/pingcap/tidb/util/chunk"
	"github.com/pingcap/tidb/util/dbterror"
	"github.com/pingcap/tidb/util/dbterror/exeerrors"
	"github.com/pingcap/tidb/util/intest"
	"github.com/pingcap/tidb/util/logutil"
	"github.com/pingcap/tidb/util/stringutil"
	"go.uber.org/zap"
)

const (
	// LoadDataFormatDelimitedData delimited data.
	LoadDataFormatDelimitedData = "delimited data"
	// LoadDataFormatSQLDump represents the data source file of LOAD DATA is mydumper-format DML file.
	LoadDataFormatSQLDump = "sql file"
	// LoadDataFormatParquet represents the data source file of LOAD DATA is parquet.
	LoadDataFormatParquet = "parquet"

	// LogicalImportMode represents the import mode is SQL-like.
	LogicalImportMode = "logical"
	// PhysicalImportMode represents the import mode is KV-like.
	PhysicalImportMode  = "physical"
	unlimitedWriteSpeed = config.ByteSize(math.MaxInt64)
	minDiskQuota        = config.ByteSize(10 << 30) // 10GiB
	minWriteSpeed       = config.ByteSize(1 << 10)  // 1KiB/s

	importModeOption    = "import_mode"
	diskQuotaOption     = "disk_quota"
	checksumOption      = "checksum_table"
	addIndexOption      = "add_index"
	analyzeOption       = "analyze_table"
	threadOption        = "thread"
	batchSizeOption     = "batch_size"
	maxWriteSpeedOption = "max_write_speed"
	splitFileOption     = "split_file"
	recordErrorsOption  = "record_errors"
)

var (
	detachedOption = plannercore.DetachedOption

	// name -> whether the option has value
	supportedOptions = map[string]bool{
		importModeOption:    true,
		diskQuotaOption:     true,
		checksumOption:      true,
		addIndexOption:      true,
		analyzeOption:       true,
		threadOption:        true,
		batchSizeOption:     true,
		maxWriteSpeedOption: true,
		splitFileOption:     true,
		recordErrorsOption:  true,
		detachedOption:      false,
	}

	// options only allowed when import mode is physical
	optionsForPhysicalImport = map[string]struct{}{
		diskQuotaOption: {},
		checksumOption:  {},
		addIndexOption:  {},
		analyzeOption:   {},
	}

	// LoadDataReadBlockSize is exposed for test.
	LoadDataReadBlockSize = int64(config.ReadBlockSize)
)

// FieldMapping indicates the relationship between input field and table column or user variable
type FieldMapping struct {
	Column  *table.Column
	UserVar *ast.VariableExpr
}

// LoadDataReaderInfo provides information for a data reader of LOAD DATA.
type LoadDataReaderInfo struct {
	// Opener can be called at needed to get a io.ReadSeekCloser. It will only
	// be called once.
	Opener func(ctx context.Context) (io.ReadSeekCloser, error)
	// Remote is not nil only if load from cloud storage.
	Remote *mydump.SourceFileMeta
}

// LoadDataController load data controller.
// todo: need a better name
type LoadDataController struct {
	FileLocRef         ast.FileLocRefTp
	Path               string
	Format             string
	ColumnsAndUserVars []*ast.ColumnNameOrUserVar
	ColumnAssignments  []*ast.Assignment
	OnDuplicate        ast.OnDuplicateKeyHandlingType

	Table  table.Table
	DBName string
	DBID   int64

	// how input field(or input column) from data file is mapped, either to a column or variable.
	// if there's NO column list clause in load data statement, then it's table's columns
	// else it's user defined list.
	FieldMappings []*FieldMapping
	// see InsertValues.InsertColumns
	// todo: our behavior is different with mysql. such as for table t(a,b)
	// - "...(a,a) set a=100" is allowed in mysql, but not in tidb
	// - "...(a,b) set b=100" will set b=100 in mysql, but in tidb the set is ignored.
<<<<<<< HEAD
	insertColumns []*table.Column
	// Data interpretation is restrictive if the SQL mode is restrictive and neither
	// the IGNORE nor the LOCAL modifier is specified. Errors terminate the load
	// operation.
	// ref https://dev.mysql.com/doc/refman/8.0/en/load-data.html#load-data-column-assignments
	Restrictive bool
=======
	InsertColumns []*table.Column
>>>>>>> 976148d8

	// used for DELIMITED DATA format
	FieldNullDef         []string
	NullValueOptEnclosed bool
	plannercore.LineFieldsInfo
	IgnoreLines uint64

	// import options
	ImportMode        string
	diskQuota         config.ByteSize
	checksum          config.PostOpLevel
	addIndex          bool
	analyze           config.PostOpLevel
	threadCnt         int64
	BatchSize         int64
	maxWriteSpeed     config.ByteSize // per second
	splitFile         bool
	maxRecordedErrors int64 // -1 means record all error
	Detached          bool

	logger           *zap.Logger
	sqlMode          mysql.SQLMode
	importantSysVars map[string]string
	dataStore        storage.ExternalStorage
	dataFiles        []*mydump.SourceFileMeta
}

func getImportantSysVars(sctx sessionctx.Context) map[string]string {
	res := map[string]string{}
	for k, defVal := range common.DefaultImportantVariables {
		if val, ok := sctx.GetSessionVars().GetSystemVar(k); ok {
			res[k] = val
		} else {
			res[k] = defVal
		}
	}
	for k, defVal := range common.DefaultImportVariablesTiDB {
		if val, ok := sctx.GetSessionVars().GetSystemVar(k); ok {
			res[k] = val
		} else {
			res[k] = defVal
		}
	}
	return res
}

// NewLoadDataController create new controller.
func NewLoadDataController(sctx sessionctx.Context, plan *plannercore.LoadData, tbl table.Table) (*LoadDataController, error) {
	var format string
	if plan.Format != nil {
		format = strings.ToLower(*plan.Format)
	} else {
		// without FORMAT 'xxx' clause, default to DELIMITED DATA
		format = LoadDataFormatDelimitedData
	}
<<<<<<< HEAD
	restrictive := sctx.GetSessionVars().SQLMode.HasStrictMode() &&
		plan.OnDuplicate != ast.OnDuplicateKeyHandlingIgnore
=======
	fullTableName := common.UniqueTable(plan.Table.Schema.L, plan.Table.Name.L)
>>>>>>> 976148d8
	c := &LoadDataController{
		FileLocRef:         plan.FileLocRef,
		Path:               plan.Path,
		Format:             format,
		ColumnsAndUserVars: plan.ColumnsAndUserVars,
		ColumnAssignments:  plan.ColumnAssignments,
		OnDuplicate:        plan.OnDuplicate,
		DBName:             plan.Table.Schema.O,
		DBID:               plan.Table.DBInfo.ID,
		Table:              tbl,
		LineFieldsInfo:     plannercore.NewLineFieldsInfo(plan.FieldsInfo, plan.LinesInfo),
<<<<<<< HEAD
		Restrictive:        restrictive,
=======

		logger:           log.L().With(zap.String("table", fullTableName)),
		sqlMode:          sctx.GetSessionVars().SQLMode,
		importantSysVars: getImportantSysVars(sctx),
>>>>>>> 976148d8
	}
	if err := c.initFieldParams(plan); err != nil {
		return nil, err
	}
	if err := c.initOptions(sctx, plan.Options); err != nil {
		return nil, err
	}

	columnNames := c.initFieldMappings()
	if err := c.initLoadColumns(columnNames); err != nil {
		return nil, err
	}
	return c, nil
}

func (e *LoadDataController) initFieldParams(plan *plannercore.LoadData) error {
	if e.Path == "" {
		return exeerrors.ErrLoadDataEmptyPath
	}
	if e.Format != LoadDataFormatDelimitedData && e.Format != LoadDataFormatParquet && e.Format != LoadDataFormatSQLDump {
		return exeerrors.ErrLoadDataUnsupportedFormat.GenWithStackByArgs(e.Format)
	}

	if e.FileLocRef == ast.FileLocClient && e.Format == LoadDataFormatParquet {
		// parquet parser need seek around, it's not supported for client local file
		return exeerrors.ErrLoadParquetFromLocal
	}

	if e.Format != LoadDataFormatDelimitedData {
		if plan.FieldsInfo != nil || plan.LinesInfo != nil || plan.IgnoreLines != nil {
			return exeerrors.ErrLoadDataWrongFormatConfig.GenWithStackByArgs(fmt.Sprintf("cannot specify FIELDS ... or LINES ... or IGNORE N LINES for format '%s'", e.Format))
		}
		// no need to init those param for sql/parquet
		return nil
	}

	if plan.IgnoreLines != nil {
		e.IgnoreLines = *plan.IgnoreLines
	}

	var (
		nullDef              []string
		nullValueOptEnclosed = false
	)

	// todo: move null defined into plannercore.LineFieldsInfo
	// in load data, there maybe multiple null def, but in SELECT ... INTO OUTFILE there's only one
	if plan.FieldsInfo != nil && plan.FieldsInfo.DefinedNullBy != nil {
		nullDef = append(nullDef, *plan.FieldsInfo.DefinedNullBy)
		nullValueOptEnclosed = plan.FieldsInfo.NullValueOptEnclosed
	} else if len(e.FieldsEnclosedBy) != 0 {
		nullDef = append(nullDef, "NULL")
	}
	if len(e.FieldsEscapedBy) != 0 {
		nullDef = append(nullDef, string([]byte{e.FieldsEscapedBy[0], 'N'}))
	}

	e.FieldNullDef = nullDef
	e.NullValueOptEnclosed = nullValueOptEnclosed

	if nullValueOptEnclosed && len(e.FieldsEnclosedBy) == 0 {
		return exeerrors.ErrLoadDataWrongFormatConfig.GenWithStackByArgs("must specify FIELDS [OPTIONALLY] ENCLOSED BY when use NULL DEFINED BY OPTIONALLY ENCLOSED")
	}
	// moved from planerbuilder.buildLoadData
	// see https://github.com/pingcap/tidb/issues/33298
	if len(e.FieldsTerminatedBy) == 0 {
		return exeerrors.ErrLoadDataWrongFormatConfig.GenWithStackByArgs("load data with empty field terminator")
	}
	// TODO: support lines terminated is "".
	if len(e.LinesTerminatedBy) == 0 {
		return exeerrors.ErrLoadDataWrongFormatConfig.GenWithStackByArgs("LINES TERMINATED BY is empty")
	}
	if len(e.FieldsEnclosedBy) > 0 &&
		(strings.HasPrefix(e.FieldsEnclosedBy, e.FieldsTerminatedBy) || strings.HasPrefix(e.FieldsTerminatedBy, e.FieldsEnclosedBy)) {
		return exeerrors.ErrLoadDataWrongFormatConfig.GenWithStackByArgs("FIELDS ENCLOSED BY and TERMINATED BY must not be prefix of each other")
	}

	return nil
}

func (e *LoadDataController) initDefaultOptions() {
	threadCnt := runtime.NumCPU()
	if e.Format == LoadDataFormatParquet {
		threadCnt = int(math.Max(1, float64(threadCnt)*0.75))
	}

	e.ImportMode = LogicalImportMode
	_ = e.diskQuota.UnmarshalText([]byte("50GiB")) // todo confirm with pm
	e.checksum = config.OpLevelRequired
	e.addIndex = true
	e.analyze = config.OpLevelOptional
	e.threadCnt = int64(threadCnt)
	e.BatchSize = 1000
	e.maxWriteSpeed = unlimitedWriteSpeed
	e.splitFile = false
	e.maxRecordedErrors = 100
	e.Detached = false
}

func (e *LoadDataController) initOptions(seCtx sessionctx.Context, options []*plannercore.LoadDataOpt) error {
	e.initDefaultOptions()

	specifiedOptions := map[string]*plannercore.LoadDataOpt{}
	for _, opt := range options {
		hasValue, ok := supportedOptions[opt.Name]
		if !ok {
			return exeerrors.ErrUnknownOption.FastGenByArgs(opt.Name)
		}
		if hasValue && opt.Value == nil || !hasValue && opt.Value != nil {
			return exeerrors.ErrInvalidOptionVal.FastGenByArgs(opt.Name)
		}
		if _, ok = specifiedOptions[opt.Name]; ok {
			return exeerrors.ErrDuplicateOption.FastGenByArgs(opt.Name)
		}
		specifiedOptions[opt.Name] = opt
	}

	var (
		v      string
		err    error
		isNull bool
	)
	if opt, ok := specifiedOptions[importModeOption]; ok {
		v, isNull, err = opt.Value.EvalString(seCtx, chunk.Row{})
		if err != nil || isNull {
			return exeerrors.ErrInvalidOptionVal.FastGenByArgs(opt.Name)
		}
		v = strings.ToLower(v)
		if v != LogicalImportMode && v != PhysicalImportMode {
			return exeerrors.ErrInvalidOptionVal.FastGenByArgs(opt.Name)
		}
		e.ImportMode = v
	}

	if e.ImportMode == LogicalImportMode {
		// some options are only allowed in physical mode
		for _, opt := range specifiedOptions {
			if _, ok := optionsForPhysicalImport[opt.Name]; ok {
				return exeerrors.ErrLoadDataUnsupportedOption.FastGenByArgs(opt.Name, e.ImportMode)
			}
		}
	}
	if opt, ok := specifiedOptions[diskQuotaOption]; ok {
		v, isNull, err = opt.Value.EvalString(seCtx, chunk.Row{})
		if err != nil || isNull {
			return exeerrors.ErrInvalidOptionVal.FastGenByArgs(opt.Name)
		}
		if err = e.diskQuota.UnmarshalText([]byte(v)); err != nil || e.diskQuota <= 0 {
			return exeerrors.ErrInvalidOptionVal.FastGenByArgs(opt.Name)
		}
	}
	if opt, ok := specifiedOptions[checksumOption]; ok {
		v, isNull, err = opt.Value.EvalString(seCtx, chunk.Row{})
		if err != nil || isNull {
			return exeerrors.ErrInvalidOptionVal.FastGenByArgs(opt.Name)
		}
		if err = e.checksum.FromStringValue(v); err != nil {
			return exeerrors.ErrInvalidOptionVal.FastGenByArgs(opt.Name)
		}
	}
	if opt, ok := specifiedOptions[addIndexOption]; ok {
		var vInt int64
		if !mysql.HasIsBooleanFlag(opt.Value.GetType().GetFlag()) {
			return exeerrors.ErrInvalidOptionVal.FastGenByArgs(opt.Name)
		}
		vInt, isNull, err = opt.Value.EvalInt(seCtx, chunk.Row{})
		if err != nil || isNull {
			return exeerrors.ErrInvalidOptionVal.FastGenByArgs(opt.Name)
		}
		e.addIndex = vInt == 1
	}
	if opt, ok := specifiedOptions[analyzeOption]; ok {
		v, isNull, err = opt.Value.EvalString(seCtx, chunk.Row{})
		if err != nil || isNull {
			return exeerrors.ErrInvalidOptionVal.FastGenByArgs(opt.Name)
		}
		if err = e.analyze.FromStringValue(v); err != nil {
			return exeerrors.ErrInvalidOptionVal.FastGenByArgs(opt.Name)
		}
	}
	if opt, ok := specifiedOptions[threadOption]; ok {
		// boolean true will be taken as 1
		e.threadCnt, isNull, err = opt.Value.EvalInt(seCtx, chunk.Row{})
		if err != nil || isNull || e.threadCnt <= 0 {
			return exeerrors.ErrInvalidOptionVal.FastGenByArgs(opt.Name)
		}
	}
	if opt, ok := specifiedOptions[batchSizeOption]; ok {
		e.BatchSize, isNull, err = opt.Value.EvalInt(seCtx, chunk.Row{})
		if err != nil || isNull || e.BatchSize < 0 {
			return exeerrors.ErrInvalidOptionVal.FastGenByArgs(opt.Name)
		}
	}
	if opt, ok := specifiedOptions[maxWriteSpeedOption]; ok {
		v, isNull, err = opt.Value.EvalString(seCtx, chunk.Row{})
		if err != nil || isNull {
			return exeerrors.ErrInvalidOptionVal.FastGenByArgs(opt.Name)
		}
		if err = e.maxWriteSpeed.UnmarshalText([]byte(v)); err != nil || e.maxWriteSpeed <= 0 {
			return exeerrors.ErrInvalidOptionVal.FastGenByArgs(opt.Name)
		}
	}
	if opt, ok := specifiedOptions[splitFileOption]; ok {
		if !mysql.HasIsBooleanFlag(opt.Value.GetType().GetFlag()) {
			return exeerrors.ErrInvalidOptionVal.FastGenByArgs(opt.Name)
		}
		var vInt int64
		vInt, isNull, err = opt.Value.EvalInt(seCtx, chunk.Row{})
		if err != nil || isNull {
			return exeerrors.ErrInvalidOptionVal.FastGenByArgs(opt.Name)
		}
		e.splitFile = vInt == 1
	}
	if opt, ok := specifiedOptions[recordErrorsOption]; ok {
		e.maxRecordedErrors, isNull, err = opt.Value.EvalInt(seCtx, chunk.Row{})
		if err != nil || isNull || e.maxRecordedErrors < -1 {
			return exeerrors.ErrInvalidOptionVal.FastGenByArgs(opt.Name)
		}
		// todo: set a max value for this param?
	}
	if _, ok := specifiedOptions[detachedOption]; ok {
		e.Detached = true
	}

	e.adjustOptions()
	return nil
}

func (e *LoadDataController) adjustOptions() {
	if e.diskQuota < minDiskQuota {
		e.diskQuota = minDiskQuota
	}
	// max value is cpu-count
	numCPU := int64(runtime.NumCPU())
	if e.threadCnt > numCPU {
		e.threadCnt = numCPU
	}
	if e.maxWriteSpeed < minWriteSpeed {
		e.maxWriteSpeed = minWriteSpeed
	}
}

// initFieldMappings make a field mapping slice to implicitly map input field to table column or user defined variable
// the slice's order is the same as the order of the input fields.
// Returns a slice of same ordered column names without user defined variable names.
func (e *LoadDataController) initFieldMappings() []string {
	columns := make([]string, 0, len(e.ColumnsAndUserVars)+len(e.ColumnAssignments))
	tableCols := e.Table.VisibleCols()

	if len(e.ColumnsAndUserVars) == 0 {
		for _, v := range tableCols {
			fieldMapping := &FieldMapping{
				Column: v,
			}
			e.FieldMappings = append(e.FieldMappings, fieldMapping)
			columns = append(columns, v.Name.O)
		}

		return columns
	}

	var column *table.Column

	for _, v := range e.ColumnsAndUserVars {
		if v.ColumnName != nil {
			column = table.FindCol(tableCols, v.ColumnName.Name.O)
			columns = append(columns, v.ColumnName.Name.O)
		} else {
			column = nil
		}

		fieldMapping := &FieldMapping{
			Column:  column,
			UserVar: v.UserVar,
		}
		e.FieldMappings = append(e.FieldMappings, fieldMapping)
	}

	return columns
}

// initLoadColumns sets columns which the input fields loaded to.
func (e *LoadDataController) initLoadColumns(columnNames []string) error {
	var cols []*table.Column
	var missingColName string
	var err error
	tableCols := e.Table.VisibleCols()

	if len(columnNames) != len(tableCols) {
		for _, v := range e.ColumnAssignments {
			columnNames = append(columnNames, v.Column.Name.O)
		}
	}

	cols, missingColName = table.FindCols(tableCols, columnNames, e.Table.Meta().PKIsHandle)
	if missingColName != "" {
		return dbterror.ErrBadField.GenWithStackByArgs(missingColName, "field list")
	}

	for _, col := range cols {
		if !col.IsGenerated() {
			// todo: should report error here, since in reorderColumns we report error if en(cols) != len(columnNames)
			e.InsertColumns = append(e.InsertColumns, col)
		}
	}

	// e.InsertColumns is appended according to the original tables' column sequence.
	// We have to reorder it to follow the use-specified column order which is shown in the columnNames.
	if err = e.reorderColumns(columnNames); err != nil {
		return err
	}

	// Check column whether is specified only once.
	err = table.CheckOnce(cols)
	if err != nil {
		return err
	}

	return nil
}

// reorderColumns reorder the e.InsertColumns according to the order of columnNames
// Note: We must ensure there must be one-to-one mapping between e.InsertColumns and columnNames in terms of column name.
func (e *LoadDataController) reorderColumns(columnNames []string) error {
	cols := e.InsertColumns

	if len(cols) != len(columnNames) {
		return exeerrors.ErrColumnsNotMatched
	}

	reorderedColumns := make([]*table.Column, len(cols))

	if columnNames == nil {
		return nil
	}

	mapping := make(map[string]int)
	for idx, colName := range columnNames {
		mapping[strings.ToLower(colName)] = idx
	}

	for _, col := range cols {
		idx := mapping[col.Name.L]
		reorderedColumns[idx] = col
	}

	e.InsertColumns = reorderedColumns

	return nil
}

// GetFieldCount get field count.
func (e *LoadDataController) GetFieldCount() int {
	return len(e.FieldMappings)
}

// GenerateCSVConfig generates a CSV config for parser from LoadDataWorker.
func (e *LoadDataController) GenerateCSVConfig() *config.CSVConfig {
	return &config.CSVConfig{
		Separator: e.FieldsTerminatedBy,
		// ignore optionally enclosed
		Delimiter:        e.FieldsEnclosedBy,
		Terminator:       e.LinesTerminatedBy,
		NotNull:          false,
		Null:             e.FieldNullDef,
		Header:           false,
		TrimLastSep:      false,
		EscapedBy:        e.FieldsEscapedBy,
		StartingBy:       e.LinesStartingBy,
		AllowEmptyLine:   true,
		QuotedNullIsText: !e.NullValueOptEnclosed,
		UnescapedQuote:   true,
	}
}

// InitDataFiles initializes the data store and load data files.
func (e *LoadDataController) InitDataFiles(ctx context.Context) error {
	u, err2 := storage.ParseRawURL(e.Path)
	if err2 != nil {
		return exeerrors.ErrLoadDataInvalidURI.GenWithStackByArgs(err2.Error())
	}
	path := strings.Trim(u.Path, "/")
	u.Path = ""
	b, err2 := storage.ParseBackendFromURL(u, nil)
	if err2 != nil {
		return exeerrors.ErrLoadDataInvalidURI.GenWithStackByArgs(GetMsgFromBRError(err2))
	}
	if b.GetLocal() != nil {
		return exeerrors.ErrLoadDataFromServerDisk.GenWithStackByArgs(e.Path)
	}
	// try to find pattern error in advance
	_, err2 = filepath.Match(stringutil.EscapeGlobExceptAsterisk(path), "")
	if err2 != nil {
		return exeerrors.ErrLoadDataInvalidURI.GenWithStackByArgs("Glob pattern error: " + err2.Error())
	}

	opt := &storage.ExternalStorageOptions{}
	if intest.InTest {
		opt.NoCredentials = true
	}
	s, err := storage.New(ctx, b, opt)
	if err != nil {
		return exeerrors.ErrLoadDataCantAccess.GenWithStackByArgs(GetMsgFromBRError(err))
	}

	dataFiles := []*mydump.SourceFileMeta{}
	idx := strings.IndexByte(path, '*')
	// simple path when the INFILE represent one file
	if idx == -1 {
		fileReader, err2 := s.Open(ctx, path)
		if err2 != nil {
			return exeerrors.ErrLoadDataCantRead.GenWithStackByArgs(GetMsgFromBRError(err2), "Please check the INFILE path is correct")
		}
		defer func() {
			terror.Log(fileReader.Close())
		}()
		size, err3 := fileReader.Seek(0, io.SeekEnd)
		if err3 != nil {
			return exeerrors.ErrLoadDataCantRead.GenWithStackByArgs(GetMsgFromBRError(err2), "failed to read file size by seek in LOAD DATA")
		}
		dataFiles = append(dataFiles, &mydump.SourceFileMeta{
			Path:     path,
			FileSize: size,
		})
	} else {
		commonPrefix := path[:idx]
		// we only support '*', in order to reuse glob library manually escape the path
		escapedPath := stringutil.EscapeGlobExceptAsterisk(path)
		err = s.WalkDir(ctx, &storage.WalkOption{ObjPrefix: commonPrefix},
			func(remotePath string, size int64) error {
				// we have checked in LoadDataExec.Next
				//nolint: errcheck
				match, _ := filepath.Match(escapedPath, remotePath)
				if !match {
					return nil
				}
				dataFiles = append(dataFiles, &mydump.SourceFileMeta{
					Path:     remotePath,
					FileSize: size,
				})
				return nil
			})
		if err != nil {
			return err
		}
	}

	e.dataStore = s
	e.dataFiles = dataFiles
	return nil
}

// GetLoadDataReaderInfos returns the LoadDataReaderInfo for each data file.
func (e *LoadDataController) GetLoadDataReaderInfos() []LoadDataReaderInfo {
	result := make([]LoadDataReaderInfo, 0, len(e.dataFiles))
	for i := range e.dataFiles {
		f := e.dataFiles[i]
		result = append(result, LoadDataReaderInfo{
			Opener: func(ctx context.Context) (io.ReadSeekCloser, error) {
				fileReader, err2 := e.dataStore.Open(ctx, f.Path)
				if err2 != nil {
					return nil, exeerrors.ErrLoadDataCantRead.GenWithStackByArgs(GetMsgFromBRError(err2), "Please check the INFILE path is correct")
				}
				return fileReader, nil
			},
			Remote: f,
		})
	}
	return result
}

// GetParser returns a parser for the data file.
func (e *LoadDataController) GetParser(ctx context.Context, dataFileInfo LoadDataReaderInfo) (
	parser mydump.Parser, err error) {
	reader, err2 := dataFileInfo.Opener(ctx)
	if err2 != nil {
		return nil, err2
	}
	defer func() {
		if err != nil {
			if err3 := reader.Close(); err3 != nil {
				e.logger.Warn("failed to close reader", zap.Error(err3))
			}
		}
	}()
	switch e.Format {
	case LoadDataFormatDelimitedData:
		// CSV-like
		parser, err = mydump.NewCSVParser(
			ctx,
			e.GenerateCSVConfig(),
			reader,
			LoadDataReadBlockSize,
			nil,
			false,
			// TODO: support charset conversion
			nil)
	case LoadDataFormatSQLDump:
		parser = mydump.NewChunkParser(
			ctx,
			e.sqlMode,
			reader,
			LoadDataReadBlockSize,
			nil,
		)
	case LoadDataFormatParquet:
		parser, err = mydump.NewParquetParser(
			ctx,
			e.dataStore,
			reader,
			dataFileInfo.Remote.Path,
		)
	}
	if err != nil {
		return nil, exeerrors.ErrLoadDataWrongFormatConfig.GenWithStack(err.Error())
	}
	parser.SetLogger(litlog.Logger{Logger: logutil.Logger(ctx)})

	// handle IGNORE N LINES
	ignoreOneLineFn := parser.ReadRow
	if csvParser, ok := parser.(*mydump.CSVParser); ok {
		ignoreOneLineFn = func() error {
			_, _, err3 := csvParser.ReadUntilTerminator()
			return err3
		}
	}

	ignoreLineCnt := e.IgnoreLines
	for ignoreLineCnt > 0 {
		err = ignoreOneLineFn()
		if err != nil {
			if errors.Cause(err) == io.EOF {
				return parser, nil
			}
			return nil, err
		}

		ignoreLineCnt--
	}
	return parser, nil
}

// PhysicalImport do physical import.
func (e *LoadDataController) PhysicalImport(ctx context.Context) (int64, error) {
	// todo: implement it
	return 0, nil
}

// GetMsgFromBRError get msg from BR error.
// TODO: add GetMsg() to errors package to replace this function.
// see TestGetMsgFromBRError for more details.
func GetMsgFromBRError(err error) string {
	if err == nil {
		return ""
	}
	if berr, ok := err.(*errors.Error); ok {
		return berr.GetMsg()
	}
	raw := err.Error()
	berrMsg := errors.Cause(err).Error()
	if len(raw) <= len(berrMsg)+len(": ") {
		return raw
	}
	return raw[:len(raw)-len(berrMsg)-len(": ")]
}<|MERGE_RESOLUTION|>--- conflicted
+++ resolved
@@ -140,16 +140,12 @@
 	// todo: our behavior is different with mysql. such as for table t(a,b)
 	// - "...(a,a) set a=100" is allowed in mysql, but not in tidb
 	// - "...(a,b) set b=100" will set b=100 in mysql, but in tidb the set is ignored.
-<<<<<<< HEAD
-	insertColumns []*table.Column
+	InsertColumns []*table.Column
 	// Data interpretation is restrictive if the SQL mode is restrictive and neither
 	// the IGNORE nor the LOCAL modifier is specified. Errors terminate the load
 	// operation.
 	// ref https://dev.mysql.com/doc/refman/8.0/en/load-data.html#load-data-column-assignments
 	Restrictive bool
-=======
-	InsertColumns []*table.Column
->>>>>>> 976148d8
 
 	// used for DELIMITED DATA format
 	FieldNullDef         []string
@@ -205,12 +201,9 @@
 		// without FORMAT 'xxx' clause, default to DELIMITED DATA
 		format = LoadDataFormatDelimitedData
 	}
-<<<<<<< HEAD
 	restrictive := sctx.GetSessionVars().SQLMode.HasStrictMode() &&
 		plan.OnDuplicate != ast.OnDuplicateKeyHandlingIgnore
-=======
 	fullTableName := common.UniqueTable(plan.Table.Schema.L, plan.Table.Name.L)
->>>>>>> 976148d8
 	c := &LoadDataController{
 		FileLocRef:         plan.FileLocRef,
 		Path:               plan.Path,
@@ -222,14 +215,11 @@
 		DBID:               plan.Table.DBInfo.ID,
 		Table:              tbl,
 		LineFieldsInfo:     plannercore.NewLineFieldsInfo(plan.FieldsInfo, plan.LinesInfo),
-<<<<<<< HEAD
 		Restrictive:        restrictive,
-=======
 
 		logger:           log.L().With(zap.String("table", fullTableName)),
 		sqlMode:          sctx.GetSessionVars().SQLMode,
 		importantSysVars: getImportantSysVars(sctx),
->>>>>>> 976148d8
 	}
 	if err := c.initFieldParams(plan); err != nil {
 		return nil, err
