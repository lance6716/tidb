--- conflicted
+++ resolved
@@ -387,20 +387,11 @@
 	tk.MustExec("create table s(a int, b int)")
 	tk.MustExec("insert into s values(1,1)")
 	tk.MustQuery("explain select /*+ TIDB_SMJ(t, s) */ a in (select a from s where s.b >= t.b) from t").Check(testkit.Rows(
-<<<<<<< HEAD
 		"MergeJoin_8 10000.00 root left outer semi join, other cond:eq(test.t.a, test.s.a), ge(test.s.b, test.t.b)",
 		"├─TableReader_12(Build) 10000.00 root data:TableFullScan_11",
 		"│ └─TableFullScan_11 10000.00 cop[tikv] table:s, keep order:false, stats:pseudo",
 		"└─TableReader_10(Probe) 10000.00 root data:TableFullScan_9",
 		"  └─TableFullScan_9 10000.00 cop[tikv] table:t, keep order:false, stats:pseudo",
-=======
-		"Projection_7 10000.00 root  Column#7",
-		"└─MergeJoin_8 10000.00 root  left outer semi join, other cond:eq(test.t.a, test.s.a), ge(test.s.b, test.t.b)",
-		"  ├─TableReader_12(Build) 10000.00 root  data:TableFullScan_11",
-		"  │ └─TableFullScan_11 10000.00 cop[tikv] table:s keep order:false, stats:pseudo",
-		"  └─TableReader_10(Probe) 10000.00 root  data:TableFullScan_9",
-		"    └─TableFullScan_9 10000.00 cop[tikv] table:t keep order:false, stats:pseudo",
->>>>>>> c8fa259b
 	))
 	tk.MustQuery("select /*+ TIDB_SMJ(t, s) */ a in (select a from s where s.b >= t.b) from t").Check(testkit.Rows(
 		"1",
@@ -428,7 +419,6 @@
 	tk.MustExec("create table s (a int)")
 	tk.MustExec("insert into s values (4), (1), (3), (2)")
 	tk.MustQuery("explain select s1.a1 from (select a as a1 from s order by s.a desc) as s1 join (select a as a2 from s order by s.a desc) as s2 on s1.a1 = s2.a2 order by s1.a1 desc").Check(testkit.Rows(
-<<<<<<< HEAD
 		"MergeJoin_28 12487.50 root inner join, left key:test.s.a, right key:test.s.a",
 		"├─Sort_31(Build) 9990.00 root test.s.a:desc",
 		"│ └─TableReader_26 9990.00 root data:Selection_25",
@@ -438,18 +428,6 @@
 		"  └─TableReader_21 9990.00 root data:Selection_20",
 		"    └─Selection_20 9990.00 cop[tikv] not(isnull(test.s.a))",
 		"      └─TableFullScan_19 10000.00 cop[tikv] table:s, keep order:false, stats:pseudo",
-=======
-		"Projection_27 12487.50 root  test.s.a",
-		"└─MergeJoin_28 12487.50 root  inner join, left key:test.s.a, right key:test.s.a",
-		"  ├─Sort_31(Build) 9990.00 root  test.s.a:desc",
-		"  │ └─TableReader_26 9990.00 root  data:Selection_25",
-		"  │   └─Selection_25 9990.00 cop[tikv]  not(isnull(test.s.a))",
-		"  │     └─TableFullScan_24 10000.00 cop[tikv] table:s keep order:false, stats:pseudo",
-		"  └─Sort_29(Probe) 9990.00 root  test.s.a:desc",
-		"    └─TableReader_21 9990.00 root  data:Selection_20",
-		"      └─Selection_20 9990.00 cop[tikv]  not(isnull(test.s.a))",
-		"        └─TableFullScan_19 10000.00 cop[tikv] table:s keep order:false, stats:pseudo",
->>>>>>> c8fa259b
 	))
 	tk.MustQuery("select s1.a1 from (select a as a1 from s order by s.a desc) as s1 join (select a as a2 from s order by s.a desc) as s2 on s1.a1 = s2.a2 order by s1.a1 desc").Check(testkit.Rows(
 		"4", "3", "2", "1"))
