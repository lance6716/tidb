// Copyright 2018 PingCAP, Inc.
//
// Licensed under the Apache License, Version 2.0 (the "License");
// you may not use this file except in compliance with the License.
// You may obtain a copy of the License at
//
//     http://www.apache.org/licenses/LICENSE-2.0
//
// Unless required by applicable law or agreed to in writing, software
// distributed under the License is distributed on an "AS IS" BASIS,
// WITHOUT WARRANTIES OR CONDITIONS OF ANY KIND, either express or implied.
// See the License for the specific language governing permissions and
// limitations under the License.

package executor

import (
	"context"
	"fmt"
	"io"
	"path/filepath"
	"strings"
	"sync"
	"sync/atomic"
	"time"

	"github.com/pingcap/errors"
	"github.com/pingcap/failpoint"
	backup "github.com/pingcap/kvproto/pkg/brpb"
	"github.com/pingcap/tidb/br/pkg/lightning/config"
	"github.com/pingcap/tidb/br/pkg/lightning/log"
	"github.com/pingcap/tidb/br/pkg/lightning/mydump"
	"github.com/pingcap/tidb/br/pkg/storage"
	"github.com/pingcap/tidb/executor/asyncloaddata"
	"github.com/pingcap/tidb/executor/importer"
	"github.com/pingcap/tidb/expression"
	"github.com/pingcap/tidb/kv"
	"github.com/pingcap/tidb/parser/ast"
	"github.com/pingcap/tidb/parser/model"
	"github.com/pingcap/tidb/parser/mysql"
	"github.com/pingcap/tidb/parser/terror"
	plannercore "github.com/pingcap/tidb/planner/core"
	"github.com/pingcap/tidb/sessionctx"
	"github.com/pingcap/tidb/sessiontxn"
	"github.com/pingcap/tidb/table"
	"github.com/pingcap/tidb/types"
	"github.com/pingcap/tidb/util/chunk"
	"github.com/pingcap/tidb/util/dbterror/exeerrors"
	"github.com/pingcap/tidb/util/intest"
	"github.com/pingcap/tidb/util/logutil"
	"github.com/pingcap/tidb/util/sqlexec"
	"github.com/pingcap/tidb/util/stringutil"
	"go.uber.org/zap"
	"golang.org/x/sync/errgroup"
)

var (
	taskQueueSize = 16 // the maximum number of pending tasks to commit in queue

	// InTest is a flag that bypass gcs authentication in unit tests.
	InTest bool
)

// LoadDataExec represents a load data executor.
type LoadDataExec struct {
	baseExecutor

	FileLocRef     ast.FileLocRefTp
	OnDuplicate    ast.OnDuplicateKeyHandlingType
	loadDataWorker *LoadDataWorker
}

// Next implements the Executor Next interface.
func (e *LoadDataExec) Next(ctx context.Context, req *chunk.Chunk) error {
	req.GrowAndReset(e.maxChunkSize)

	switch e.FileLocRef {
	case ast.FileLocServerOrRemote:
		u, err := storage.ParseRawURL(e.loadDataWorker.GetInfilePath())
		if err != nil {
			return exeerrors.ErrLoadDataInvalidURI.GenWithStackByArgs(err.Error())
		}
		path := strings.Trim(u.Path, "/")
		u.Path = ""
		b, err := storage.ParseBackendFromURL(u, nil)
		if err != nil {
			return exeerrors.ErrLoadDataInvalidURI.GenWithStackByArgs(getMsgFromBRError(err))
		}
		if b.GetLocal() != nil {
			return exeerrors.ErrLoadDataFromServerDisk.GenWithStackByArgs(e.loadDataWorker.GetInfilePath())
		}
		// try to find pattern error in advance
		_, err = filepath.Match(stringutil.EscapeGlobExceptAsterisk(path), "")
		if err != nil {
			return exeerrors.ErrLoadDataInvalidURI.GenWithStackByArgs("Glob pattern error: " + err.Error())
		}
		return e.loadFromRemote(ctx, b, path)
	case ast.FileLocClient:
		// let caller use handleQuerySpecial to read data in this connection
		sctx := e.loadDataWorker.ctx
		val := sctx.Value(LoadDataVarKey)
		if val != nil {
			sctx.SetValue(LoadDataVarKey, nil)
			return errors.New("previous load data option wasn't closed normally")
		}
		sctx.SetValue(LoadDataVarKey, e.loadDataWorker)
	}
	return nil
}

func (e *LoadDataExec) loadFromRemote(
	ctx context.Context,
	b *backup.StorageBackend,
	path string,
) error {
	opt := &storage.ExternalStorageOptions{}
	if intest.InTest {
		opt.NoCredentials = true
	}
	s, err := storage.New(ctx, b, opt)
	if err != nil {
		return exeerrors.ErrLoadDataCantAccess
	}

	idx := strings.IndexByte(path, '*')
	// simple path when the INFILE represent one file
	if idx == -1 {
		opener := func(ctx context.Context) (io.ReadSeekCloser, error) {
			fileReader, err2 := s.Open(ctx, path)
			if err2 != nil {
				return nil, exeerrors.ErrLoadDataCantRead.GenWithStackByArgs(getMsgFromBRError(err2), "Please check the INFILE path is correct")
			}
			return fileReader, nil
		}

		// try to read the file size to report progress. Don't fail the main load
		// if this fails to tolerate transient errors.
		filesize := int64(-1)
		reader, err2 := opener(ctx)
		if err2 == nil {
			size, err3 := reader.Seek(0, io.SeekEnd)
			if err3 != nil {
				logutil.Logger(ctx).Warn("failed to read file size by seek in LOAD DATA",
					zap.Error(err3))
			} else {
				filesize = size
			}
			terror.Log(reader.Close())
		}

		return e.loadDataWorker.Load(ctx, []LoadDataReaderInfo{{
			Opener: opener,
			Remote: &loadRemoteInfo{store: s, path: path, size: filesize},
		}})
	}

	// when the INFILE represent multiple files
	readerInfos := make([]LoadDataReaderInfo, 0, 8)
	commonPrefix := path[:idx]
	// we only support '*', in order to reuse glob library manually escape the path
	escapedPath := stringutil.EscapeGlobExceptAsterisk(path)

	err = s.WalkDir(ctx, &storage.WalkOption{ObjPrefix: commonPrefix},
		func(remotePath string, size int64) error {
			// we have checked in LoadDataExec.Next
			//nolint: errcheck
			match, _ := filepath.Match(escapedPath, remotePath)
			if !match {
				return nil
			}
			readerInfos = append(readerInfos, LoadDataReaderInfo{
				Opener: func(ctx context.Context) (io.ReadSeekCloser, error) {
					fileReader, err2 := s.Open(ctx, remotePath)
					if err2 != nil {
						return nil, exeerrors.ErrLoadDataCantRead.GenWithStackByArgs(getMsgFromBRError(err2), "Please check the INFILE path is correct")
					}
					return fileReader, nil
				},
				Remote: &loadRemoteInfo{
					store: s,
					path:  remotePath,
					size:  size,
				},
			})
			return nil
		})
	if err != nil {
		return err
	}

	return e.loadDataWorker.Load(ctx, readerInfos)
}

// Close implements the Executor Close interface.
func (e *LoadDataExec) Close() error {
	if e.runtimeStats != nil && e.loadDataWorker != nil && e.loadDataWorker.stats != nil {
		defer e.ctx.GetSessionVars().StmtCtx.RuntimeStatsColl.RegisterStats(e.id, e.loadDataWorker.stats)
	}
	return nil
}

// Open implements the Executor Open interface.
func (e *LoadDataExec) Open(ctx context.Context) error {
	if e.loadDataWorker.insertColumns != nil {
		e.loadDataWorker.initEvalBuffer()
	}
	// Init for runtime stats.
	e.loadDataWorker.collectRuntimeStatsEnabled()
	return nil
}

// commitTask is used for passing data from processStream goroutine to commitWork goroutine.
type commitTask struct {
	cnt  uint64
	rows [][]types.Datum

	loadedRowCnt    uint64
	scannedFileSize int64
}

type loadRemoteInfo struct {
	store storage.ExternalStorage
	path  string
	size  int64
}

// LoadDataWorker does a LOAD DATA job.
type LoadDataWorker struct {
	*InsertValues

	Ctx sessionctx.Context
	// Data interpretation is restrictive if the SQL mode is restrictive and neither
	// the IGNORE nor the LOCAL modifier is specified. Errors terminate the load
	// operation.
	// ref https://dev.mysql.com/doc/refman/8.0/en/load-data.html#load-data-column-assignments
	restrictive bool

	controller *importer.LoadDataController

	table           table.Table
	row             []types.Datum
	rows            [][]types.Datum
	commitTaskQueue chan commitTask
	finishedSize    int64
	progress        atomic.Pointer[asyncloaddata.Progress]
	getSysSessionFn func() (sessionctx.Context, error)
	putSysSessionFn func(context.Context, sessionctx.Context)
}

// NewLoadDataWorker creates a new LoadDataWorker that is ready to work.
func NewLoadDataWorker(
	sctx sessionctx.Context,
	plan *plannercore.LoadData,
	tbl table.Table,
	getSysSessionFn func() (sessionctx.Context, error),
	putSysSessionFn func(context.Context, sessionctx.Context),
) (*LoadDataWorker, error) {
	insertVal := &InsertValues{
		baseExecutor:   newBaseExecutor(sctx, nil, plan.ID()),
		Table:          tbl,
		Columns:        plan.Columns,
		GenExprs:       plan.GenCols.Exprs,
		isLoadData:     true,
		txnInUse:       sync.Mutex{},
		maxRowsInBatch: uint64(sctx.GetSessionVars().DMLBatchSize),
	}
	restrictive := sctx.GetSessionVars().SQLMode.HasStrictMode() &&
		plan.OnDuplicate != ast.OnDuplicateKeyHandlingIgnore
	controller := importer.NewLoadDataController(plan, tbl)
	if err := controller.Init(sctx, plan.Options); err != nil {
		return nil, err
	}
	if !restrictive {
		// TODO: DupKeyAsWarning represents too many "ignore error" paths, the
		// meaning of this flag is not clear. I can only reuse it here.
		sctx.GetSessionVars().StmtCtx.DupKeyAsWarning = true
		sctx.GetSessionVars().StmtCtx.TruncateAsWarning = true
		sctx.GetSessionVars().StmtCtx.BadNullAsWarning = true
	}
	loadDataWorker := &LoadDataWorker{
		row:             make([]types.Datum, 0, len(insertVal.insertColumns)),
		commitTaskQueue: make(chan commitTask, taskQueueSize),
		InsertValues:    insertVal,
		table:           tbl,
		controller:      controller,
		Ctx:             sctx,
		restrictive:     restrictive,
		getSysSessionFn: getSysSessionFn,
		putSysSessionFn: putSysSessionFn,
	}
	if err := loadDataWorker.initInsertValues(); err != nil {
		return nil, err
	}
	loadDataWorker.ResetBatch()
	return loadDataWorker, nil
}

func (e *LoadDataWorker) initInsertValues() error {
	e.insertColumns = e.controller.GetInsertColumns()
	e.rowLen = len(e.insertColumns)

	for _, col := range e.insertColumns {
		if col.Name.L == model.ExtraHandleName.L {
			if !e.ctx.GetSessionVars().AllowWriteRowID {
				return errors.Errorf("load data statement for _tidb_rowid are not supported")
			}
			e.hasExtraHandle = true
			break
		}
	}

	return nil
}

// LoadDataReadBlockSize is exposed for test.
var LoadDataReadBlockSize = int64(config.ReadBlockSize)

// LoadDataReaderInfo provides information for a data reader of LOAD DATA.
type LoadDataReaderInfo struct {
	// Opener can be called at needed to get a io.ReadSeekCloser. It will only
	// be called once.
	Opener func(ctx context.Context) (io.ReadSeekCloser, error)
	// Remote is not nil only if load from cloud storage.
	Remote *loadRemoteInfo
}

// Load reads from readerFn and do load data job.
func (e *LoadDataWorker) Load(
	ctx context.Context,
	readerInfos []LoadDataReaderInfo,
) error {
	var (
		jobID  int64
		parser mydump.Parser
		err    error
	)
	ctx = kv.WithInternalSourceType(ctx, kv.InternalLoadData)

	s, err := e.getSysSessionFn()
	if err != nil {
		return err
	}
	defer e.putSysSessionFn(ctx, s)

	sqlExec := s.(sqlexec.SQLExecutor)
	// TODO: move it to bootstrap
	_, err = sqlExec.ExecuteInternal(ctx, asyncloaddata.CreateLoadDataJobs)
	if err != nil {
		return err
	}

	jobID, err = asyncloaddata.CreateLoadDataJob(
<<<<<<< HEAD
		ctx, sqlExec, e.Path, e.schemaName, e.table.Meta().Name.O,
		logicalImportMode, e.Ctx.GetSessionVars().User.String())
=======
		ctx, sqlExec, e.GetInfilePath(), e.controller.SchemaName, e.table.Meta().Name.O,
		"logical", e.Ctx.GetSessionVars().User.String())
>>>>>>> ea243088
	if err != nil {
		return err
	}

	defer func() {
		if err == nil {
			err2 := asyncloaddata.FinishJob(
				ctx,
				sqlExec,
				jobID,
				e.Ctx.GetSessionVars().StmtCtx.GetMessage())
			terror.Log(err2)
			return
		}
		errMsg := err.Error()
		if errImpl, ok := errors.Cause(err).(*errors.Error); ok {
			b, marshalErr := errImpl.MarshalJSON()
			if marshalErr == nil {
				errMsg = string(b)
			}
		}

		err2 := asyncloaddata.FailJob(ctx, sqlExec, jobID, errMsg)
		terror.Log(err2)
	}()

	failpoint.Inject("AfterCreateLoadDataJob", nil)

	progress := asyncloaddata.Progress{
		SourceFileSize: -1,
		LoadedFileSize: 0,
		LoadedRowCnt:   0,
	}

	totalFilesize := int64(0)
	hasErr := false
	for _, readerInfo := range readerInfos {
		if readerInfo.Remote == nil {
			logutil.Logger(ctx).Warn("can not get total file size when LOAD DATA from local file")
			hasErr = true
			break
		}
		totalFilesize += readerInfo.Remote.size
	}
	if !hasErr {
		progress.SourceFileSize = totalFilesize
	}
	e.progress.Store(&progress)

	err = asyncloaddata.StartJob(ctx, sqlExec, jobID)
	if err != nil {
		return err
	}

	failpoint.Inject("AfterStartJob", nil)

	group, groupCtx := errgroup.WithContext(ctx)
	// done is used to let commitWork goroutine notify UpdateJobProgress
	// goroutine that the job is finished.
	done := make(chan struct{})

	// processStream goroutine.
	group.Go(func() error {
		for _, info := range readerInfos {
			reader, err2 := info.Opener(ctx)
			if err2 != nil {
				return err2
			}

			parser, err2 = e.buildParser(ctx, reader, info.Remote)
			if err2 != nil {
				terror.Log(reader.Close())
				return err2
			}
			err2 = e.processStream(groupCtx, parser, reader)
			terror.Log(reader.Close())
			if err2 != nil {
				return err2
			}
		}

		close(e.commitTaskQueue)
		return nil
	})
	// commitWork goroutine.
	group.Go(func() error {
		err2 := e.commitWork(groupCtx)
		if err2 == nil {
			close(done)
		}
		return err2
	})
	// UpdateJobProgress goroutine.
	group.Go(func() error {
		ticker := time.NewTicker(time.Duration(asyncloaddata.HeartBeatInSec) * time.Second)
		defer ticker.Stop()

		for {
			select {
			case <-done:
				// try to update progress to set 100% progress
				p := e.progress.Load()
				ok, err2 := asyncloaddata.UpdateJobProgress(ctx, sqlExec, jobID, p.String())
				if !ok || err2 != nil {
					logutil.Logger(ctx).Warn("failed to update job progress when finished",
						zap.Bool("ok", ok), zap.Error(err2))
				}
				return nil
			case <-groupCtx.Done():
				return nil
			case <-ticker.C:
				p := e.progress.Load()
				ok, err2 := asyncloaddata.UpdateJobProgress(ctx, sqlExec, jobID, p.String())
				if err2 != nil {
					return err2
				}
				if !ok {
					return errors.Errorf("failed to keepalive for LOAD DATA job %d", jobID)
				}
			}
		}
	})

	err = group.Wait()
	e.SetMessage()
	return err
}

func (e *LoadDataWorker) buildParser(
	ctx context.Context,
	reader io.ReadSeekCloser,
	remote *loadRemoteInfo,
) (parser mydump.Parser, err error) {
	switch strings.ToLower(e.controller.Format) {
	case "":
		// CSV-like
		parser, err = mydump.NewCSVParser(
			ctx,
			e.controller.GenerateCSVConfig(),
			reader,
			LoadDataReadBlockSize,
			nil,
			false,
			// TODO: support charset conversion
			nil)
	case importer.LoadDataFormatSQLDump:
		parser = mydump.NewChunkParser(
			ctx,
			e.Ctx.GetSessionVars().SQLMode,
			reader,
			LoadDataReadBlockSize,
			nil,
		)
	case importer.LoadDataFormatParquet:
		if remote == nil {
			return nil, exeerrors.ErrLoadParquetFromLocal
		}
		parser, err = mydump.NewParquetParser(
			ctx,
			remote.store,
			reader,
			remote.path,
		)
	}
	if err != nil {
		return nil, exeerrors.ErrLoadDataWrongFormatConfig.GenWithStack(err.Error())
	}
	parser.SetLogger(log.Logger{Logger: logutil.Logger(ctx)})

	// handle IGNORE N LINES
	ignoreOneLineFn := parser.ReadRow
	if csvParser, ok := parser.(*mydump.CSVParser); ok {
		ignoreOneLineFn = func() error {
			_, _, err := csvParser.ReadUntilTerminator()
			return err
		}
	}

	ignoreLineCnt := e.controller.IgnoreLines
	for ignoreLineCnt > 0 {
		err = ignoreOneLineFn()
		if err != nil {
			if errors.Cause(err) == io.EOF {
				return parser, nil
			}
			return nil, err
		}

		ignoreLineCnt--
	}
	return parser, nil
}

// processStream process input stream from parser. When returns nil, it means
// all data is read.
func (e *LoadDataWorker) processStream(
	ctx context.Context,
	parser mydump.Parser,
	seeker io.Seeker,
) (err error) {
	defer func() {
		r := recover()
		if r != nil {
			logutil.Logger(ctx).Error("process routine panicked",
				zap.Reflect("r", r),
				zap.Stack("stack"))
			err = errors.Errorf("%v", r)
		}
	}()

	checkKilled := time.NewTicker(30 * time.Second)
	defer checkKilled.Stop()

	var (
		loggedError     = false
		currScannedSize = int64(0)
	)
	for {
		// prepare batch and enqueue task
		if err = e.ReadOneBatchRows(ctx, parser); err != nil {
			return
		}
		if e.curBatchCnt == 0 {
			e.finishedSize += currScannedSize
			return
		}

	TrySendTask:
		currScannedSize, err = seeker.Seek(0, io.SeekCurrent)
		if err != nil && !loggedError {
			loggedError = true
			logutil.Logger(ctx).Error(" LOAD DATA failed to read current file offset by seek",
				zap.Error(err))
		}
		select {
		case <-ctx.Done():
			return ctx.Err()
		case <-checkKilled.C:
			if atomic.CompareAndSwapUint32(&e.Ctx.GetSessionVars().Killed, 1, 0) {
				logutil.Logger(ctx).Info("load data query interrupted quit data processing")
				close(e.commitTaskQueue)
				return exeerrors.ErrQueryInterrupted
			}
			goto TrySendTask
		case e.commitTaskQueue <- commitTask{
			cnt:             e.curBatchCnt,
			rows:            e.rows,
			loadedRowCnt:    e.rowCount,
			scannedFileSize: e.finishedSize + currScannedSize,
		}:
		}
		// reset rows buffer, will reallocate buffer but NOT reuse
		e.ResetBatch()
	}
}

// ResetBatch reset the inner batch.
func (e *LoadDataWorker) ResetBatch() {
	e.rows = make([][]types.Datum, 0, e.maxRowsInBatch)
	e.curBatchCnt = 0
}

// commitWork commit batch sequentially. When returns nil, it means the job is
// finished.
func (e *LoadDataWorker) commitWork(ctx context.Context) (err error) {
	defer func() {
		r := recover()
		if r != nil {
			logutil.Logger(ctx).Error("commitWork panicked",
				zap.Reflect("r", r),
				zap.Stack("stack"))
			err = errors.Errorf("%v", r)
		}
	}()

	err = sessiontxn.NewTxn(ctx, e.Ctx)
	if err != nil {
		return err
	}

	var (
		tasks               uint64
		lastScannedFileSize int64
		currScannedFileSize int64
	)
	for {
		select {
		case <-ctx.Done():
			return ctx.Err()
		case task, ok := <-e.commitTaskQueue:
			if !ok {
				p := e.progress.Load()
				newP := &asyncloaddata.Progress{
					SourceFileSize: p.SourceFileSize,
					LoadedFileSize: currScannedFileSize,
					LoadedRowCnt:   p.LoadedRowCnt,
				}
				e.progress.Store(newP)
				return nil
			}
			start := time.Now()
			if err = e.commitOneTask(ctx, task); err != nil {
				return err
			}
			// we want to report "loaded" progress, not "scanned" progress, the
			// difference of these two is the latest block we read is still in
			// processing. So when "scanned" progress get forward we know the
			// last block is processed.
			// The corner case is when a record is larger than the block size,
			// but that should be rare.
			if task.scannedFileSize != currScannedFileSize {
				lastScannedFileSize = currScannedFileSize
				currScannedFileSize = task.scannedFileSize
			}
			p := e.progress.Load()
			newP := &asyncloaddata.Progress{
				SourceFileSize: p.SourceFileSize,
				LoadedFileSize: lastScannedFileSize,
				LoadedRowCnt:   task.loadedRowCnt,
			}
			e.progress.Store(newP)
			tasks++
			logutil.Logger(ctx).Info("commit one task success",
				zap.Duration("commit time usage", time.Since(start)),
				zap.Uint64("keys processed", task.cnt),
				zap.Uint64("tasks processed", tasks),
				zap.Int("tasks in queue", len(e.commitTaskQueue)))
			failpoint.Inject("AfterCommitOneTask", nil)
		}
	}
}

// commitOneTask insert Data from LoadDataWorker.rows, then make commit and refresh txn
func (e *LoadDataWorker) commitOneTask(ctx context.Context, task commitTask) error {
	var err error
	defer func() {
		if err != nil {
			e.Ctx.StmtRollback(ctx, false)
		}
	}()
	err = e.CheckAndInsertOneBatch(ctx, task.rows, task.cnt)
	if err != nil {
		logutil.Logger(ctx).Error("commit error CheckAndInsert", zap.Error(err))
		return err
	}
	failpoint.Inject("commitOneTaskErr", func() error {
		return errors.New("mock commit one task error")
	})
	e.Ctx.StmtCommit(ctx)
	// Make sure process stream routine never use invalid txn
	e.txnInUse.Lock()
	defer e.txnInUse.Unlock()
	// Make sure that there are no retries when committing.
	if err = e.Ctx.RefreshTxnCtx(ctx); err != nil {
		logutil.Logger(ctx).Error("commit error refresh", zap.Error(err))
		return err
	}
	return nil
}

// CheckAndInsertOneBatch is used to commit one transaction batch fulfilled data
func (e *LoadDataWorker) CheckAndInsertOneBatch(ctx context.Context, rows [][]types.Datum, cnt uint64) error {
	if e.stats != nil && e.stats.BasicRuntimeStats != nil {
		// Since this method will not call by executor Next,
		// so we need record the basic executor runtime stats by ourselves.
		start := time.Now()
		defer func() {
			e.stats.BasicRuntimeStats.Record(time.Since(start), 0)
		}()
	}
	var err error
	if cnt == 0 {
		return err
	}
	e.ctx.GetSessionVars().StmtCtx.AddRecordRows(cnt)

	switch e.controller.OnDuplicate {
	case ast.OnDuplicateKeyHandlingReplace:
		return e.batchCheckAndInsert(ctx, rows[0:cnt], e.addRecordLD, true)
	case ast.OnDuplicateKeyHandlingIgnore:
		return e.batchCheckAndInsert(ctx, rows[0:cnt], e.addRecordLD, false)
	case ast.OnDuplicateKeyHandlingError:
		for i, row := range rows[0:cnt] {
			sizeHintStep := int(e.Ctx.GetSessionVars().ShardAllocateStep)
			if sizeHintStep > 0 && i%sizeHintStep == 0 {
				sizeHint := sizeHintStep
				remain := len(rows[0:cnt]) - i
				if sizeHint > remain {
					sizeHint = remain
				}
				err = e.addRecordWithAutoIDHint(ctx, row, sizeHint)
			} else {
				err = e.addRecord(ctx, row)
			}
			if err != nil {
				return err
			}
			e.ctx.GetSessionVars().StmtCtx.AddCopiedRows(1)
		}
		return nil
	default:
		return errors.Errorf("unknown on duplicate key handling: %v", e.controller.OnDuplicate)
	}
}

func (e *LoadDataWorker) addRecordLD(ctx context.Context, row []types.Datum) error {
	if row == nil {
		return nil
	}
	err := e.addRecord(ctx, row)
	if err != nil {
		if e.restrictive {
			return err
		}
		e.handleWarning(err)
	}
	return nil
}

// ReadOneBatchRows reads rows from parser. When parser's reader meet EOF, it
// will return nil. For other errors it will return directly. When the rows
// batch is full it will also return nil.
// The result rows are saved in e.rows and update some members, caller can check
// if curBatchCnt == 0 to know if reached EOF.
func (e *LoadDataWorker) ReadOneBatchRows(ctx context.Context, parser mydump.Parser) error {
	for {
		if err := parser.ReadRow(); err != nil {
			if errors.Cause(err) == io.EOF {
				return nil
			}
			return exeerrors.ErrLoadDataCantRead.GenWithStackByArgs(
				err.Error(),
				"Only the following formats delimited text file (csv, tsv), parquet, sql are supported. Please provide the valid source file(s)",
			)
		}
		// rowCount will be used in fillRow(), last insert ID will be assigned according to the rowCount = 1.
		// So should add first here.
		e.rowCount++
		r, err := e.parserData2TableData(ctx, parser.LastRow().Row)
		if err != nil {
			return err
		}
		e.rows = append(e.rows, r)
		e.curBatchCnt++
		if e.maxRowsInBatch != 0 && e.rowCount%e.maxRowsInBatch == 0 {
			logutil.Logger(ctx).Info("batch limit hit when inserting rows", zap.Int("maxBatchRows", e.maxChunkSize),
				zap.Uint64("totalRows", e.rowCount))
			return nil
		}
	}
}

// parserData2TableData encodes the data of parser output.
func (e *LoadDataWorker) parserData2TableData(
	ctx context.Context,
	parserData []types.Datum,
) ([]types.Datum, error) {
	var errColNumMismatch error
	switch {
	case len(parserData) < e.controller.GetFieldCount():
		errColNumMismatch = exeerrors.ErrWarnTooFewRecords.GenWithStackByArgs(e.rowCount)
	case len(parserData) > e.controller.GetFieldCount():
		errColNumMismatch = exeerrors.ErrWarnTooManyRecords.GenWithStackByArgs(e.rowCount)
	}

	if errColNumMismatch != nil {
		if e.restrictive {
			return nil, errColNumMismatch
		}
		e.handleWarning(errColNumMismatch)
	}

	row := make([]types.Datum, 0, len(e.insertColumns))
	sessionVars := e.Ctx.GetSessionVars()
	setVar := func(name string, col *types.Datum) {
		// User variable names are not case-sensitive
		// https://dev.mysql.com/doc/refman/8.0/en/user-variables.html
		name = strings.ToLower(name)
		if col == nil || col.IsNull() {
			sessionVars.UnsetUserVar(name)
		} else {
			sessionVars.SetUserVarVal(name, *col)
		}
	}

	fieldMappings := e.controller.GetFieldMapping()
	for i := 0; i < len(fieldMappings); i++ {
		if i >= len(parserData) {
			if fieldMappings[i].Column == nil {
				setVar(fieldMappings[i].UserVar.Name, nil)
				continue
			}

			// If some columns is missing and their type is time and has not null flag, they should be set as current time.
			if types.IsTypeTime(fieldMappings[i].Column.GetType()) && mysql.HasNotNullFlag(fieldMappings[i].Column.GetFlag()) {
				row = append(row, types.NewTimeDatum(types.CurrentTime(fieldMappings[i].Column.GetType())))
				continue
			}

			row = append(row, types.NewDatum(nil))
			continue
		}

		if fieldMappings[i].Column == nil {
			setVar(fieldMappings[i].UserVar.Name, &parserData[i])
			continue
		}

		row = append(row, parserData[i])
	}
	for i := 0; i < len(e.controller.ColumnAssignments); i++ {
		// eval expression of `SET` clause
		d, err := expression.EvalAstExpr(e.Ctx, e.controller.ColumnAssignments[i].Expr)
		if err != nil {
			if e.restrictive {
				return nil, err
			}
			e.handleWarning(err)
		}
		row = append(row, d)
	}

	// a new row buffer will be allocated in getRow
	newRow, err := e.getRow(ctx, row)
	if err != nil {
		if e.restrictive {
			return nil, err
		}
		e.handleWarning(err)
		// TODO: should not return nil! caller will panic when lookup index
		return nil, nil
	}

	return newRow, nil
}

// SetMessage sets info message(ERR_LOAD_INFO) generated by LOAD statement, it is public because of the special way that
// LOAD statement is handled.
func (e *LoadDataWorker) SetMessage() {
	stmtCtx := e.ctx.GetSessionVars().StmtCtx
	numRecords := stmtCtx.RecordRows()
	numDeletes := stmtCtx.DeletedRows()
	numSkipped := numRecords - stmtCtx.CopiedRows()
	numWarnings := stmtCtx.WarningCount()
	msg := fmt.Sprintf(mysql.MySQLErrName[mysql.ErrLoadInfo].Raw, numRecords, numDeletes, numSkipped, numWarnings)
	e.ctx.GetSessionVars().StmtCtx.SetMessage(msg)
}

// GetRows getter for rows
func (e *LoadDataWorker) GetRows() [][]types.Datum {
	return e.rows
}

// GetCurBatchCnt getter for curBatchCnt
func (e *LoadDataWorker) GetCurBatchCnt() uint64 {
	return e.curBatchCnt
}

// GetInfilePath get infile path.
func (e *LoadDataWorker) GetInfilePath() string {
	return e.controller.Path
}

// GetController get load data controller.
// used in unit test.
func (e *LoadDataWorker) GetController() *importer.LoadDataController {
	return e.controller
}

var _ io.ReadSeekCloser = (*SimpleSeekerOnReadCloser)(nil)

// SimpleSeekerOnReadCloser provides Seek(0, SeekCurrent) on ReadCloser.
type SimpleSeekerOnReadCloser struct {
	r   io.ReadCloser
	pos int
}

// NewSimpleSeekerOnReadCloser creates a SimpleSeekerOnReadCloser.
func NewSimpleSeekerOnReadCloser(r io.ReadCloser) *SimpleSeekerOnReadCloser {
	return &SimpleSeekerOnReadCloser{r: r}
}

// Read implements io.Reader.
func (s *SimpleSeekerOnReadCloser) Read(p []byte) (n int, err error) {
	n, err = s.r.Read(p)
	s.pos += n
	return
}

// Seek implements io.Seeker.
func (s *SimpleSeekerOnReadCloser) Seek(offset int64, whence int) (int64, error) {
	// only support get reader's current offset
	if offset == 0 && whence == io.SeekCurrent {
		return int64(s.pos), nil
	}
	return 0, errors.Errorf("unsupported seek on SimpleSeekerOnReadCloser, offset: %d whence: %d", offset, whence)
}

// Close implements io.Closer.
func (s *SimpleSeekerOnReadCloser) Close() error {
	return s.r.Close()
}

// loadDataVarKeyType is a dummy type to avoid naming collision in context.
type loadDataVarKeyType int

// String defines a Stringer function for debugging and pretty printing.
func (k loadDataVarKeyType) String() string {
	return "load_data_var"
}

// LoadDataVarKey is a variable key for load data.
const LoadDataVarKey loadDataVarKeyType = 0<|MERGE_RESOLUTION|>--- conflicted
+++ resolved
@@ -350,13 +350,8 @@
 	}
 
 	jobID, err = asyncloaddata.CreateLoadDataJob(
-<<<<<<< HEAD
-		ctx, sqlExec, e.Path, e.schemaName, e.table.Meta().Name.O,
-		logicalImportMode, e.Ctx.GetSessionVars().User.String())
-=======
 		ctx, sqlExec, e.GetInfilePath(), e.controller.SchemaName, e.table.Meta().Name.O,
-		"logical", e.Ctx.GetSessionVars().User.String())
->>>>>>> ea243088
+		importer.LogicalImportMode, e.Ctx.GetSessionVars().User.String())
 	if err != nil {
 		return err
 	}
