// Copyright 2018 PingCAP, Inc.
//
// Licensed under the Apache License, Version 2.0 (the "License");
// you may not use this file except in compliance with the License.
// You may obtain a copy of the License at
//
//     http://www.apache.org/licenses/LICENSE-2.0
//
// Unless required by applicable law or agreed to in writing, software
// distributed under the License is distributed on an "AS IS" BASIS,
// WITHOUT WARRANTIES OR CONDITIONS OF ANY KIND, either express or implied.
// See the License for the specific language governing permissions and
// limitations under the License.

package executor

import (
	"context"
	"fmt"
	"io"
	"path/filepath"
	"strings"
	"sync"
	"sync/atomic"
	"time"

	"github.com/pingcap/errors"
	"github.com/pingcap/failpoint"
	backup "github.com/pingcap/kvproto/pkg/brpb"
	"github.com/pingcap/tidb/br/pkg/lightning/config"
	"github.com/pingcap/tidb/br/pkg/lightning/log"
	"github.com/pingcap/tidb/br/pkg/lightning/mydump"
	"github.com/pingcap/tidb/br/pkg/storage"
	"github.com/pingcap/tidb/expression"
	"github.com/pingcap/tidb/parser/ast"
	"github.com/pingcap/tidb/parser/model"
	"github.com/pingcap/tidb/parser/mysql"
	"github.com/pingcap/tidb/sessionctx"
	"github.com/pingcap/tidb/sessiontxn"
	"github.com/pingcap/tidb/table"
	"github.com/pingcap/tidb/types"
	"github.com/pingcap/tidb/util/chunk"
	"github.com/pingcap/tidb/util/dbterror"
	"github.com/pingcap/tidb/util/logutil"
	"go.uber.org/zap"
)

var (
	null          = []byte("NULL")
	taskQueueSize = 16 // the maximum number of pending tasks to commit in queue
	// InTest is a flag that bypass gcs authentication in unit tests.
	InTest bool
)

// LoadDataExec represents a load data executor.
type LoadDataExec struct {
	baseExecutor

	FileLocRef   ast.FileLocRefTp
	OnDuplicate  ast.OnDuplicateKeyHandlingType
	loadDataInfo *LoadDataInfo
}

// Next implements the Executor Next interface.
func (e *LoadDataExec) Next(ctx context.Context, req *chunk.Chunk) error {
	req.GrowAndReset(e.maxChunkSize)
	// TODO: support lines terminated is "".
	if len(e.loadDataInfo.LinesInfo.Terminated) == 0 {
		return errors.New("Load Data: don't support load data terminated is nil")
	}
	if e.loadDataInfo.Path == "" {
		return errors.New("Load Data: infile path is empty")
	}
	if !e.loadDataInfo.Table.Meta().IsBaseTable() {
		return errors.New("can only load data into base tables")
	}
	if e.loadDataInfo.NullInfo != nil && e.loadDataInfo.NullInfo.OptEnclosed &&
		(e.loadDataInfo.FieldsInfo == nil || e.loadDataInfo.FieldsInfo.Enclosed == nil) {
		return errors.New("must specify FIELDS [OPTIONALLY] ENCLOSED BY when use NULL DEFINED BY OPTIONALLY ENCLOSED")
	}

	switch e.FileLocRef {
	case ast.FileLocServerOrRemote:
		u, err := storage.ParseRawURL(e.loadDataInfo.Path)
		if err != nil {
			return err
		}
		var filename string
		u.Path, filename = filepath.Split(u.Path)
		b, err := storage.ParseBackendFromURL(u, nil)
		if err != nil {
			return err
		}
		if b.GetLocal() != nil {
			return errors.Errorf("Load Data: don't support load data from tidb-server's disk")
		}
		return e.loadFromRemote(ctx, b, filename)
	case ast.FileLocClient:
		// let caller use handleQuerySpecial to read data in this connection
		sctx := e.loadDataInfo.ctx
		val := sctx.Value(LoadDataVarKey)
		if val != nil {
			sctx.SetValue(LoadDataVarKey, nil)
			return errors.New("Load Data: previous load data option wasn't closed normally")
		}
		sctx.SetValue(LoadDataVarKey, e.loadDataInfo)
	}
	return nil
}

func (e *LoadDataExec) loadFromRemote(
	ctx context.Context,
	b *backup.StorageBackend,
	filename string,
) error {
	opt := &storage.ExternalStorageOptions{}
	if InTest {
		opt.NoCredentials = true
	}
	s, err := storage.New(ctx, b, opt)
	if err != nil {
		return err
	}
	fileReader, err := s.Open(ctx, filename)
	if err != nil {
		return err
	}
	defer fileReader.Close()

	return e.loadDataInfo.Load(ctx, fileReader)
}

// Close implements the Executor Close interface.
func (e *LoadDataExec) Close() error {
	if e.runtimeStats != nil && e.loadDataInfo != nil && e.loadDataInfo.stats != nil {
		defer e.ctx.GetSessionVars().StmtCtx.RuntimeStatsColl.RegisterStats(e.id, e.loadDataInfo.stats)
	}
	return nil
}

// Open implements the Executor Open interface.
func (e *LoadDataExec) Open(ctx context.Context) error {
	if e.loadDataInfo.insertColumns != nil {
		e.loadDataInfo.initEvalBuffer()
	}
	// Init for runtime stats.
	e.loadDataInfo.collectRuntimeStatsEnabled()
	return nil
}

// commitTask is used for fetching data from data preparing routine into committing routine.
type commitTask struct {
	cnt  uint64
	rows [][]types.Datum
}

// LoadDataInfo saves the information of loading data operation.
// TODO: rename it and remove unnecessary public methods.
type LoadDataInfo struct {
	*InsertValues

	row         []types.Datum
	Path        string
	Table       table.Table
	FieldsInfo  *ast.FieldsClause
	LinesInfo   *ast.LinesClause
	NullInfo    *ast.NullDefinedBy
	IgnoreLines uint64
	Ctx         sessionctx.Context
	rows        [][]types.Datum
	Drained     bool

	ColumnAssignments  []*ast.Assignment
	ColumnsAndUserVars []*ast.ColumnNameOrUserVar
	FieldMappings      []*FieldMapping

	commitTaskQueue chan commitTask
	StopCh          chan struct{}
	QuitCh          chan struct{}
	OnDuplicate     ast.OnDuplicateKeyHandlingType
}

// FieldMapping inticates the relationship between input field and table column or user variable
type FieldMapping struct {
	Column  *table.Column
	UserVar *ast.VariableExpr
}

// Load reads from readerFn and do load data job.
func (e *LoadDataInfo) Load(ctx context.Context, reader io.ReadSeekCloser) error {
	e.initQueues()
	e.SetMaxRowsInBatch(uint64(e.Ctx.GetSessionVars().DMLBatchSize))
	e.startStopWatcher()
	// let stop watcher goroutine quit
	defer e.forceQuit()
	err := sessiontxn.NewTxn(ctx, e.Ctx)
	if err != nil {
		return err
	}
	// processStream process input data, enqueue commit task
	wg := new(sync.WaitGroup)
	wg.Add(1)
	go processStream(ctx, reader, e, wg)
	err = e.commitWork(ctx)
	wg.Wait()
	return err
}

// processStream process input stream from network
func processStream(ctx context.Context, reader io.ReadSeekCloser, loadDataInfo *LoadDataInfo, wg *sync.WaitGroup) {
	var (
		csvParser *mydump.CSVParser
		err       error
	)
	defer func() {
		r := recover()
		if r != nil {
			logutil.Logger(ctx).Error("process routine panicked",
				zap.Reflect("r", r),
				zap.Stack("stack"))
		}
		if err != nil || r != nil {
			loadDataInfo.forceQuit()
		} else {
			loadDataInfo.CloseTaskQueue()
		}
		wg.Done()
	}()

	// TODO: use parser interface
	csvParser, err = mydump.NewCSVParser(
		ctx,
		loadDataInfo.GenerateCSVConfig(),
		reader,
		int64(config.ReadBlockSize),
		nil,
		false,
		// TODO: support charset conversion
		nil)
	csvParser.SetLogger(log.Logger{Logger: logutil.Logger(ctx)})

	for {
		// prepare batch and enqueue task
		err = loadDataInfo.ReadRows(ctx, csvParser)
		if err != nil {
			logutil.Logger(ctx).Error("load data process stream error in ReadRows", zap.Error(err))
			return
		}
		if loadDataInfo.curBatchCnt == 0 {
			return
		}
		if err = loadDataInfo.enqOneTask(ctx); err != nil {
			logutil.Logger(ctx).Error("load data process stream error in enqOneTask", zap.Error(err))
			return
		}
	}
}

// reorderColumns reorder the e.insertColumns according to the order of columnNames
// Note: We must ensure there must be one-to-one mapping between e.insertColumns and columnNames in terms of column name.
func (e *LoadDataInfo) reorderColumns(columnNames []string) error {
	cols := e.insertColumns

	if len(cols) != len(columnNames) {
		return ErrColumnsNotMatched
	}

	reorderedColumns := make([]*table.Column, len(cols))

	if columnNames == nil {
		return nil
	}

	mapping := make(map[string]int)
	for idx, colName := range columnNames {
		mapping[strings.ToLower(colName)] = idx
	}

	for _, col := range cols {
		idx := mapping[col.Name.L]
		reorderedColumns[idx] = col
	}

	e.insertColumns = reorderedColumns

	return nil
}

// initLoadColumns sets columns which the input fields loaded to.
func (e *LoadDataInfo) initLoadColumns(columnNames []string) error {
	var cols []*table.Column
	var missingColName string
	var err error
	tableCols := e.Table.Cols()

	if len(columnNames) != len(tableCols) {
		for _, v := range e.ColumnAssignments {
			columnNames = append(columnNames, v.Column.Name.O)
		}
	}

	cols, missingColName = table.FindCols(tableCols, columnNames, e.Table.Meta().PKIsHandle)
	if missingColName != "" {
		return dbterror.ErrBadField.GenWithStackByArgs(missingColName, "field list")
	}

	for _, col := range cols {
		if !col.IsGenerated() {
			e.insertColumns = append(e.insertColumns, col)
		}
		if col.Name.L == model.ExtraHandleName.L {
			if !e.ctx.GetSessionVars().AllowWriteRowID {
				return errors.Errorf("load data statement for _tidb_rowid are not supported")
			}
			e.hasExtraHandle = true
			break
		}
	}

	// e.insertColumns is appended according to the original tables' column sequence.
	// We have to reorder it to follow the use-specified column order which is shown in the columnNames.
	if err = e.reorderColumns(columnNames); err != nil {
		return err
	}

	e.rowLen = len(e.insertColumns)
	// Check column whether is specified only once.
	err = table.CheckOnce(cols)
	if err != nil {
		return err
	}

	return nil
}

// initFieldMappings make a field mapping slice to implicitly map input field to table column or user defined variable
// the slice's order is the same as the order of the input fields.
// Returns a slice of same ordered column names without user defined variable names.
func (e *LoadDataInfo) initFieldMappings() []string {
	columns := make([]string, 0, len(e.ColumnsAndUserVars)+len(e.ColumnAssignments))
	tableCols := e.Table.Cols()

	if len(e.ColumnsAndUserVars) == 0 {
		for _, v := range tableCols {
			fieldMapping := &FieldMapping{
				Column: v,
			}
			e.FieldMappings = append(e.FieldMappings, fieldMapping)
			columns = append(columns, v.Name.O)
		}

		return columns
	}

	var column *table.Column

	for _, v := range e.ColumnsAndUserVars {
		if v.ColumnName != nil {
			column = table.FindCol(tableCols, v.ColumnName.Name.O)
			columns = append(columns, v.ColumnName.Name.O)
		} else {
			column = nil
		}

		fieldMapping := &FieldMapping{
			Column:  column,
			UserVar: v.UserVar,
		}
		e.FieldMappings = append(e.FieldMappings, fieldMapping)
	}

	return columns
}

// GetRows getter for rows
func (e *LoadDataInfo) GetRows() [][]types.Datum {
	return e.rows
}

// GetCurBatchCnt getter for curBatchCnt
func (e *LoadDataInfo) GetCurBatchCnt() uint64 {
	return e.curBatchCnt
}

// CloseTaskQueue preparing routine to inform commit routine no more data
func (e *LoadDataInfo) CloseTaskQueue() {
	close(e.commitTaskQueue)
}

// initQueues initialize task queue and error report queue
func (e *LoadDataInfo) initQueues() {
	e.commitTaskQueue = make(chan commitTask, taskQueueSize)
	e.StopCh = make(chan struct{}, 2)
	e.QuitCh = make(chan struct{})
}

// startStopWatcher monitor StopCh to force quit
func (e *LoadDataInfo) startStopWatcher() {
	go func() {
		<-e.StopCh
		close(e.QuitCh)
	}()
}

// forceQuit let commit quit directly
func (e *LoadDataInfo) forceQuit() {
	e.StopCh <- struct{}{}
}

// makeCommitTask produce commit task with data in LoadDataInfo.rows LoadDataInfo.curBatchCnt
func (e *LoadDataInfo) makeCommitTask() commitTask {
	return commitTask{e.curBatchCnt, e.rows}
}

// enqOneTask feed one batch commit task to commit work
func (e *LoadDataInfo) enqOneTask(ctx context.Context) error {
	var err error
	if e.curBatchCnt > 0 {
		select {
		case e.commitTaskQueue <- e.makeCommitTask():
		case <-e.QuitCh:
			err = errors.New("enqOneTask forced to quit")
			logutil.Logger(ctx).Error("enqOneTask forced to quit, possible commitWork error")
			return err
		}
		// reset rows buffer, will reallocate buffer but NOT reuse
		e.SetMaxRowsInBatch(e.maxRowsInBatch)
	}
	return err
}

// CommitOneTask insert Data from LoadDataInfo.rows, then make commit and refresh txn
func (e *LoadDataInfo) CommitOneTask(ctx context.Context, task commitTask) error {
	var err error
	defer func() {
		if err != nil {
			e.Ctx.StmtRollback(ctx, false)
		}
	}()
	err = e.CheckAndInsertOneBatch(ctx, task.rows, task.cnt)
	if err != nil {
		logutil.Logger(ctx).Error("commit error CheckAndInsert", zap.Error(err))
		return err
	}
	failpoint.Inject("commitOneTaskErr", func() error {
		return errors.New("mock commit one task error")
	})
	e.Ctx.StmtCommit(ctx)
	// Make sure process stream routine never use invalid txn
	e.txnInUse.Lock()
	defer e.txnInUse.Unlock()
	// Make sure that there are no retries when committing.
	if err = e.Ctx.RefreshTxnCtx(ctx); err != nil {
		logutil.Logger(ctx).Error("commit error refresh", zap.Error(err))
		return err
	}
	return err
}

// commitWork commit batch sequentially
func (e *LoadDataInfo) commitWork(ctx context.Context) error {
	var err error
	defer func() {
		r := recover()
		if r != nil {
			logutil.Logger(ctx).Error("commitWork panicked",
				zap.Reflect("r", r),
				zap.Stack("stack"))
		}
		if err != nil || r != nil {
			e.forceQuit()
		}
		if err != nil {
			e.ctx.StmtRollback(ctx, false)
		}
	}()
	var tasks uint64
	var end = false
	for !end {
		select {
		case <-e.QuitCh:
			err = errors.New("commit forced to quit")
			logutil.Logger(ctx).Error("commit forced to quit, possible preparation failed")
			return err
		case commitTask, ok := <-e.commitTaskQueue:
			if ok {
				start := time.Now()
				err = e.CommitOneTask(ctx, commitTask)
				if err != nil {
					break
				}
				tasks++
				logutil.Logger(ctx).Info("commit one task success",
					zap.Duration("commit time usage", time.Since(start)),
					zap.Uint64("keys processed", commitTask.cnt),
					zap.Uint64("tasks processed", tasks),
					zap.Int("tasks in queue", len(e.commitTaskQueue)))
			} else {
				end = true
			}
		}
		if err != nil {
			logutil.Logger(ctx).Error("load data commit work error", zap.Error(err))
			break
		}
		if atomic.CompareAndSwapUint32(&e.Ctx.GetSessionVars().Killed, 1, 0) {
			logutil.Logger(ctx).Info("load data query interrupted quit data processing")
			err = ErrQueryInterrupted
			break
		}
	}
	return err
}

// SetMaxRowsInBatch sets the max number of rows to insert in a batch.
func (e *LoadDataInfo) SetMaxRowsInBatch(limit uint64) {
	e.maxRowsInBatch = limit
	e.rows = make([][]types.Datum, 0, limit)
	e.curBatchCnt = 0
}

// ReadRows reads rows from parser. When parser's reader meet EOF, it will return
// nil. For other errors it will return directly. When the rows batch is full it
// will also return nil.
// The result rows are saved in e.rows and update some members, caller can check
// if curBatchCnt == 0 to know if reached EOF.
func (e *LoadDataInfo) ReadRows(ctx context.Context, parser *mydump.CSVParser) error {
	for e.IgnoreLines > 0 {
		_, _, err := parser.ReadUntilTerminator()
		if err != nil {
			if errors.Cause(err) == io.EOF {
				return nil
			}
			return err
		}

		e.IgnoreLines--
	}
	for {
		if err := parser.ReadRow(); err != nil {
			if errors.Cause(err) == io.EOF {
				return nil
			}
			return err
		}
		// rowCount will be used in fillRow(), last insert ID will be assigned according to the rowCount = 1.
		// So should add first here.
		e.rowCount++
		e.rows = append(e.rows, e.colsToRow(ctx, parser.LastRow().Row))
		e.curBatchCnt++
		if e.maxRowsInBatch != 0 && e.rowCount%e.maxRowsInBatch == 0 {
			logutil.Logger(ctx).Info("batch limit hit when inserting rows", zap.Int("maxBatchRows", e.maxChunkSize),
				zap.Uint64("totalRows", e.rowCount))
			return nil
		}
	}
}

// CheckAndInsertOneBatch is used to commit one transaction batch full filled data
func (e *LoadDataInfo) CheckAndInsertOneBatch(ctx context.Context, rows [][]types.Datum, cnt uint64) error {
	if e.stats != nil && e.stats.BasicRuntimeStats != nil {
		// Since this method will not call by executor Next,
		// so we need record the basic executor runtime stats by ourself.
		start := time.Now()
		defer func() {
			e.stats.BasicRuntimeStats.Record(time.Since(start), 0)
		}()
	}
	var err error
	if cnt == 0 {
		return err
	}
	e.ctx.GetSessionVars().StmtCtx.AddRecordRows(cnt)

	replace := false
	if e.OnDuplicate == ast.OnDuplicateKeyHandlingReplace {
		replace = true
	}

	err = e.batchCheckAndInsert(ctx, rows[0:cnt], e.addRecordLD, replace)
	if err != nil {
		return err
	}
	return err
}

// SetMessage sets info message(ERR_LOAD_INFO) generated by LOAD statement, it is public because of the special way that
// LOAD statement is handled.
func (e *LoadDataInfo) SetMessage() {
	stmtCtx := e.ctx.GetSessionVars().StmtCtx
	numRecords := stmtCtx.RecordRows()
	numDeletes := stmtCtx.DeletedRows()
	numSkipped := numRecords - stmtCtx.CopiedRows()
	numWarnings := stmtCtx.WarningCount()
	msg := fmt.Sprintf(mysql.MySQLErrName[mysql.ErrLoadInfo].Raw, numRecords, numDeletes, numSkipped, numWarnings)
	e.ctx.GetSessionVars().StmtCtx.SetMessage(msg)
}

// colsToRow encodes the data of parser output.
func (e *LoadDataInfo) colsToRow(ctx context.Context, cols []types.Datum) []types.Datum {
	row := make([]types.Datum, 0, len(e.insertColumns))
	sessionVars := e.Ctx.GetSessionVars()
	setVar := func(name string, col *types.Datum) {
		if col == nil || col.IsNull() {
			sessionVars.UnsetUserVar(name)
		} else {
			sessionVars.SetUserVarVal(name, *col)
		}
	}

	for i := 0; i < len(e.FieldMappings); i++ {
		if i >= len(cols) {
			if e.FieldMappings[i].Column == nil {
				setVar(e.FieldMappings[i].UserVar.Name, nil)
				continue
			}

			// If some columns is missing and their type is time and has not null flag, they should be set as current time.
			if types.IsTypeTime(e.FieldMappings[i].Column.GetType()) && mysql.HasNotNullFlag(e.FieldMappings[i].Column.GetFlag()) {
				row = append(row, types.NewTimeDatum(types.CurrentTime(e.FieldMappings[i].Column.GetType())))
				continue
			}

			row = append(row, types.NewDatum(nil))
			continue
		}

		if e.FieldMappings[i].Column == nil {
			setVar(e.FieldMappings[i].UserVar.Name, &cols[i])
			continue
		}

		if cols[i].IsNull() {
			row = append(row, types.NewDatum(nil))
			continue
		}

		row = append(row, cols[i])
	}
	for i := 0; i < len(e.ColumnAssignments); i++ {
		// eval expression of `SET` clause
		d, err := expression.EvalAstExpr(e.Ctx, e.ColumnAssignments[i].Expr)
		if err != nil {
			e.handleWarning(err)
			return nil
		}
		row = append(row, d)
	}

	// a new row buffer will be allocated in getRow
	newRow, err := e.getRow(ctx, row)
	if err != nil {
		e.handleWarning(err)
		return nil
	}

	return newRow
}

func (e *LoadDataInfo) addRecordLD(ctx context.Context, row []types.Datum) error {
	if row == nil {
		return nil
	}
	err := e.addRecord(ctx, row)
	if err != nil {
		e.handleWarning(err)
		return err
	}
	return nil
}

// GenerateCSVConfig generates a CSV config for parser from LoadDataInfo.
func (e *LoadDataInfo) GenerateCSVConfig() *config.CSVConfig {
	var (
		nullDef          []string
		quotedNullIsText = true
	)

	if e.NullInfo != nil {
		nullDef = append(nullDef, e.NullInfo.NullDef)
		quotedNullIsText = !e.NullInfo.OptEnclosed
	} else if e.FieldsInfo.Enclosed != nil {
		nullDef = append(nullDef, "NULL")
	}
	if e.FieldsInfo.Escaped != nil {
		nullDef = append(nullDef, string([]byte{*e.FieldsInfo.Escaped, 'N'}))
	}

	enclosed := ""
	if e.FieldsInfo.Enclosed != nil {
		enclosed = string([]byte{*e.FieldsInfo.Enclosed})
	}
	escaped := ""
	if e.FieldsInfo.Escaped != nil {
		escaped = string([]byte{*e.FieldsInfo.Escaped})
	}

	return &config.CSVConfig{
		Separator: e.FieldsInfo.Terminated,
		// ignore optionally enclosed
<<<<<<< HEAD
		Delimiter:      string([]byte{e.FieldsInfo.Enclosed}),
		Terminator:     e.LinesInfo.Terminated,
		NotNull:        false,
		Null:           nullDef,
		Header:         false,
		TrimLastSep:    false,
		EscapedBy:      string([]byte{e.FieldsInfo.Escaped}),
		StartingBy:     e.LinesInfo.Starting,
		AllowEmptyLine: true,
		// TODO: set it through NULL DEFINED BY OPTIONALLY ENCLOSED
		QuotedNullIsText: true,
		UnescapedQuote:   true,
=======
		Delimiter:        enclosed,
		Terminator:       e.LinesInfo.Terminated,
		NotNull:          false,
		Null:             nullDef,
		Header:           false,
		TrimLastSep:      false,
		EscapedBy:        escaped,
		StartingBy:       e.LinesInfo.Starting,
		AllowEmptyLine:   true,
		QuotedNullIsText: quotedNullIsText,
>>>>>>> 9e120b68
	}
}

var _ io.ReadSeekCloser = (*SimpleSeekerOnReadCloser)(nil)

// SimpleSeekerOnReadCloser provides Seek(0, SeekCurrent) on ReadCloser.
type SimpleSeekerOnReadCloser struct {
	r   io.ReadCloser
	pos int
}

// NewSimpleSeekerOnReadCloser creates a SimpleSeekerOnReadCloser.
func NewSimpleSeekerOnReadCloser(r io.ReadCloser) *SimpleSeekerOnReadCloser {
	return &SimpleSeekerOnReadCloser{r: r}
}

// Read implements io.Reader.
func (s *SimpleSeekerOnReadCloser) Read(p []byte) (n int, err error) {
	n, err = s.r.Read(p)
	s.pos += n
	return
}

// Seek implements io.Seeker.
func (s *SimpleSeekerOnReadCloser) Seek(offset int64, whence int) (int64, error) {
	// only support get reader's current offset
	if offset == 0 && whence == io.SeekCurrent {
		return int64(s.pos), nil
	}
	return 0, errors.Errorf("unsupported seek on SimpleSeekerOnReadCloser, offset: %d whence: %d", offset, whence)
}

// Close implements io.Closer.
func (s *SimpleSeekerOnReadCloser) Close() error {
	return s.r.Close()
}

// loadDataVarKeyType is a dummy type to avoid naming collision in context.
type loadDataVarKeyType int

// String defines a Stringer function for debugging and pretty printing.
func (k loadDataVarKeyType) String() string {
	return "load_data_var"
}

// LoadDataVarKey is a variable key for load data.
const LoadDataVarKey loadDataVarKeyType = 0<|MERGE_RESOLUTION|>--- conflicted
+++ resolved
@@ -698,20 +698,6 @@
 	return &config.CSVConfig{
 		Separator: e.FieldsInfo.Terminated,
 		// ignore optionally enclosed
-<<<<<<< HEAD
-		Delimiter:      string([]byte{e.FieldsInfo.Enclosed}),
-		Terminator:     e.LinesInfo.Terminated,
-		NotNull:        false,
-		Null:           nullDef,
-		Header:         false,
-		TrimLastSep:    false,
-		EscapedBy:      string([]byte{e.FieldsInfo.Escaped}),
-		StartingBy:     e.LinesInfo.Starting,
-		AllowEmptyLine: true,
-		// TODO: set it through NULL DEFINED BY OPTIONALLY ENCLOSED
-		QuotedNullIsText: true,
-		UnescapedQuote:   true,
-=======
 		Delimiter:        enclosed,
 		Terminator:       e.LinesInfo.Terminated,
 		NotNull:          false,
@@ -722,7 +708,7 @@
 		StartingBy:       e.LinesInfo.Starting,
 		AllowEmptyLine:   true,
 		QuotedNullIsText: quotedNullIsText,
->>>>>>> 9e120b68
+		UnescapedQuote:   true,
 	}
 }
 
