// Copyright 2018 PingCAP, Inc.
//
// Licensed under the Apache License, Version 2.0 (the "License");
// you may not use this file except in compliance with the License.
// You may obtain a copy of the License at
//
//     http://www.apache.org/licenses/LICENSE-2.0
//
// Unless required by applicable law or agreed to in writing, software
// distributed under the License is distributed on an "AS IS" BASIS,
// WITHOUT WARRANTIES OR CONDITIONS OF ANY KIND, either express or implied.
// See the License for the specific language governing permissions and
// limitations under the License.

package executor

import (
	"context"
	"fmt"
	"io"
	"math"
	"runtime"
	"strings"
	"sync"
	"sync/atomic"
	"time"

	"github.com/pingcap/errors"
	"github.com/pingcap/failpoint"
	backup "github.com/pingcap/kvproto/pkg/brpb"
	"github.com/pingcap/tidb/br/pkg/lightning/config"
	"github.com/pingcap/tidb/br/pkg/lightning/log"
	"github.com/pingcap/tidb/br/pkg/lightning/mydump"
	"github.com/pingcap/tidb/br/pkg/storage"
	"github.com/pingcap/tidb/executor/asyncloaddata"
	"github.com/pingcap/tidb/expression"
	"github.com/pingcap/tidb/kv"
	"github.com/pingcap/tidb/parser/ast"
	"github.com/pingcap/tidb/parser/model"
	"github.com/pingcap/tidb/parser/mysql"
	"github.com/pingcap/tidb/parser/terror"
	plannercore "github.com/pingcap/tidb/planner/core"
	"github.com/pingcap/tidb/sessionctx"
	"github.com/pingcap/tidb/sessiontxn"
	"github.com/pingcap/tidb/table"
	"github.com/pingcap/tidb/types"
	"github.com/pingcap/tidb/util/chunk"
	"github.com/pingcap/tidb/util/dbterror"
	"github.com/pingcap/tidb/util/intest"
	"github.com/pingcap/tidb/util/logutil"
	"github.com/pingcap/tidb/util/sqlexec"
	"go.uber.org/zap"
	"golang.org/x/sync/errgroup"
)

const (
	// LoadDataFormatSQLDump represents the data source file of LOAD DATA is
	// mydumper-format DML file
	LoadDataFormatSQLDump = "sql file"
	// LoadDataFormatParquet represents the data source file of LOAD DATA is
	// parquet
	LoadDataFormatParquet = "parquet"

	logicalImportMode   = "logical"  // tidb backend
	physicalImportMode  = "physical" // local backend
	unlimitedWriteSpeed = config.ByteSize(math.MaxInt64)
	minDiskQuota        = config.ByteSize(10 << 30) // 10GiB
	minBatchSize        = config.ByteSize(1 << 10)  // 1KiB
	minWriteSpeed       = config.ByteSize(1 << 10)  // 1KiB/s

	importModeOption    = "import_mode"
	diskQuotaOption     = "disk_quota"
	checksumOption      = "checksum_table"
	addIndexOption      = "add_index"
	analyzeOption       = "analyze_table"
	threadOption        = "thread"
	batchSizeOption     = "batch_size"
	maxWriteSpeedOption = "max_write_speed"
	splitFileOption     = "split_file"
	recordErrorsOption  = "record_errors"
	detachedOption      = "detached"
)

var (
	taskQueueSize = 16 // the maximum number of pending tasks to commit in queue

	// name -> whether the option has value
	supportedOptions = map[string]bool{
		importModeOption:    true,
		diskQuotaOption:     true,
		checksumOption:      true,
		addIndexOption:      true,
		analyzeOption:       true,
		threadOption:        true,
		batchSizeOption:     true,
		maxWriteSpeedOption: true,
		splitFileOption:     true,
		recordErrorsOption:  true,
		detachedOption:      false,
	}

	// options only allowed when import mode is physical
	optionsForPhysicalImport = map[string]struct{}{
		diskQuotaOption: {},
		checksumOption:  {},
		addIndexOption:  {},
		analyzeOption:   {},
	}
)

// LoadDataExec represents a load data executor.
type LoadDataExec struct {
	baseExecutor

	FileLocRef     ast.FileLocRefTp
	OnDuplicate    ast.OnDuplicateKeyHandlingType
	loadDataWorker *LoadDataWorker
}

// Next implements the Executor Next interface.
func (e *LoadDataExec) Next(ctx context.Context, req *chunk.Chunk) error {
	req.GrowAndReset(e.maxChunkSize)

	if e.loadDataWorker.Path == "" {
		return ErrLoadDataEmptyPath
	}

	// CSV-like
	if e.loadDataWorker.format == "" {
		if e.loadDataWorker.NullInfo != nil && e.loadDataWorker.NullInfo.OptEnclosed &&
			(e.loadDataWorker.FieldsInfo == nil || e.loadDataWorker.FieldsInfo.Enclosed == nil) {
			return ErrLoadDataWrongFormatConfig.GenWithStackByArgs("must specify FIELDS [OPTIONALLY] ENCLOSED BY when use NULL DEFINED BY OPTIONALLY ENCLOSED")
		}
		// TODO: support lines terminated is "".
		if len(e.loadDataWorker.LinesInfo.Terminated) == 0 {
			return ErrLoadDataWrongFormatConfig.GenWithStackByArgs("LINES TERMINATED BY is empty")
		}
	}

	switch e.FileLocRef {
	case ast.FileLocServerOrRemote:
		u, err := storage.ParseRawURL(e.loadDataWorker.Path)
		if err != nil {
			return ErrLoadDataInvalidURI.GenWithStackByArgs(err.Error())
		}
		path := strings.Trim(u.Path, "/")
		u.Path = ""
		b, err := storage.ParseBackendFromURL(u, nil)
		if err != nil {
			return ErrLoadDataInvalidURI.GenWithStackByArgs(getMsgFromBRError(err))
		}
		if b.GetLocal() != nil {
			return ErrLoadDataFromServerDisk.GenWithStackByArgs(e.loadDataWorker.Path)
		}
		return e.loadFromRemote(ctx, b, path)
	case ast.FileLocClient:
		// let caller use handleQuerySpecial to read data in this connection
		sctx := e.loadDataWorker.ctx
		val := sctx.Value(LoadDataVarKey)
		if val != nil {
			sctx.SetValue(LoadDataVarKey, nil)
			return errors.New("previous load data option wasn't closed normally")
		}
		sctx.SetValue(LoadDataVarKey, e.loadDataWorker)
	}
	return nil
}

func (e *LoadDataExec) loadFromRemote(
	ctx context.Context,
	b *backup.StorageBackend,
	path string,
) error {
	opt := &storage.ExternalStorageOptions{}
	if intest.InTest {
		opt.NoCredentials = true
	}
	s, err := storage.New(ctx, b, opt)
	if err != nil {
		return ErrLoadDataCantAccess
	}
	fileReader, err := s.Open(ctx, path)
	if err != nil {
		return ErrLoadDataCantRead.GenWithStackByArgs(getMsgFromBRError(err), "Please check the INFILE path is correct")
	}
	defer fileReader.Close()

	e.loadDataWorker.loadRemoteInfo = loadRemoteInfo{
		store: s,
		path:  path,
	}
	return e.loadDataWorker.Load(ctx, fileReader)
}

// Close implements the Executor Close interface.
func (e *LoadDataExec) Close() error {
	if e.runtimeStats != nil && e.loadDataWorker != nil && e.loadDataWorker.stats != nil {
		defer e.ctx.GetSessionVars().StmtCtx.RuntimeStatsColl.RegisterStats(e.id, e.loadDataWorker.stats)
	}
	return nil
}

// Open implements the Executor Open interface.
func (e *LoadDataExec) Open(ctx context.Context) error {
	if e.loadDataWorker.insertColumns != nil {
		e.loadDataWorker.initEvalBuffer()
	}
	// Init for runtime stats.
	e.loadDataWorker.collectRuntimeStatsEnabled()
	return nil
}

// commitTask is used for passing data from processStream goroutine to commitWork goroutine.
type commitTask struct {
	cnt  uint64
	rows [][]types.Datum

	loadedRowCnt    uint64
	scannedFileSize int64
}

type loadRemoteInfo struct {
	store storage.ExternalStorage
	path  string
}

// LoadDataWorker does a LOAD DATA job.
type LoadDataWorker struct {
	*InsertValues

	Path string
	Ctx  sessionctx.Context
	// expose some fields for test
	FieldsInfo  *ast.FieldsClause
	LinesInfo   *ast.LinesClause
	NullInfo    *ast.NullDefinedBy
	IgnoreLines uint64

	format             string
	schemaName         string
	columnAssignments  []*ast.Assignment
	columnsAndUserVars []*ast.ColumnNameOrUserVar
	fieldMappings      []*FieldMapping
	onDuplicate        ast.OnDuplicateKeyHandlingType

	// import options
	importMode        string
	diskQuota         config.ByteSize
	checksum          config.PostOpLevel
	addIndex          bool
	analyze           config.PostOpLevel
	threadCnt         int64
	batchSize         config.ByteSize
	maxWriteSpeed     config.ByteSize // per second
	splitFile         bool
	maxRecordedErrors int64 // -1 means record all error
	detached          bool

	table           table.Table
	row             []types.Datum
	rows            [][]types.Datum
	commitTaskQueue chan commitTask
	loadRemoteInfo  loadRemoteInfo
	progress        atomic.Pointer[asyncloaddata.Progress]
	getSysSessionFn func() (sessionctx.Context, error)
	putSysSessionFn func(context.Context, sessionctx.Context)
}

// NewLoadDataWorker creates a new LoadDataWorker that is ready to work.
func NewLoadDataWorker(
	sctx sessionctx.Context,
	plan *plannercore.LoadData,
	tbl table.Table,
	getSysSessionFn func() (sessionctx.Context, error),
	putSysSessionFn func(context.Context, sessionctx.Context),
) (*LoadDataWorker, error) {
	insertVal := &InsertValues{
		baseExecutor:   newBaseExecutor(sctx, nil, plan.ID()),
		Table:          tbl,
		Columns:        plan.Columns,
		GenExprs:       plan.GenCols.Exprs,
		isLoadData:     true,
		txnInUse:       sync.Mutex{},
		maxRowsInBatch: uint64(sctx.GetSessionVars().DMLBatchSize),
	}
	loadDataWorker := &LoadDataWorker{
		row:                make([]types.Datum, 0, len(insertVal.insertColumns)),
		commitTaskQueue:    make(chan commitTask, taskQueueSize),
		InsertValues:       insertVal,
		Path:               plan.Path,
		format:             plan.Format,
		schemaName:         plan.Table.Schema.O,
		table:              tbl,
		FieldsInfo:         plan.FieldsInfo,
		LinesInfo:          plan.LinesInfo,
		NullInfo:           plan.NullInfo,
		IgnoreLines:        plan.IgnoreLines,
		columnAssignments:  plan.ColumnAssignments,
		columnsAndUserVars: plan.ColumnsAndUserVars,
		onDuplicate:        plan.OnDuplicate,
		Ctx:                sctx,
		getSysSessionFn:    getSysSessionFn,
		putSysSessionFn:    putSysSessionFn,
	}
	if err := loadDataWorker.initOptions(plan.Options); err != nil {
		return nil, err
	}
	columnNames := loadDataWorker.initFieldMappings()
	if err := loadDataWorker.initLoadColumns(columnNames); err != nil {
		return nil, err
	}
	loadDataWorker.ResetBatch()
	return loadDataWorker, nil
}

func (e *LoadDataWorker) initDefaultOptions() {
	threadCnt := runtime.NumCPU()
	if e.format == LoadDataFormatParquet {
		threadCnt = int(math.Max(1, float64(threadCnt)*0.75))
	}

	e.importMode = logicalImportMode
	_ = e.diskQuota.UnmarshalText([]byte("50GiB")) // todo confirm with pm
	e.checksum = config.OpLevelRequired
	e.addIndex = true
	e.analyze = config.OpLevelOptional
	e.threadCnt = int64(threadCnt)
	_ = e.batchSize.UnmarshalText([]byte("100MiB")) // todo confirm with pm
	e.maxWriteSpeed = unlimitedWriteSpeed
	e.splitFile = false
	e.maxRecordedErrors = 100
	e.detached = false
}

func (e *LoadDataWorker) initOptions(options []*plannercore.LoadDataOpt) error {
	e.initDefaultOptions()

	specifiedOptions := map[string]*plannercore.LoadDataOpt{}
	for _, opt := range options {
		hasValue, ok := supportedOptions[opt.Name]
		if !ok {
			return ErrUnknownOption.FastGenByArgs(opt.Name)
		}
		if hasValue && opt.Value == nil || !hasValue && opt.Value != nil {
			return ErrInvalidOptionVal.FastGenByArgs(opt.Name)
		}
		if _, ok = specifiedOptions[opt.Name]; ok {
			return ErrDuplicateOption.FastGenByArgs(opt.Name)
		}
		specifiedOptions[opt.Name] = opt
	}

	var (
		v      string
		err    error
		isNull bool
	)
	if opt, ok := specifiedOptions[importModeOption]; ok {
		v, isNull, err = opt.Value.EvalString(e.Ctx, chunk.Row{})
		if err != nil || isNull {
			return ErrInvalidOptionVal.FastGenByArgs(opt.Name)
		}
		v = strings.ToLower(v)
		if v != logicalImportMode && v != physicalImportMode {
			return ErrInvalidOptionVal.FastGenByArgs(opt.Name)
		}
		e.importMode = v
	}

	if e.importMode == logicalImportMode {
		// some options are only allowed in physical mode
		for _, opt := range specifiedOptions {
			if _, ok := optionsForPhysicalImport[opt.Name]; ok {
				return ErrLoadDataUnsupportedOption.FastGenByArgs(opt.Name, e.importMode)
			}
		}
	}
	if opt, ok := specifiedOptions[diskQuotaOption]; ok {
		v, isNull, err = opt.Value.EvalString(e.Ctx, chunk.Row{})
		if err != nil || isNull {
			return ErrInvalidOptionVal.FastGenByArgs(opt.Name)
		}
		if err = e.diskQuota.UnmarshalText([]byte(v)); err != nil || e.diskQuota <= 0 {
			return ErrInvalidOptionVal.FastGenByArgs(opt.Name)
		}
	}
	if opt, ok := specifiedOptions[checksumOption]; ok {
		v, isNull, err = opt.Value.EvalString(e.Ctx, chunk.Row{})
		if err != nil || isNull {
			return ErrInvalidOptionVal.FastGenByArgs(opt.Name)
		}
		if err = e.checksum.FromStringValue(v); err != nil {
			return ErrInvalidOptionVal.FastGenByArgs(opt.Name)
		}
	}
	if opt, ok := specifiedOptions[addIndexOption]; ok {
		var vInt int64
		if !mysql.HasIsBooleanFlag(opt.Value.GetType().GetFlag()) {
			return ErrInvalidOptionVal.FastGenByArgs(opt.Name)
		}
		vInt, isNull, err = opt.Value.EvalInt(e.Ctx, chunk.Row{})
		if err != nil || isNull {
			return ErrInvalidOptionVal.FastGenByArgs(opt.Name)
		}
		e.addIndex = vInt == 1
	}
	if opt, ok := specifiedOptions[analyzeOption]; ok {
		v, isNull, err = opt.Value.EvalString(e.Ctx, chunk.Row{})
		if err != nil || isNull {
			return ErrInvalidOptionVal.FastGenByArgs(opt.Name)
		}
		if err = e.analyze.FromStringValue(v); err != nil {
			return ErrInvalidOptionVal.FastGenByArgs(opt.Name)
		}
	}
	if opt, ok := specifiedOptions[threadOption]; ok {
		// boolean true will be taken as 1
		e.threadCnt, isNull, err = opt.Value.EvalInt(e.Ctx, chunk.Row{})
		if err != nil || isNull || e.threadCnt <= 0 {
			return ErrInvalidOptionVal.FastGenByArgs(opt.Name)
		}
	}
	if opt, ok := specifiedOptions[batchSizeOption]; ok {
		v, isNull, err = opt.Value.EvalString(e.Ctx, chunk.Row{})
		if err != nil || isNull {
			return ErrInvalidOptionVal.FastGenByArgs(opt.Name)
		}
		if err = e.batchSize.UnmarshalText([]byte(v)); err != nil || e.batchSize <= 0 {
			return ErrInvalidOptionVal.FastGenByArgs(opt.Name)
		}
	}
	if opt, ok := specifiedOptions[maxWriteSpeedOption]; ok {
		v, isNull, err = opt.Value.EvalString(e.Ctx, chunk.Row{})
		if err != nil || isNull {
			return ErrInvalidOptionVal.FastGenByArgs(opt.Name)
		}
		if err = e.maxWriteSpeed.UnmarshalText([]byte(v)); err != nil || e.maxWriteSpeed <= 0 {
			return ErrInvalidOptionVal.FastGenByArgs(opt.Name)
		}
	}
	if opt, ok := specifiedOptions[splitFileOption]; ok {
		if !mysql.HasIsBooleanFlag(opt.Value.GetType().GetFlag()) {
			return ErrInvalidOptionVal.FastGenByArgs(opt.Name)
		}
		var vInt int64
		vInt, isNull, err = opt.Value.EvalInt(e.Ctx, chunk.Row{})
		if err != nil || isNull {
			return ErrInvalidOptionVal.FastGenByArgs(opt.Name)
		}
		e.splitFile = vInt == 1
	}
	if opt, ok := specifiedOptions[recordErrorsOption]; ok {
		e.maxRecordedErrors, isNull, err = opt.Value.EvalInt(e.Ctx, chunk.Row{})
		if err != nil || isNull || e.maxRecordedErrors < -1 {
			return ErrInvalidOptionVal.FastGenByArgs(opt.Name)
		}
		// todo: set a max value for this param?
	}
	if _, ok := specifiedOptions[detachedOption]; ok {
		e.detached = true
	}

	e.adjustOptions()
	return nil
}

func (e *LoadDataWorker) adjustOptions() {
	if e.diskQuota < minDiskQuota {
		e.diskQuota = minDiskQuota
	}
	// max value is cpu-count
	numCPU := int64(runtime.NumCPU())
	if e.threadCnt > numCPU {
		e.threadCnt = numCPU
	}
	if e.batchSize < minBatchSize {
		e.batchSize = minBatchSize
	}
	if e.maxWriteSpeed < minWriteSpeed {
		e.maxWriteSpeed = minWriteSpeed
	}
}

// FieldMapping indicates the relationship between input field and table column or user variable
type FieldMapping struct {
	Column  *table.Column
	UserVar *ast.VariableExpr
}

// initFieldMappings make a field mapping slice to implicitly map input field to table column or user defined variable
// the slice's order is the same as the order of the input fields.
// Returns a slice of same ordered column names without user defined variable names.
func (e *LoadDataWorker) initFieldMappings() []string {
	columns := make([]string, 0, len(e.columnsAndUserVars)+len(e.columnAssignments))
	tableCols := e.table.Cols()

	if len(e.columnsAndUserVars) == 0 {
		for _, v := range tableCols {
			fieldMapping := &FieldMapping{
				Column: v,
			}
			e.fieldMappings = append(e.fieldMappings, fieldMapping)
			columns = append(columns, v.Name.O)
		}

		return columns
	}

	var column *table.Column

	for _, v := range e.columnsAndUserVars {
		if v.ColumnName != nil {
			column = table.FindCol(tableCols, v.ColumnName.Name.O)
			columns = append(columns, v.ColumnName.Name.O)
		} else {
			column = nil
		}

		fieldMapping := &FieldMapping{
			Column:  column,
			UserVar: v.UserVar,
		}
		e.fieldMappings = append(e.fieldMappings, fieldMapping)
	}

	return columns
}

// initLoadColumns sets columns which the input fields loaded to.
func (e *LoadDataWorker) initLoadColumns(columnNames []string) error {
	var cols []*table.Column
	var missingColName string
	var err error
	tableCols := e.table.Cols()

	if len(columnNames) != len(tableCols) {
		for _, v := range e.columnAssignments {
			columnNames = append(columnNames, v.Column.Name.O)
		}
	}

	cols, missingColName = table.FindCols(tableCols, columnNames, e.table.Meta().PKIsHandle)
	if missingColName != "" {
		return dbterror.ErrBadField.GenWithStackByArgs(missingColName, "field list")
	}

	for _, col := range cols {
		if !col.IsGenerated() {
			e.insertColumns = append(e.insertColumns, col)
		}
		if col.Name.L == model.ExtraHandleName.L {
			if !e.ctx.GetSessionVars().AllowWriteRowID {
				return errors.Errorf("load data statement for _tidb_rowid are not supported")
			}
			e.hasExtraHandle = true
			break
		}
	}

	// e.insertColumns is appended according to the original tables' column sequence.
	// We have to reorder it to follow the use-specified column order which is shown in the columnNames.
	if err = e.reorderColumns(columnNames); err != nil {
		return err
	}

	e.rowLen = len(e.insertColumns)
	// Check column whether is specified only once.
	err = table.CheckOnce(cols)
	if err != nil {
		return err
	}

	return nil
}

// reorderColumns reorder the e.insertColumns according to the order of columnNames
// Note: We must ensure there must be one-to-one mapping between e.insertColumns and columnNames in terms of column name.
func (e *LoadDataWorker) reorderColumns(columnNames []string) error {
	cols := e.insertColumns

	if len(cols) != len(columnNames) {
		return ErrColumnsNotMatched
	}

	reorderedColumns := make([]*table.Column, len(cols))

	if columnNames == nil {
		return nil
	}

	mapping := make(map[string]int)
	for idx, colName := range columnNames {
		mapping[strings.ToLower(colName)] = idx
	}

	for _, col := range cols {
		idx := mapping[col.Name.L]
		reorderedColumns[idx] = col
	}

	e.insertColumns = reorderedColumns

	return nil
}

// LoadDataReadBlockSize is exposed for test.
var LoadDataReadBlockSize = int64(config.ReadBlockSize)

// Load reads from readerFn and do load data job.
func (e *LoadDataWorker) Load(ctx context.Context, reader io.ReadSeekCloser) error {
	var (
		jobID  int64
		parser mydump.Parser
		err    error
	)
	ctx = kv.WithInternalSourceType(ctx, kv.InternalLoadData)

	s, err := e.getSysSessionFn()
	if err != nil {
		return err
	}
	defer e.putSysSessionFn(ctx, s)

	sqlExec := s.(sqlexec.SQLExecutor)
	// TODO: move it to bootstrap
	_, err = sqlExec.ExecuteInternal(ctx, asyncloaddata.CreateLoadDataJobs)
	if err != nil {
		return err
	}

	jobID, err = asyncloaddata.CreateLoadDataJob(
		ctx, sqlExec, e.Path, e.schemaName, e.table.Meta().Name.O,
		"logical", e.Ctx.GetSessionVars().User.String())
	if err != nil {
		return err
	}

	defer func() {
		if err == nil {
			err2 := asyncloaddata.FinishJob(
				ctx,
				sqlExec,
				jobID,
				e.Ctx.GetSessionVars().StmtCtx.GetMessage())
			terror.Log(err2)
			return
		}
		errMsg := err.Error()
		if errImpl, ok := err.(*errors.Error); ok {
			errMsg = terror.ToSQLError(errImpl).Error()
		}

		err2 := asyncloaddata.FailJob(ctx, sqlExec, jobID, errMsg)
		terror.Log(err2)
	}()

	failpoint.Inject("AfterCreateLoadDataJob", nil)

	switch strings.ToLower(e.format) {
	case "":
		// CSV-like
		parser, err = mydump.NewCSVParser(
			ctx,
			e.GenerateCSVConfig(),
			reader,
			LoadDataReadBlockSize,
			nil,
			false,
			// TODO: support charset conversion
			nil)
	case LoadDataFormatSQLDump:
		parser = mydump.NewChunkParser(
			ctx,
			e.Ctx.GetSessionVars().SQLMode,
			reader,
			LoadDataReadBlockSize,
			nil,
		)
	case LoadDataFormatParquet:
		if e.loadRemoteInfo.store == nil {
			return ErrLoadParquetFromLocal
		}
		parser, err = mydump.NewParquetParser(
			ctx,
			e.loadRemoteInfo.store,
			reader,
			e.loadRemoteInfo.path,
		)
	default:
		return ErrLoadDataUnsupportedFormat.GenWithStackByArgs(e.format)
	}
	if err != nil {
		return ErrLoadDataWrongFormatConfig.GenWithStack(err.Error())
	}
	parser.SetLogger(log.Logger{Logger: logutil.Logger(ctx)})

	progress := asyncloaddata.Progress{
		SourceFileSize: -1,
		LoadedFileSize: 0,
		LoadedRowCnt:   0,
	}

	if e.loadRemoteInfo.store != nil {
		reader2, err2 := e.loadRemoteInfo.store.Open(ctx, e.loadRemoteInfo.path)
		if err2 != nil {
			logutil.Logger(ctx).Warn("open file failed, can not know file size", zap.Error(err2))
		} else {
			//nolint: errcheck
			defer reader2.Close()

			filesize, err3 := reader2.Seek(0, io.SeekEnd)
			if err3 != nil {
				logutil.Logger(ctx).Warn("seek file end failed, can not know file size", zap.Error(err2))
			} else {
				progress.SourceFileSize = filesize
			}
		}
	}
	e.progress.Store(&progress)

	err = asyncloaddata.StartJob(ctx, sqlExec, jobID)
	if err != nil {
		return err
	}

	failpoint.Inject("AfterStartJob", nil)

	group, groupCtx := errgroup.WithContext(ctx)
	// done is used to let commitWork goroutine notify UpdateJobProgress
	// goroutine that the job is finished.
	done := make(chan struct{})

	// UpdateJobProgress goroutine.
	group.Go(func() error {
<<<<<<< HEAD
		err2 := e.processStream(groupCtx, parser)
		if err2 == nil {
			close(e.commitTaskQueue)
		}
		return err2
=======
		ticker := time.NewTicker(time.Duration(asyncloaddata.HeartBeatInSec) * time.Second)
		defer ticker.Stop()

		for {
			select {
			case <-done:
				// try to update progress to set 100% progress
				p := e.progress.Load()
				ok, err2 := asyncloaddata.UpdateJobProgress(ctx, sqlExec, jobID, p.String())
				if !ok || err2 != nil {
					logutil.Logger(ctx).Warn("failed to update job progress when finished",
						zap.Bool("ok", ok), zap.Error(err2))
				}
				return nil
			case <-groupCtx.Done():
				return nil
			case <-ticker.C:
				p := e.progress.Load()
				ok, err2 := asyncloaddata.UpdateJobProgress(ctx, sqlExec, jobID, p.String())
				if err2 != nil {
					return err2
				}
				if !ok {
					return errors.Errorf("failed to keepalive for LOAD DATA job %d", jobID)
				}
			}
		}
>>>>>>> 4f97ade0
	})
	// processStream goroutine.
	group.Go(func() error {
		return e.processStream(groupCtx, parser, reader)
	})
	// commitWork goroutine.
	group.Go(func() error {
		err2 := e.commitWork(groupCtx)
		if err2 == nil {
			close(done)
		}
		return err2
	})

	err = group.Wait()
	e.SetMessage()
	return err
}

// processStream process input stream from parser. When returns nil, it means
// all data is read.
func (e *LoadDataWorker) processStream(
	ctx context.Context,
	parser mydump.Parser,
	seeker io.Seeker,
) (err error) {
	defer func() {
		r := recover()
		if r != nil {
			logutil.Logger(ctx).Error("process routine panicked",
				zap.Reflect("r", r),
				zap.Stack("stack"))
			err = errors.Errorf("%v", r)
		}
	}()

	checkKilled := time.NewTicker(30 * time.Second)
	defer checkKilled.Stop()

	loggedError := false
	for {
		// prepare batch and enqueue task
		if err = e.ReadRows(ctx, parser); err != nil {
			return
		}
		if e.curBatchCnt == 0 {
			return
		}

	TrySendTask:
		pos, err2 := seeker.Seek(0, io.SeekCurrent)
		if err2 != nil && !loggedError {
			loggedError = true
			logutil.Logger(ctx).Error(" LOAD DATA failed to read current file offset by seek",
				zap.Error(err2))
		}
		select {
		case <-ctx.Done():
			return ctx.Err()
		case <-checkKilled.C:
			if atomic.CompareAndSwapUint32(&e.Ctx.GetSessionVars().Killed, 1, 0) {
				logutil.Logger(ctx).Info("load data query interrupted quit data processing")
				close(e.commitTaskQueue)
				return ErrQueryInterrupted
			}
			goto TrySendTask
		case e.commitTaskQueue <- commitTask{
			cnt:             e.curBatchCnt,
			rows:            e.rows,
			loadedRowCnt:    e.rowCount,
			scannedFileSize: pos,
		}:
		}
		// reset rows buffer, will reallocate buffer but NOT reuse
		e.ResetBatch()
	}
}

// ResetBatch reset the inner batch.
func (e *LoadDataWorker) ResetBatch() {
	e.rows = make([][]types.Datum, 0, e.maxRowsInBatch)
	e.curBatchCnt = 0
}

// commitWork commit batch sequentially. When returns nil, it means the job is
// finished.
func (e *LoadDataWorker) commitWork(ctx context.Context) (err error) {
	defer func() {
		r := recover()
		if r != nil {
			logutil.Logger(ctx).Error("commitWork panicked",
				zap.Reflect("r", r),
				zap.Stack("stack"))
			err = errors.Errorf("%v", r)
		}
	}()

	err = sessiontxn.NewTxn(ctx, e.Ctx)
	if err != nil {
		return err
	}

	var (
		tasks               uint64
		lastScannedFileSize int64
		currScannedFileSize int64
	)
	for {
		select {
		case <-ctx.Done():
			return ctx.Err()
		case task, ok := <-e.commitTaskQueue:
			if !ok {
				p := e.progress.Load()
				newP := &asyncloaddata.Progress{
					SourceFileSize: p.SourceFileSize,
					LoadedFileSize: currScannedFileSize,
					LoadedRowCnt:   p.LoadedRowCnt,
				}
				e.progress.Store(newP)
				return nil
			}
			start := time.Now()
			if err = e.commitOneTask(ctx, task); err != nil {
				return err
			}
			// we want to report "loaded" progress, not "scanned" progress, the
			// difference of these two is the latest block we read is still in
			// processing. So when "scanned" progress get forward we know the
			// last block is processed.
			// The corner case is when a record is larger than the block size,
			// but that should be rare.
			if task.scannedFileSize != currScannedFileSize {
				lastScannedFileSize = currScannedFileSize
				currScannedFileSize = task.scannedFileSize
			}
			p := e.progress.Load()
			newP := &asyncloaddata.Progress{
				SourceFileSize: p.SourceFileSize,
				LoadedFileSize: lastScannedFileSize,
				LoadedRowCnt:   task.loadedRowCnt,
			}
			e.progress.Store(newP)
			tasks++
			logutil.Logger(ctx).Info("commit one task success",
				zap.Duration("commit time usage", time.Since(start)),
				zap.Uint64("keys processed", task.cnt),
				zap.Uint64("tasks processed", tasks),
				zap.Int("tasks in queue", len(e.commitTaskQueue)))
			failpoint.Inject("AfterCommitOneTask", nil)
		}
	}
}

// commitOneTask insert Data from LoadDataWorker.rows, then make commit and refresh txn
func (e *LoadDataWorker) commitOneTask(ctx context.Context, task commitTask) error {
	var err error
	defer func() {
		if err != nil {
			e.Ctx.StmtRollback(ctx, false)
		}
	}()
	err = e.CheckAndInsertOneBatch(ctx, task.rows, task.cnt)
	if err != nil {
		logutil.Logger(ctx).Error("commit error CheckAndInsert", zap.Error(err))
		return err
	}
	failpoint.Inject("commitOneTaskErr", func() error {
		return errors.New("mock commit one task error")
	})
	e.Ctx.StmtCommit(ctx)
	// Make sure process stream routine never use invalid txn
	e.txnInUse.Lock()
	defer e.txnInUse.Unlock()
	// Make sure that there are no retries when committing.
	if err = e.Ctx.RefreshTxnCtx(ctx); err != nil {
		logutil.Logger(ctx).Error("commit error refresh", zap.Error(err))
		return err
	}
	return nil
}

// CheckAndInsertOneBatch is used to commit one transaction batch fulfilled data
func (e *LoadDataWorker) CheckAndInsertOneBatch(ctx context.Context, rows [][]types.Datum, cnt uint64) error {
	if e.stats != nil && e.stats.BasicRuntimeStats != nil {
		// Since this method will not call by executor Next,
		// so we need record the basic executor runtime stats by ourselves.
		start := time.Now()
		defer func() {
			e.stats.BasicRuntimeStats.Record(time.Since(start), 0)
		}()
	}
	var err error
	if cnt == 0 {
		return err
	}
	e.ctx.GetSessionVars().StmtCtx.AddRecordRows(cnt)

	replace := false
	if e.onDuplicate == ast.OnDuplicateKeyHandlingReplace {
		replace = true
	}

	err = e.batchCheckAndInsert(ctx, rows[0:cnt], e.addRecordLD, replace)
	if err != nil {
		return err
	}
	return err
}

func (e *LoadDataWorker) addRecordLD(ctx context.Context, row []types.Datum) error {
	if row == nil {
		return nil
	}
	err := e.addRecord(ctx, row)
	if err != nil {
		e.handleWarning(err)
		return err
	}
	return nil
}

// ReadRows reads rows from parser. When parser's reader meet EOF, it will return
// nil. For other errors it will return directly. When the rows batch is full it
// will also return nil.
// The result rows are saved in e.rows and update some members, caller can check
// if curBatchCnt == 0 to know if reached EOF.
func (e *LoadDataWorker) ReadRows(ctx context.Context, parser mydump.Parser) error {
	ignoreOneLineFn := parser.ReadRow
	if csvParser, ok := parser.(*mydump.CSVParser); ok {
		ignoreOneLineFn = func() error {
			_, _, err := csvParser.ReadUntilTerminator()
			return err
		}
	}

	for e.IgnoreLines > 0 {
		err := ignoreOneLineFn()
		if err != nil {
			if errors.Cause(err) == io.EOF {
				return nil
			}
			return err
		}

		e.IgnoreLines--
	}
	for {
		if err := parser.ReadRow(); err != nil {
			if errors.Cause(err) == io.EOF {
				return nil
			}
			return ErrLoadDataCantRead.GenWithStackByArgs(
				err.Error(),
				"Only the following formats delimited text file (csv, tsv), parquet, sql are supported. Please provide the valid source file(s)",
			)
		}
		// rowCount will be used in fillRow(), last insert ID will be assigned according to the rowCount = 1.
		// So should add first here.
		e.rowCount++
		r, err := e.parserData2TableData(ctx, parser.LastRow().Row)
		if err != nil {
			return err
		}
		e.rows = append(e.rows, r)
		e.curBatchCnt++
		if e.maxRowsInBatch != 0 && e.rowCount%e.maxRowsInBatch == 0 {
			logutil.Logger(ctx).Info("batch limit hit when inserting rows", zap.Int("maxBatchRows", e.maxChunkSize),
				zap.Uint64("totalRows", e.rowCount))
			return nil
		}
	}
}

// parserData2TableData encodes the data of parser output.
func (e *LoadDataWorker) parserData2TableData(
	ctx context.Context,
	parserData []types.Datum,
) ([]types.Datum, error) {
	// Data interpretation is restrictive if the SQL mode is restrictive and neither
	// the IGNORE nor the LOCAL modifier is specified. Errors terminate the load
	// operation.
	// ref https://dev.mysql.com/doc/refman/8.0/en/load-data.html#load-data-column-assignments
	restrictive := e.Ctx.GetSessionVars().SQLMode.HasStrictMode() &&
		e.onDuplicate != ast.OnDuplicateKeyHandlingIgnore

	var errColNumMismatch error
	switch {
	case len(parserData) < len(e.fieldMappings):
		errColNumMismatch = ErrWarnTooFewRecords.GenWithStackByArgs(e.rowCount)
	case len(parserData) > len(e.fieldMappings):
		errColNumMismatch = ErrWarnTooManyRecords.GenWithStackByArgs(e.rowCount)
	}

	if errColNumMismatch != nil {
		if restrictive {
			return nil, errColNumMismatch
		}
		e.handleWarning(errColNumMismatch)
	}

	row := make([]types.Datum, 0, len(e.insertColumns))
	sessionVars := e.Ctx.GetSessionVars()
	setVar := func(name string, col *types.Datum) {
		// User variable names are not case-sensitive
		// https://dev.mysql.com/doc/refman/8.0/en/user-variables.html
		name = strings.ToLower(name)
		if col == nil || col.IsNull() {
			sessionVars.UnsetUserVar(name)
		} else {
			sessionVars.SetUserVarVal(name, *col)
		}
	}

	for i := 0; i < len(e.fieldMappings); i++ {
		if i >= len(parserData) {
			if e.fieldMappings[i].Column == nil {
				setVar(e.fieldMappings[i].UserVar.Name, nil)
				continue
			}

			// If some columns is missing and their type is time and has not null flag, they should be set as current time.
			if types.IsTypeTime(e.fieldMappings[i].Column.GetType()) && mysql.HasNotNullFlag(e.fieldMappings[i].Column.GetFlag()) {
				row = append(row, types.NewTimeDatum(types.CurrentTime(e.fieldMappings[i].Column.GetType())))
				continue
			}

			row = append(row, types.NewDatum(nil))
			continue
		}

		if e.fieldMappings[i].Column == nil {
			setVar(e.fieldMappings[i].UserVar.Name, &parserData[i])
			continue
		}

		row = append(row, parserData[i])
	}
	for i := 0; i < len(e.columnAssignments); i++ {
		// eval expression of `SET` clause
		d, err := expression.EvalAstExpr(e.Ctx, e.columnAssignments[i].Expr)
		if err != nil {
			if restrictive {
				return nil, err
			}
			e.handleWarning(err)
			return nil, nil
		}
		row = append(row, d)
	}

	// a new row buffer will be allocated in getRow
	newRow, err := e.getRow(ctx, row)
	if err != nil {
		if restrictive {
			return nil, err
		}
		e.handleWarning(err)
		return nil, nil
	}

	return newRow, nil
}

// SetMessage sets info message(ERR_LOAD_INFO) generated by LOAD statement, it is public because of the special way that
// LOAD statement is handled.
func (e *LoadDataWorker) SetMessage() {
	stmtCtx := e.ctx.GetSessionVars().StmtCtx
	numRecords := stmtCtx.RecordRows()
	numDeletes := stmtCtx.DeletedRows()
	numSkipped := numRecords - stmtCtx.CopiedRows()
	numWarnings := stmtCtx.WarningCount()
	msg := fmt.Sprintf(mysql.MySQLErrName[mysql.ErrLoadInfo].Raw, numRecords, numDeletes, numSkipped, numWarnings)
	e.ctx.GetSessionVars().StmtCtx.SetMessage(msg)
}

// GenerateCSVConfig generates a CSV config for parser from LoadDataWorker.
func (e *LoadDataWorker) GenerateCSVConfig() *config.CSVConfig {
	var (
		nullDef          []string
		quotedNullIsText = true
	)

	if e.NullInfo != nil {
		nullDef = append(nullDef, e.NullInfo.NullDef)
		quotedNullIsText = !e.NullInfo.OptEnclosed
	} else if e.FieldsInfo.Enclosed != nil {
		nullDef = append(nullDef, "NULL")
	}
	if e.FieldsInfo.Escaped != nil {
		nullDef = append(nullDef, string([]byte{*e.FieldsInfo.Escaped, 'N'}))
	}

	enclosed := ""
	if e.FieldsInfo.Enclosed != nil {
		enclosed = string([]byte{*e.FieldsInfo.Enclosed})
	}
	escaped := ""
	if e.FieldsInfo.Escaped != nil {
		escaped = string([]byte{*e.FieldsInfo.Escaped})
	}

	return &config.CSVConfig{
		Separator: e.FieldsInfo.Terminated,
		// ignore optionally enclosed
		Delimiter:        enclosed,
		Terminator:       e.LinesInfo.Terminated,
		NotNull:          false,
		Null:             nullDef,
		Header:           false,
		TrimLastSep:      false,
		EscapedBy:        escaped,
		StartingBy:       e.LinesInfo.Starting,
		AllowEmptyLine:   true,
		QuotedNullIsText: quotedNullIsText,
		UnescapedQuote:   true,
	}
}

// GetRows getter for rows
func (e *LoadDataWorker) GetRows() [][]types.Datum {
	return e.rows
}

// GetCurBatchCnt getter for curBatchCnt
func (e *LoadDataWorker) GetCurBatchCnt() uint64 {
	return e.curBatchCnt
}

var _ io.ReadSeekCloser = (*SimpleSeekerOnReadCloser)(nil)

// SimpleSeekerOnReadCloser provides Seek(0, SeekCurrent) on ReadCloser.
type SimpleSeekerOnReadCloser struct {
	r   io.ReadCloser
	pos int
}

// NewSimpleSeekerOnReadCloser creates a SimpleSeekerOnReadCloser.
func NewSimpleSeekerOnReadCloser(r io.ReadCloser) *SimpleSeekerOnReadCloser {
	return &SimpleSeekerOnReadCloser{r: r}
}

// Read implements io.Reader.
func (s *SimpleSeekerOnReadCloser) Read(p []byte) (n int, err error) {
	n, err = s.r.Read(p)
	s.pos += n
	return
}

// Seek implements io.Seeker.
func (s *SimpleSeekerOnReadCloser) Seek(offset int64, whence int) (int64, error) {
	// only support get reader's current offset
	if offset == 0 && whence == io.SeekCurrent {
		return int64(s.pos), nil
	}
	return 0, errors.Errorf("unsupported seek on SimpleSeekerOnReadCloser, offset: %d whence: %d", offset, whence)
}

// Close implements io.Closer.
func (s *SimpleSeekerOnReadCloser) Close() error {
	return s.r.Close()
}

// loadDataVarKeyType is a dummy type to avoid naming collision in context.
type loadDataVarKeyType int

// String defines a Stringer function for debugging and pretty printing.
func (k loadDataVarKeyType) String() string {
	return "load_data_var"
}

// LoadDataVarKey is a variable key for load data.
const LoadDataVarKey loadDataVarKeyType = 0<|MERGE_RESOLUTION|>--- conflicted
+++ resolved
@@ -732,13 +732,6 @@
 
 	// UpdateJobProgress goroutine.
 	group.Go(func() error {
-<<<<<<< HEAD
-		err2 := e.processStream(groupCtx, parser)
-		if err2 == nil {
-			close(e.commitTaskQueue)
-		}
-		return err2
-=======
 		ticker := time.NewTicker(time.Duration(asyncloaddata.HeartBeatInSec) * time.Second)
 		defer ticker.Stop()
 
@@ -766,11 +759,14 @@
 				}
 			}
 		}
->>>>>>> 4f97ade0
 	})
 	// processStream goroutine.
 	group.Go(func() error {
-		return e.processStream(groupCtx, parser, reader)
+		err2 := e.processStream(groupCtx, parser, reader)
+		if err2 == nil {
+			close(e.commitTaskQueue)
+		}
+		return err2
 	})
 	// commitWork goroutine.
 	group.Go(func() error {
