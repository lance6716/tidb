// Copyright 2018 PingCAP, Inc.
//
// Licensed under the Apache License, Version 2.0 (the "License");
// you may not use this file except in compliance with the License.
// You may obtain a copy of the License at
//
//     http://www.apache.org/licenses/LICENSE-2.0
//
// Unless required by applicable law or agreed to in writing, software
// distributed under the License is distributed on an "AS IS" BASIS,
// WITHOUT WARRANTIES OR CONDITIONS OF ANY KIND, either express or implied.
// See the License for the specific language governing permissions and
// limitations under the License.

package executor

import (
	"context"
	"fmt"
	"io"
	"path/filepath"
	"strings"
	"sync"
	"sync/atomic"
	"time"

	"github.com/pingcap/errors"
	"github.com/pingcap/failpoint"
	backup "github.com/pingcap/kvproto/pkg/brpb"
	"github.com/pingcap/tidb/br/pkg/lightning/config"
	"github.com/pingcap/tidb/br/pkg/lightning/log"
	"github.com/pingcap/tidb/br/pkg/lightning/mydump"
	"github.com/pingcap/tidb/br/pkg/storage"
	"github.com/pingcap/tidb/expression"
	"github.com/pingcap/tidb/parser/ast"
	"github.com/pingcap/tidb/parser/model"
	"github.com/pingcap/tidb/parser/mysql"
	plannercore "github.com/pingcap/tidb/planner/core"
	"github.com/pingcap/tidb/sessionctx"
	"github.com/pingcap/tidb/sessiontxn"
	"github.com/pingcap/tidb/table"
	"github.com/pingcap/tidb/types"
	"github.com/pingcap/tidb/util/chunk"
	"github.com/pingcap/tidb/util/dbterror"
	"github.com/pingcap/tidb/util/logutil"
	"go.uber.org/zap"
	"golang.org/x/sync/errgroup"
)

const (
	// LoadDataFormatSQLDump represents the data source file of LOAD DATA is
	// mydumper-format DML file
	LoadDataFormatSQLDump = "sql file"
	// LoadDataFormatParquet represents the data source file of LOAD DATA is
	// parquet
	LoadDataFormatParquet = "parquet"
)

var (
	taskQueueSize = 16 // the maximum number of pending tasks to commit in queue
	// InTest is a flag that bypass gcs authentication in unit tests.
	InTest bool
)

// LoadDataExec represents a load data executor.
type LoadDataExec struct {
	baseExecutor

	FileLocRef     ast.FileLocRefTp
	OnDuplicate    ast.OnDuplicateKeyHandlingType
	loadDataWorker *LoadDataWorker
}

// Next implements the Executor Next interface.
func (e *LoadDataExec) Next(ctx context.Context, req *chunk.Chunk) error {
	req.GrowAndReset(e.maxChunkSize)

	if e.loadDataWorker.Path == "" {
		return ErrLoadDataEmptyPath
	}

	// CSV-like
	if e.loadDataWorker.format == "" {
		if e.loadDataWorker.NullInfo != nil && e.loadDataWorker.NullInfo.OptEnclosed &&
			(e.loadDataWorker.FieldsInfo == nil || e.loadDataWorker.FieldsInfo.Enclosed == nil) {
			return ErrLoadDataWrongFormatConfig.GenWithStackByArgs("must specify FIELDS [OPTIONALLY] ENCLOSED BY when use NULL DEFINED BY OPTIONALLY ENCLOSED")
		}
		// TODO: support lines terminated is "".
		if len(e.loadDataWorker.LinesInfo.Terminated) == 0 {
			return ErrLoadDataWrongFormatConfig.GenWithStackByArgs("LINES TERMINATED BY is empty")
		}
	}

	switch e.FileLocRef {
	case ast.FileLocServerOrRemote:
		u, err := storage.ParseRawURL(e.loadDataWorker.Path)
		if err != nil {
			return ErrLoadDataInvalidURI.GenWithStackByArgs(err.Error())
		}
		var filename string
		u.Path, filename = filepath.Split(u.Path)
		b, err := storage.ParseBackendFromURL(u, nil)
		if err != nil {
			return ErrLoadDataInvalidURI.GenWithStackByArgs(getMsgFromBRError(err))
		}
		if b.GetLocal() != nil {
			return ErrLoadDataFromServerDisk.GenWithStackByArgs(e.loadDataWorker.Path)
		}
		return e.loadFromRemote(ctx, b, filename)
	case ast.FileLocClient:
		// let caller use handleQuerySpecial to read data in this connection
		sctx := e.loadDataWorker.ctx
		val := sctx.Value(LoadDataVarKey)
		if val != nil {
			sctx.SetValue(LoadDataVarKey, nil)
			return errors.New("previous load data option wasn't closed normally")
		}
		sctx.SetValue(LoadDataVarKey, e.loadDataWorker)
	}
	return nil
}

func (e *LoadDataExec) loadFromRemote(
	ctx context.Context,
	b *backup.StorageBackend,
	filename string,
) error {
	opt := &storage.ExternalStorageOptions{}
	if InTest {
		opt.NoCredentials = true
	}
	s, err := storage.New(ctx, b, opt)
	if err != nil {
		return ErrLoadDataCantAccess
	}
	fileReader, err := s.Open(ctx, filename)
	if err != nil {
		return ErrLoadDataCantRead.GenWithStackByArgs(getMsgFromBRError(err), "Please check the INFILE path is correct")
	}
	defer fileReader.Close()

	e.loadDataWorker.loadRemoteInfo = loadRemoteInfo{
		store: s,
		path:  filename,
	}
	return e.loadDataWorker.Load(ctx, fileReader)
}

// Close implements the Executor Close interface.
func (e *LoadDataExec) Close() error {
	if e.runtimeStats != nil && e.loadDataWorker != nil && e.loadDataWorker.stats != nil {
		defer e.ctx.GetSessionVars().StmtCtx.RuntimeStatsColl.RegisterStats(e.id, e.loadDataWorker.stats)
	}
	return nil
}

// Open implements the Executor Open interface.
func (e *LoadDataExec) Open(ctx context.Context) error {
	if e.loadDataWorker.insertColumns != nil {
		e.loadDataWorker.initEvalBuffer()
	}
	// Init for runtime stats.
	e.loadDataWorker.collectRuntimeStatsEnabled()
	return nil
}

// commitTask is used for fetching data from data preparing routine into committing routine.
type commitTask struct {
	cnt  uint64
	rows [][]types.Datum
}

type loadRemoteInfo struct {
	store storage.ExternalStorage
	path  string
}

// LoadDataWorker does a LOAD DATA job.
type LoadDataWorker struct {
	*InsertValues

	Path string
	Ctx  sessionctx.Context
	// expose some fields for test
	FieldsInfo  *ast.FieldsClause
	LinesInfo   *ast.LinesClause
	NullInfo    *ast.NullDefinedBy
	IgnoreLines uint64

	format             string
	columnAssignments  []*ast.Assignment
	columnsAndUserVars []*ast.ColumnNameOrUserVar
	fieldMappings      []*FieldMapping
	onDuplicate        ast.OnDuplicateKeyHandlingType

	table           table.Table
	row             []types.Datum
	rows            [][]types.Datum
	commitTaskQueue chan commitTask
	loadRemoteInfo  loadRemoteInfo
}

// NewLoadDataWorker creates a new LoadDataWorker that is ready to work.
func NewLoadDataWorker(
	sctx sessionctx.Context,
	plan *plannercore.LoadData,
	tbl table.Table,
) (*LoadDataWorker, error) {
	insertVal := &InsertValues{
		baseExecutor:   newBaseExecutor(sctx, nil, plan.ID()),
		Table:          tbl,
		Columns:        plan.Columns,
		GenExprs:       plan.GenCols.Exprs,
		isLoadData:     true,
		txnInUse:       sync.Mutex{},
		maxRowsInBatch: uint64(sctx.GetSessionVars().DMLBatchSize),
	}
	loadDataWorker := &LoadDataWorker{
		row:                make([]types.Datum, 0, len(insertVal.insertColumns)),
		commitTaskQueue:    make(chan commitTask, taskQueueSize),
		InsertValues:       insertVal,
		Path:               plan.Path,
		format:             plan.Format,
		table:              tbl,
		FieldsInfo:         plan.FieldsInfo,
		LinesInfo:          plan.LinesInfo,
		NullInfo:           plan.NullInfo,
		IgnoreLines:        plan.IgnoreLines,
		columnAssignments:  plan.ColumnAssignments,
		columnsAndUserVars: plan.ColumnsAndUserVars,
		onDuplicate:        plan.OnDuplicate,
		Ctx:                sctx,
	}
	columnNames := loadDataWorker.initFieldMappings()
	err := loadDataWorker.initLoadColumns(columnNames)
	if err != nil {
		return nil, err
	}
	loadDataWorker.ResetBatch()
	return loadDataWorker, nil
}

// FieldMapping indicates the relationship between input field and table column or user variable
type FieldMapping struct {
	Column  *table.Column
	UserVar *ast.VariableExpr
}

// initFieldMappings make a field mapping slice to implicitly map input field to table column or user defined variable
// the slice's order is the same as the order of the input fields.
// Returns a slice of same ordered column names without user defined variable names.
func (e *LoadDataWorker) initFieldMappings() []string {
	columns := make([]string, 0, len(e.columnsAndUserVars)+len(e.columnAssignments))
	tableCols := e.table.Cols()

	if len(e.columnsAndUserVars) == 0 {
		for _, v := range tableCols {
			fieldMapping := &FieldMapping{
				Column: v,
			}
			e.fieldMappings = append(e.fieldMappings, fieldMapping)
			columns = append(columns, v.Name.O)
		}

		return columns
	}

	var column *table.Column

	for _, v := range e.columnsAndUserVars {
		if v.ColumnName != nil {
			column = table.FindCol(tableCols, v.ColumnName.Name.O)
			columns = append(columns, v.ColumnName.Name.O)
		} else {
			column = nil
		}

		fieldMapping := &FieldMapping{
			Column:  column,
			UserVar: v.UserVar,
		}
		e.fieldMappings = append(e.fieldMappings, fieldMapping)
	}

	return columns
}

// initLoadColumns sets columns which the input fields loaded to.
func (e *LoadDataWorker) initLoadColumns(columnNames []string) error {
	var cols []*table.Column
	var missingColName string
	var err error
	tableCols := e.table.Cols()

	if len(columnNames) != len(tableCols) {
		for _, v := range e.columnAssignments {
			columnNames = append(columnNames, v.Column.Name.O)
		}
	}

	cols, missingColName = table.FindCols(tableCols, columnNames, e.table.Meta().PKIsHandle)
	if missingColName != "" {
		return dbterror.ErrBadField.GenWithStackByArgs(missingColName, "field list")
	}

	for _, col := range cols {
		if !col.IsGenerated() {
			e.insertColumns = append(e.insertColumns, col)
		}
		if col.Name.L == model.ExtraHandleName.L {
			if !e.ctx.GetSessionVars().AllowWriteRowID {
				return errors.Errorf("load data statement for _tidb_rowid are not supported")
			}
			e.hasExtraHandle = true
			break
		}
	}

	// e.insertColumns is appended according to the original tables' column sequence.
	// We have to reorder it to follow the use-specified column order which is shown in the columnNames.
	if err = e.reorderColumns(columnNames); err != nil {
		return err
	}

	e.rowLen = len(e.insertColumns)
	// Check column whether is specified only once.
	err = table.CheckOnce(cols)
	if err != nil {
		return err
	}

	return nil
}

// reorderColumns reorder the e.insertColumns according to the order of columnNames
// Note: We must ensure there must be one-to-one mapping between e.insertColumns and columnNames in terms of column name.
func (e *LoadDataWorker) reorderColumns(columnNames []string) error {
	cols := e.insertColumns

	if len(cols) != len(columnNames) {
		return ErrColumnsNotMatched
	}

	reorderedColumns := make([]*table.Column, len(cols))

	if columnNames == nil {
		return nil
	}

	mapping := make(map[string]int)
	for idx, colName := range columnNames {
		mapping[strings.ToLower(colName)] = idx
	}

	for _, col := range cols {
		idx := mapping[col.Name.L]
		reorderedColumns[idx] = col
	}

	e.insertColumns = reorderedColumns

	return nil
}

// Load reads from readerFn and do load data job.
func (e *LoadDataWorker) Load(ctx context.Context, reader io.ReadSeekCloser) error {
	var (
		parser mydump.Parser
		err    error
	)

	switch strings.ToLower(e.format) {
	case "":
		// CSV-like
		parser, err = mydump.NewCSVParser(
			ctx,
			e.GenerateCSVConfig(),
			reader,
			int64(config.ReadBlockSize),
			nil,
			false,
			// TODO: support charset conversion
			nil)
	case LoadDataFormatSQLDump:
		parser = mydump.NewChunkParser(
			ctx,
			e.Ctx.GetSessionVars().SQLMode,
			reader,
			int64(config.ReadBlockSize),
			nil,
		)
	case LoadDataFormatParquet:
		if e.loadRemoteInfo.store == nil {
			return ErrLoadParquetFromLocal
		}
		parser, err = mydump.NewParquetParser(
			ctx,
			e.loadRemoteInfo.store,
			reader,
			e.loadRemoteInfo.path,
		)
	default:
		return ErrLoadDataUnsupportedFormat.GenWithStackByArgs(e.format)
	}
	if err != nil {
		return ErrLoadDataWrongFormatConfig.GenWithStack(err.Error())
	}
	parser.SetLogger(log.Logger{Logger: logutil.Logger(ctx)})

	err = sessiontxn.NewTxn(ctx, e.Ctx)
	if err != nil {
		return err
	}
	group, groupCtx := errgroup.WithContext(ctx)

	// processStream process input data, enqueue commit task
	group.Go(func() error {
		return e.processStream(groupCtx, parser)
	})
	group.Go(func() error {
		return e.commitWork(groupCtx)
	})

	err = group.Wait()
	e.SetMessage()
	return err
}

// processStream process input stream from network
func (e *LoadDataWorker) processStream(
	ctx context.Context,
	parser mydump.Parser,
) (err error) {
	defer func() {
		r := recover()
		if r != nil {
			logutil.Logger(ctx).Error("process routine panicked",
				zap.Reflect("r", r),
				zap.Stack("stack"))
			err = errors.Errorf("%v", r)
		}
	}()

	checkKilled := time.NewTicker(30 * time.Second)
	defer checkKilled.Stop()

	for {
		// prepare batch and enqueue task
		if err = e.ReadRows(ctx, parser); err != nil {
			return
		}
		if e.curBatchCnt == 0 {
			close(e.commitTaskQueue)
			return
		}

	TrySendTask:
		select {
		case <-ctx.Done():
			return ctx.Err()
		case <-checkKilled.C:
			if atomic.CompareAndSwapUint32(&e.Ctx.GetSessionVars().Killed, 1, 0) {
				logutil.Logger(ctx).Info("load data query interrupted quit data processing")
				close(e.commitTaskQueue)
				return ErrQueryInterrupted
			}
			goto TrySendTask
		case e.commitTaskQueue <- commitTask{e.curBatchCnt, e.rows}:
		}
		// reset rows buffer, will reallocate buffer but NOT reuse
		e.ResetBatch()
	}
}

// ResetBatch reset the inner batch.
func (e *LoadDataWorker) ResetBatch() {
	e.rows = make([][]types.Datum, 0, e.maxRowsInBatch)
	e.curBatchCnt = 0
}

// commitWork commit batch sequentially
func (e *LoadDataWorker) commitWork(ctx context.Context) (err error) {
	defer func() {
		r := recover()
		if r != nil {
			logutil.Logger(ctx).Error("commitWork panicked",
				zap.Reflect("r", r),
				zap.Stack("stack"))
			err = errors.Errorf("%v", r)
		}
	}()

	var tasks uint64
	for {
		select {
		case <-ctx.Done():
			return ctx.Err()
		case task, ok := <-e.commitTaskQueue:
			if !ok {
				return nil
			}
			start := time.Now()
			if err = e.commitOneTask(ctx, task); err != nil {
				return err
			}
			tasks++
			logutil.Logger(ctx).Info("commit one task success",
				zap.Duration("commit time usage", time.Since(start)),
				zap.Uint64("keys processed", task.cnt),
				zap.Uint64("tasks processed", tasks),
				zap.Int("tasks in queue", len(e.commitTaskQueue)))
		}
	}
}

// commitOneTask insert Data from LoadDataWorker.rows, then make commit and refresh txn
func (e *LoadDataWorker) commitOneTask(ctx context.Context, task commitTask) error {
	var err error
	defer func() {
		if err != nil {
			e.Ctx.StmtRollback(ctx, false)
		}
	}()
	err = e.CheckAndInsertOneBatch(ctx, task.rows, task.cnt)
	if err != nil {
		logutil.Logger(ctx).Error("commit error CheckAndInsert", zap.Error(err))
		return err
	}
	failpoint.Inject("commitOneTaskErr", func() error {
		return errors.New("mock commit one task error")
	})
	e.Ctx.StmtCommit(ctx)
	// Make sure process stream routine never use invalid txn
	e.txnInUse.Lock()
	defer e.txnInUse.Unlock()
	// Make sure that there are no retries when committing.
	if err = e.Ctx.RefreshTxnCtx(ctx); err != nil {
		logutil.Logger(ctx).Error("commit error refresh", zap.Error(err))
		return err
	}
	return err
}

// CheckAndInsertOneBatch is used to commit one transaction batch fulfilled data
func (e *LoadDataWorker) CheckAndInsertOneBatch(ctx context.Context, rows [][]types.Datum, cnt uint64) error {
	if e.stats != nil && e.stats.BasicRuntimeStats != nil {
		// Since this method will not call by executor Next,
		// so we need record the basic executor runtime stats by ourselves.
		start := time.Now()
		defer func() {
			e.stats.BasicRuntimeStats.Record(time.Since(start), 0)
		}()
	}
	var err error
	if cnt == 0 {
		return err
	}
	e.ctx.GetSessionVars().StmtCtx.AddRecordRows(cnt)

	replace := false
	if e.onDuplicate == ast.OnDuplicateKeyHandlingReplace {
		replace = true
	}

	err = e.batchCheckAndInsert(ctx, rows[0:cnt], e.addRecordLD, replace)
	if err != nil {
		return err
	}
	return err
}

func (e *LoadDataWorker) addRecordLD(ctx context.Context, row []types.Datum) error {
	if row == nil {
		return nil
	}
	err := e.addRecord(ctx, row)
	if err != nil {
		e.handleWarning(err)
		return err
	}
	return nil
}

// ReadRows reads rows from parser. When parser's reader meet EOF, it will return
// nil. For other errors it will return directly. When the rows batch is full it
// will also return nil.
// The result rows are saved in e.rows and update some members, caller can check
// if curBatchCnt == 0 to know if reached EOF.
func (e *LoadDataWorker) ReadRows(ctx context.Context, parser mydump.Parser) error {
	ignoreOneLineFn := parser.ReadRow
	if csvParser, ok := parser.(*mydump.CSVParser); ok {
		ignoreOneLineFn = func() error {
			_, _, err := csvParser.ReadUntilTerminator()
			return err
		}
	}

	for e.IgnoreLines > 0 {
		err := ignoreOneLineFn()
		if err != nil {
			if errors.Cause(err) == io.EOF {
				return nil
			}
			return err
		}

		e.IgnoreLines--
	}
	for {
		if err := parser.ReadRow(); err != nil {
			if errors.Cause(err) == io.EOF {
				return nil
			}
			return ErrLoadDataCantRead.GenWithStackByArgs(
				err.Error(),
				"Only the following formats delimited text file (csv, tsv), parquet, sql are supported. Please provide the valid source file(s)",
			)
		}
		// rowCount will be used in fillRow(), last insert ID will be assigned according to the rowCount = 1.
		// So should add first here.
		e.rowCount++
		e.rows = append(e.rows, e.colsToRow(ctx, parser.LastRow().Row))
		e.curBatchCnt++
		if e.maxRowsInBatch != 0 && e.rowCount%e.maxRowsInBatch == 0 {
			logutil.Logger(ctx).Info("batch limit hit when inserting rows", zap.Int("maxBatchRows", e.maxChunkSize),
				zap.Uint64("totalRows", e.rowCount))
			return nil
		}
	}
}

// colsToRow encodes the data of parser output.
<<<<<<< HEAD
func (e *LoadDataInfo) colsToRow(ctx context.Context, cols []types.Datum) []types.Datum {
	// check length of FieldMappings and cols

=======
func (e *LoadDataWorker) colsToRow(ctx context.Context, cols []types.Datum) []types.Datum {
>>>>>>> 96e345d1
	row := make([]types.Datum, 0, len(e.insertColumns))
	sessionVars := e.Ctx.GetSessionVars()
	setVar := func(name string, col *types.Datum) {
		// User variable names are not case-sensitive
		// https://dev.mysql.com/doc/refman/8.0/en/user-variables.html
		name = strings.ToLower(name)
		if col == nil || col.IsNull() {
			sessionVars.UnsetUserVar(name)
		} else {
			sessionVars.SetUserVarVal(name, *col)
		}
	}

	for i := 0; i < len(e.fieldMappings); i++ {
		if i >= len(cols) {
			if e.fieldMappings[i].Column == nil {
				setVar(e.fieldMappings[i].UserVar.Name, nil)
				continue
			}

			// If some columns is missing and their type is time and has not null flag, they should be set as current time.
			if types.IsTypeTime(e.fieldMappings[i].Column.GetType()) && mysql.HasNotNullFlag(e.fieldMappings[i].Column.GetFlag()) {
				row = append(row, types.NewTimeDatum(types.CurrentTime(e.fieldMappings[i].Column.GetType())))
				continue
			}

			row = append(row, types.NewDatum(nil))
			continue
		}

		if e.fieldMappings[i].Column == nil {
			setVar(e.fieldMappings[i].UserVar.Name, &cols[i])
			continue
		}

		if cols[i].IsNull() {
			row = append(row, types.NewDatum(nil))
			continue
		}

		row = append(row, cols[i])
	}
	for i := 0; i < len(e.columnAssignments); i++ {
		// eval expression of `SET` clause
		d, err := expression.EvalAstExpr(e.Ctx, e.columnAssignments[i].Expr)
		if err != nil {
			e.handleWarning(err)
			return nil
		}
		row = append(row, d)
	}

	// a new row buffer will be allocated in getRow
	newRow, err := e.getRow(ctx, row)
	if err != nil {
		e.handleWarning(err)
		return nil
	}

	return newRow
}

// SetMessage sets info message(ERR_LOAD_INFO) generated by LOAD statement, it is public because of the special way that
// LOAD statement is handled.
func (e *LoadDataWorker) SetMessage() {
	stmtCtx := e.ctx.GetSessionVars().StmtCtx
	numRecords := stmtCtx.RecordRows()
	numDeletes := stmtCtx.DeletedRows()
	numSkipped := numRecords - stmtCtx.CopiedRows()
	numWarnings := stmtCtx.WarningCount()
	msg := fmt.Sprintf(mysql.MySQLErrName[mysql.ErrLoadInfo].Raw, numRecords, numDeletes, numSkipped, numWarnings)
	e.ctx.GetSessionVars().StmtCtx.SetMessage(msg)
}

// GenerateCSVConfig generates a CSV config for parser from LoadDataWorker.
func (e *LoadDataWorker) GenerateCSVConfig() *config.CSVConfig {
	var (
		nullDef          []string
		quotedNullIsText = true
	)

	if e.NullInfo != nil {
		nullDef = append(nullDef, e.NullInfo.NullDef)
		quotedNullIsText = !e.NullInfo.OptEnclosed
	} else if e.FieldsInfo.Enclosed != nil {
		nullDef = append(nullDef, "NULL")
	}
	if e.FieldsInfo.Escaped != nil {
		nullDef = append(nullDef, string([]byte{*e.FieldsInfo.Escaped, 'N'}))
	}

	enclosed := ""
	if e.FieldsInfo.Enclosed != nil {
		enclosed = string([]byte{*e.FieldsInfo.Enclosed})
	}
	escaped := ""
	if e.FieldsInfo.Escaped != nil {
		escaped = string([]byte{*e.FieldsInfo.Escaped})
	}

	return &config.CSVConfig{
		Separator: e.FieldsInfo.Terminated,
		// ignore optionally enclosed
		Delimiter:        enclosed,
		Terminator:       e.LinesInfo.Terminated,
		NotNull:          false,
		Null:             nullDef,
		Header:           false,
		TrimLastSep:      false,
		EscapedBy:        escaped,
		StartingBy:       e.LinesInfo.Starting,
		AllowEmptyLine:   true,
		QuotedNullIsText: quotedNullIsText,
		UnescapedQuote:   true,
	}
}

// GetRows getter for rows
func (e *LoadDataWorker) GetRows() [][]types.Datum {
	return e.rows
}

// GetCurBatchCnt getter for curBatchCnt
func (e *LoadDataWorker) GetCurBatchCnt() uint64 {
	return e.curBatchCnt
}

var _ io.ReadSeekCloser = (*SimpleSeekerOnReadCloser)(nil)

// SimpleSeekerOnReadCloser provides Seek(0, SeekCurrent) on ReadCloser.
type SimpleSeekerOnReadCloser struct {
	r   io.ReadCloser
	pos int
}

// NewSimpleSeekerOnReadCloser creates a SimpleSeekerOnReadCloser.
func NewSimpleSeekerOnReadCloser(r io.ReadCloser) *SimpleSeekerOnReadCloser {
	return &SimpleSeekerOnReadCloser{r: r}
}

// Read implements io.Reader.
func (s *SimpleSeekerOnReadCloser) Read(p []byte) (n int, err error) {
	n, err = s.r.Read(p)
	s.pos += n
	return
}

// Seek implements io.Seeker.
func (s *SimpleSeekerOnReadCloser) Seek(offset int64, whence int) (int64, error) {
	// only support get reader's current offset
	if offset == 0 && whence == io.SeekCurrent {
		return int64(s.pos), nil
	}
	return 0, errors.Errorf("unsupported seek on SimpleSeekerOnReadCloser, offset: %d whence: %d", offset, whence)
}

// Close implements io.Closer.
func (s *SimpleSeekerOnReadCloser) Close() error {
	return s.r.Close()
}

// loadDataVarKeyType is a dummy type to avoid naming collision in context.
type loadDataVarKeyType int

// String defines a Stringer function for debugging and pretty printing.
func (k loadDataVarKeyType) String() string {
	return "load_data_var"
}

// LoadDataVarKey is a variable key for load data.
const LoadDataVarKey loadDataVarKeyType = 0<|MERGE_RESOLUTION|>--- conflicted
+++ resolved
@@ -630,13 +630,9 @@
 }
 
 // colsToRow encodes the data of parser output.
-<<<<<<< HEAD
-func (e *LoadDataInfo) colsToRow(ctx context.Context, cols []types.Datum) []types.Datum {
+func (e *LoadDataWorker) colsToRow(ctx context.Context, cols []types.Datum) []types.Datum {
 	// check length of FieldMappings and cols
 
-=======
-func (e *LoadDataWorker) colsToRow(ctx context.Context, cols []types.Datum) []types.Datum {
->>>>>>> 96e345d1
 	row := make([]types.Datum, 0, len(e.insertColumns))
 	sessionVars := e.Ctx.GetSessionVars()
 	setVar := func(name string, col *types.Datum) {
