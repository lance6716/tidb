--- conflicted
+++ resolved
@@ -114,11 +114,8 @@
         "//domain/infosync",
         "//errno",
         "//executor/aggfuncs",
-<<<<<<< HEAD
         "//executor/asyncloaddata",
-=======
         "//executor/metrics",
->>>>>>> b62e3638
         "//expression",
         "//expression/aggregation",
         "//infoschema",
