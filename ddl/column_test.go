// Copyright 2015 PingCAP, Inc.
//
// Licensed under the Apache License, Version 2.0 (the "License");
// you may not use this file except in compliance with the License.
// You may obtain a copy of the License at
//
//     http://www.apache.org/licenses/LICENSE-2.0
//
// Unless required by applicable law or agreed to in writing, software
// distributed under the License is distributed on an "AS IS" BASIS,
// WITHOUT WARRANTIES OR CONDITIONS OF ANY KIND, either express or implied.
// See the License for the specific language governing permissions and
// limitations under the License.

package ddl_test

import (
	"context"
	"fmt"
	"reflect"
	"strconv"
	"sync"
	"testing"

	"github.com/pingcap/errors"
	"github.com/pingcap/tidb/ddl"
	"github.com/pingcap/tidb/domain"
	"github.com/pingcap/tidb/kv"
	"github.com/pingcap/tidb/parser/model"
	"github.com/pingcap/tidb/parser/terror"
	"github.com/pingcap/tidb/sessionctx"
	"github.com/pingcap/tidb/sessiontxn"
	"github.com/pingcap/tidb/store/mockstore"
	"github.com/pingcap/tidb/table"
	"github.com/pingcap/tidb/table/tables"
	"github.com/pingcap/tidb/tablecodec"
	"github.com/pingcap/tidb/testkit"
	"github.com/pingcap/tidb/types"
	"github.com/stretchr/testify/require"
)

func testCreateColumn(tk *testkit.TestKit, t *testing.T, ctx sessionctx.Context, tblID int64,
	colName string, pos string, defaultValue interface{}, dom *domain.Domain) int64 {
	sql := fmt.Sprintf("alter table t1 add column %s int ", colName)
	if defaultValue != nil {
		sql += fmt.Sprintf("default %v ", defaultValue)
	}
	sql += pos
	tk.MustExec(sql)
	idi, _ := strconv.Atoi(tk.MustQuery("admin show ddl jobs 1;").Rows()[0][0].(string))
	id := int64(idi)
	v := getSchemaVer(t, ctx)
	require.NoError(t, dom.Reload())
	tblInfo, exist := dom.InfoSchema().TableByID(tblID)
	require.True(t, exist)
	checkHistoryJobArgs(t, ctx, id, &historyJobArgs{ver: v, tbl: tblInfo.Meta()})
	return id
}

func testCreateColumns(tk *testkit.TestKit, t *testing.T, ctx sessionctx.Context, tblID int64,
	colNames []string, positions []string, defaultValue interface{}, dom *domain.Domain) int64 {
	sql := "alter table t1 add column "
	for i, colName := range colNames {
		if i != 0 {
			sql += ", add column "
		}
		sql += fmt.Sprintf("%s int %s", colName, positions[i])
		if defaultValue != nil {
			sql += fmt.Sprintf(" default %v", defaultValue)
		}
	}
	tk.MustExec(sql)
	idi, _ := strconv.Atoi(tk.MustQuery("admin show ddl jobs 1;").Rows()[0][0].(string))
	id := int64(idi)
	v := getSchemaVer(t, ctx)
	require.NoError(t, dom.Reload())
	tblInfo, exist := dom.InfoSchema().TableByID(tblID)
	require.True(t, exist)
	checkHistoryJobArgs(t, ctx, id, &historyJobArgs{ver: v, tbl: tblInfo.Meta()})
	return id
}

func testDropColumnInternal(tk *testkit.TestKit, t *testing.T, ctx sessionctx.Context, tblID int64, colName string, isError bool, dom *domain.Domain) int64 {
	sql := fmt.Sprintf("alter table t1 drop column %s ", colName)
	_, err := tk.Exec(sql)
	if isError {
		require.Error(t, err)
	} else {
		require.NoError(t, err)
	}

	idi, _ := strconv.Atoi(tk.MustQuery("admin show ddl jobs 1;").Rows()[0][0].(string))
	id := int64(idi)
	v := getSchemaVer(t, ctx)
	require.NoError(t, dom.Reload())
	tblInfo, exist := dom.InfoSchema().TableByID(tblID)
	require.True(t, exist)
	checkHistoryJobArgs(t, ctx, id, &historyJobArgs{ver: v, tbl: tblInfo.Meta()})
	return id
}

func testDropTable(tk *testkit.TestKit, t *testing.T, dbName, tblName string, dom *domain.Domain) int64 {
	sql := fmt.Sprintf("drop table %s ", tblName)
	tk.MustExec("use " + dbName)
	tk.MustExec(sql)

	idi, _ := strconv.Atoi(tk.MustQuery("admin show ddl jobs 1;").Rows()[0][0].(string))
	id := int64(idi)
	require.NoError(t, dom.Reload())
	_, err := dom.InfoSchema().TableByName(model.NewCIStr(dbName), model.NewCIStr(tblName))
	require.Error(t, err)
	return id
}

func testCreateIndex(tk *testkit.TestKit, t *testing.T, ctx sessionctx.Context, tblID int64, unique bool, indexName string, colName string, dom *domain.Domain) int64 {
	un := ""
	if unique {
		un = "unique"
	}
	sql := fmt.Sprintf("alter table t1 add %s index %s(%s)", un, indexName, colName)
	tk.MustExec(sql)

	idi, _ := strconv.Atoi(tk.MustQuery("admin show ddl jobs 1;").Rows()[0][0].(string))
	id := int64(idi)
	v := getSchemaVer(t, ctx)
	require.NoError(t, dom.Reload())
	tblInfo, exist := dom.InfoSchema().TableByID(tblID)
	require.True(t, exist)
	checkHistoryJobArgs(t, ctx, id, &historyJobArgs{ver: v, tbl: tblInfo.Meta()})
	return id
}

func testDropColumns(tk *testkit.TestKit, t *testing.T, ctx sessionctx.Context, tblID int64, colName []string, isError bool, dom *domain.Domain) int64 {
	sql := "alter table t1 drop column "
	for i, name := range colName {
		if i != 0 {
			sql += ", drop column "
		}
		sql += name
	}
	_, err := tk.Exec(sql)
	if isError {
		require.Error(t, err)
	} else {
		require.NoError(t, err)
	}

	idi, _ := strconv.Atoi(tk.MustQuery("admin show ddl jobs 1;").Rows()[0][0].(string))
	id := int64(idi)
	v := getSchemaVer(t, ctx)
	require.NoError(t, dom.Reload())
	tblInfo, exist := dom.InfoSchema().TableByID(tblID)
	require.True(t, exist)
	checkHistoryJobArgs(t, ctx, id, &historyJobArgs{ver: v, tbl: tblInfo.Meta()})
	return id
}

func TestColumnBasic(t *testing.T) {
<<<<<<< HEAD
	store, dom, clean := testkit.CreateMockStoreAndDomain(t, mockstore.WithDDLChecker())
	defer clean()
=======
	store, dom := testkit.CreateMockStoreAndDomain(t)
>>>>>>> 9a16a8dd

	tk := testkit.NewTestKit(t, store)
	tk.MustExec("use test")
	tk.MustExec("create table t1 (c1 int, c2 int, c3 int);")

	num := 10
	for i := 0; i < num; i++ {
		tk.MustExec(fmt.Sprintf("insert into t1 values(%d, %d, %d)", i, 10*i, 100*i))
	}

	ctx := testNewContext(store)
	err := sessiontxn.NewTxn(context.Background(), ctx)
	require.NoError(t, err)

	var tableID int64
	rs := tk.MustQuery("select TIDB_TABLE_ID from information_schema.tables where table_name='t1' and table_schema='test';")
	tableIDi, _ := strconv.Atoi(rs.Rows()[0][0].(string))
	tableID = int64(tableIDi)

	tbl := testGetTable(t, dom, tableID)

	i := 0
	err = tables.IterRecords(tbl, ctx, tbl.Cols(), func(_ kv.Handle, data []types.Datum, cols []*table.Column) (bool, error) {
		require.Len(t, data, 3)
		require.Equal(t, data[0].GetInt64(), int64(i))
		require.Equal(t, data[1].GetInt64(), int64(10*i))
		require.Equal(t, data[2].GetInt64(), int64(100*i))
		i++
		return true, nil
	})
	require.NoError(t, err)
	require.Equal(t, i, num)

	require.Nil(t, table.FindCol(tbl.Cols(), "c4"))

	jobID := testCreateColumn(tk, t, testkit.NewTestKit(t, store).Session(), tableID, "c4", "after c3", 100, dom)
	testCheckJobDone(t, store, jobID, true)

	tbl = testGetTable(t, dom, tableID)
	require.NotNil(t, table.FindCol(tbl.Cols(), "c4"))

	i = 0
	err = tables.IterRecords(tbl, ctx, tbl.Cols(),
		func(_ kv.Handle, data []types.Datum, cols []*table.Column) (bool, error) {
			require.Len(t, data, 4)
			require.Equal(t, data[0].GetInt64(), int64(i))
			require.Equal(t, data[1].GetInt64(), int64(10*i))
			require.Equal(t, data[2].GetInt64(), int64(100*i))
			require.Equal(t, data[3].GetInt64(), int64(100))
			i++
			return true, nil
		})
	require.NoError(t, err)
	require.Equal(t, i, num)

	h, err := tbl.AddRecord(ctx, types.MakeDatums(11, 12, 13, 14))
	require.NoError(t, err)
	err = sessiontxn.NewTxn(context.Background(), ctx)
	require.NoError(t, err)
	values, err := tables.RowWithCols(tbl, ctx, h, tbl.Cols())
	require.NoError(t, err)

	require.Len(t, values, 4)
	require.Equal(t, values[3].GetInt64(), int64(14))

	jobID = testDropColumnInternal(tk, t, testkit.NewTestKit(t, store).Session(), tableID, "c4", false, dom)
	testCheckJobDone(t, store, jobID, false)

	tbl = testGetTable(t, dom, tableID)
	values, err = tables.RowWithCols(tbl, ctx, h, tbl.Cols())
	require.NoError(t, err)

	require.Len(t, values, 3)
	require.Equal(t, values[2].GetInt64(), int64(13))

	jobID = testCreateColumn(tk, t, testkit.NewTestKit(t, store).Session(), tableID, "c4", "", 111, dom)
	testCheckJobDone(t, store, jobID, true)

	tbl = testGetTable(t, dom, tableID)
	values, err = tables.RowWithCols(tbl, ctx, h, tbl.Cols())
	require.NoError(t, err)

	require.Len(t, values, 4)
	require.Equal(t, values[3].GetInt64(), int64(111))

	jobID = testCreateColumn(tk, t, testkit.NewTestKit(t, store).Session(), tableID, "c5", "", 101, dom)
	testCheckJobDone(t, store, jobID, true)

	tbl = testGetTable(t, dom, tableID)
	values, err = tables.RowWithCols(tbl, ctx, h, tbl.Cols())
	require.NoError(t, err)

	require.Len(t, values, 5)
	require.Equal(t, values[4].GetInt64(), int64(101))

	jobID = testCreateColumn(tk, t, testkit.NewTestKit(t, store).Session(), tableID, "c6", "first", 202, dom)
	testCheckJobDone(t, store, jobID, true)

	tbl = testGetTable(t, dom, tableID)
	cols := tbl.Cols()
	require.Len(t, cols, 6)
	require.Equal(t, cols[0].Offset, 0)
	require.Equal(t, cols[0].Name.L, "c6")
	require.Equal(t, cols[1].Offset, 1)
	require.Equal(t, cols[1].Name.L, "c1")
	require.Equal(t, cols[2].Offset, 2)
	require.Equal(t, cols[2].Name.L, "c2")
	require.Equal(t, cols[3].Offset, 3)
	require.Equal(t, cols[3].Name.L, "c3")
	require.Equal(t, cols[4].Offset, 4)
	require.Equal(t, cols[4].Name.L, "c4")
	require.Equal(t, cols[5].Offset, 5)
	require.Equal(t, cols[5].Name.L, "c5")

	values, err = tables.RowWithCols(tbl, ctx, h, cols)
	require.NoError(t, err)

	require.Len(t, values, 6)
	require.Equal(t, values[0].GetInt64(), int64(202))
	require.Equal(t, values[5].GetInt64(), int64(101))

	jobID = testDropColumnInternal(tk, t, testkit.NewTestKit(t, store).Session(), tableID, "c2", false, dom)
	testCheckJobDone(t, store, jobID, false)

	tbl = testGetTable(t, dom, tableID)

	values, err = tables.RowWithCols(tbl, ctx, h, tbl.Cols())
	require.NoError(t, err)
	require.Len(t, values, 5)
	require.Equal(t, values[0].GetInt64(), int64(202))
	require.Equal(t, values[4].GetInt64(), int64(101))

	jobID = testDropColumnInternal(tk, t, testkit.NewTestKit(t, store).Session(), tableID, "c1", false, dom)
	testCheckJobDone(t, store, jobID, false)

	jobID = testDropColumnInternal(tk, t, testkit.NewTestKit(t, store).Session(), tableID, "c3", false, dom)
	testCheckJobDone(t, store, jobID, false)

	jobID = testDropColumnInternal(tk, t, testkit.NewTestKit(t, store).Session(), tableID, "c4", false, dom)
	testCheckJobDone(t, store, jobID, false)

	jobID = testCreateIndex(tk, t, testkit.NewTestKit(t, store).Session(), tableID, false, "c5_idx", "c5", dom)
	testCheckJobDone(t, store, jobID, true)

	jobID = testDropColumnInternal(tk, t, testkit.NewTestKit(t, store).Session(), tableID, "c5", false, dom)
	testCheckJobDone(t, store, jobID, false)

	jobID = testDropColumnInternal(tk, t, testkit.NewTestKit(t, store).Session(), tableID, "c6", true, dom)
	testCheckJobDone(t, store, jobID, false)

	testDropTable(tk, t, "test", "t1", dom)
}

func checkColumnKVExist(ctx sessionctx.Context, t table.Table, handle kv.Handle, col *table.Column, columnValue interface{}, isExist bool) error {
	err := sessiontxn.NewTxn(context.Background(), ctx)
	if err != nil {
		return errors.Trace(err)
	}
	defer func() {
		if txn, err1 := ctx.Txn(true); err1 == nil {
			err = txn.Commit(context.Background())
			if err != nil {
				panic(err)
			}
		}
	}()
	key := tablecodec.EncodeRecordKey(t.RecordPrefix(), handle)
	txn, err := ctx.Txn(true)
	if err != nil {
		return errors.Trace(err)
	}
	data, err := txn.Get(context.TODO(), key)
	if !isExist {
		if terror.ErrorEqual(err, kv.ErrNotExist) {
			return nil
		}
	}
	if err != nil {
		return errors.Trace(err)
	}
	colMap := make(map[int64]*types.FieldType)
	colMap[col.ID] = &col.FieldType
	rowMap, err := tablecodec.DecodeRowToDatumMap(data, colMap, ctx.GetSessionVars().Location())
	if err != nil {
		return errors.Trace(err)
	}
	val, ok := rowMap[col.ID]
	if isExist {
		if !ok || val.GetValue() != columnValue {
			return errors.Errorf("%v is not equal to %v", val.GetValue(), columnValue)
		}
	} else {
		if ok {
			return errors.Errorf("column value should not exists")
		}
	}
	return nil
}

func checkNoneColumn(t *testing.T, ctx sessionctx.Context, tableID int64, handle kv.Handle, col *table.Column, columnValue interface{}, dom *domain.Domain) {
	tbl := testGetTable(t, dom, tableID)
	err := checkColumnKVExist(ctx, tbl, handle, col, columnValue, false)
	require.NoError(t, err)
	err = testGetColumn(tbl, col.Name.L, false)
	require.NoError(t, err)
}

func checkDeleteOnlyColumn(t *testing.T, ctx sessionctx.Context, tableID int64, handle kv.Handle, col *table.Column, row []types.Datum, columnValue interface{}, dom *domain.Domain) {
	tbl := testGetTable(t, dom, tableID)
	err := sessiontxn.NewTxn(context.Background(), ctx)
	require.NoError(t, err)
	i := 0
	err = tables.IterRecords(tbl, ctx, tbl.Cols(), func(_ kv.Handle, data []types.Datum, cols []*table.Column) (bool, error) {
		require.Truef(t, reflect.DeepEqual(data, row), "%v not equal to %v", data, row)
		i++
		return true, nil
	})
	require.NoError(t, err)
	require.Equalf(t, 1, i, "expect 1, got %v", i)
	err = checkColumnKVExist(ctx, tbl, handle, col, columnValue, false)
	require.NoError(t, err)
	// Test add a new row.
	err = sessiontxn.NewTxn(context.Background(), ctx)
	require.NoError(t, err)

	newRow := types.MakeDatums(int64(11), int64(22), int64(33))
	newHandle, err := tbl.AddRecord(ctx, newRow)
	require.NoError(t, err)
	err = sessiontxn.NewTxn(context.Background(), ctx)
	require.NoError(t, err)

	rows := [][]types.Datum{row, newRow}

	i = 0
	err = tables.IterRecords(tbl, ctx, tbl.Cols(), func(_ kv.Handle, data []types.Datum, cols []*table.Column) (bool, error) {
		require.Truef(t, reflect.DeepEqual(data, rows[i]), "%v not equal to %v", data, rows[i])
		i++
		return true, nil
	})
	require.NoError(t, err)
	require.Equalf(t, 2, i, "expect 2, got %v", i)

	err = checkColumnKVExist(ctx, tbl, handle, col, columnValue, false)
	require.NoError(t, err)
	// Test remove a row.
	err = sessiontxn.NewTxn(context.Background(), ctx)
	require.NoError(t, err)

	err = tbl.RemoveRecord(ctx, newHandle, newRow)
	require.NoError(t, err)
	err = sessiontxn.NewTxn(context.Background(), ctx)
	require.NoError(t, err)
	i = 0
	err = tables.IterRecords(tbl, ctx, tbl.Cols(), func(_ kv.Handle, data []types.Datum, cols []*table.Column) (bool, error) {
		i++
		return true, nil
	})
	require.NoError(t, err)

	require.Equalf(t, 1, i, "expect 1, got %v", i)
	err = checkColumnKVExist(ctx, tbl, newHandle, col, columnValue, false)
	require.NoError(t, err)
	err = testGetColumn(tbl, col.Name.L, false)
	require.NoError(t, err)
}

func checkWriteOnlyColumn(t *testing.T, ctx sessionctx.Context, tableID int64, handle kv.Handle, col *table.Column, row []types.Datum, columnValue interface{}, dom *domain.Domain) {
	tbl := testGetTable(t, dom, tableID)
	err := sessiontxn.NewTxn(context.Background(), ctx)
	require.NoError(t, err)

	i := 0
	err = tables.IterRecords(tbl, ctx, tbl.Cols(), func(_ kv.Handle, data []types.Datum, cols []*table.Column) (bool, error) {
		require.Truef(t, reflect.DeepEqual(data, row), "%v not equal to %v", data, row)
		i++
		return true, nil
	})
	require.NoError(t, err)
	require.Equalf(t, 1, i, "expect 1, got %v", i)

	err = checkColumnKVExist(ctx, tbl, handle, col, columnValue, false)
	require.NoError(t, err)

	// Test add a new row.
	err = sessiontxn.NewTxn(context.Background(), ctx)
	require.NoError(t, err)

	newRow := types.MakeDatums(int64(11), int64(22), int64(33))
	newHandle, err := tbl.AddRecord(ctx, newRow)
	require.NoError(t, err)
	err = sessiontxn.NewTxn(context.Background(), ctx)
	require.NoError(t, err)

	rows := [][]types.Datum{row, newRow}

	i = 0
	err = tables.IterRecords(tbl, ctx, tbl.Cols(), func(_ kv.Handle, data []types.Datum, cols []*table.Column) (bool, error) {
		require.Truef(t, reflect.DeepEqual(data, rows[i]), "%v not equal to %v", data, rows[i])
		i++
		return true, nil
	})
	require.NoError(t, err)
	require.Equalf(t, 2, i, "expect 2, got %v", i)

	err = checkColumnKVExist(ctx, tbl, newHandle, col, columnValue, true)
	require.NoError(t, err)
	// Test remove a row.
	err = sessiontxn.NewTxn(context.Background(), ctx)
	require.NoError(t, err)

	err = tbl.RemoveRecord(ctx, newHandle, newRow)
	require.NoError(t, err)
	err = sessiontxn.NewTxn(context.Background(), ctx)
	require.NoError(t, err)

	i = 0
	err = tables.IterRecords(tbl, ctx, tbl.Cols(), func(_ kv.Handle, data []types.Datum, cols []*table.Column) (bool, error) {
		i++
		return true, nil
	})
	require.NoError(t, err)
	require.Equalf(t, 1, i, "expect 1, got %v", i)

	err = checkColumnKVExist(ctx, tbl, newHandle, col, columnValue, false)
	require.NoError(t, err)
	err = testGetColumn(tbl, col.Name.L, false)
	require.NoError(t, err)
}

func checkReorganizationColumn(t *testing.T, ctx sessionctx.Context, tableID int64, col *table.Column, row []types.Datum, columnValue interface{}, dom *domain.Domain) {
	tbl := testGetTable(t, dom, tableID)
	err := sessiontxn.NewTxn(context.Background(), ctx)
	require.NoError(t, err)

	i := 0
	err = tables.IterRecords(tbl, ctx, tbl.Cols(), func(_ kv.Handle, data []types.Datum, cols []*table.Column) (bool, error) {
		require.Truef(t, reflect.DeepEqual(data, row), "%v not equal to %v", data, row)
		i++
		return true, nil
	})
	require.NoError(t, err)
	require.Equalf(t, 1, i, "expect 1, got %v", i)

	// Test add a new row.
	err = sessiontxn.NewTxn(context.Background(), ctx)
	require.NoError(t, err)

	newRow := types.MakeDatums(int64(11), int64(22), int64(33))
	newHandle, err := tbl.AddRecord(ctx, newRow)
	require.NoError(t, err)
	err = sessiontxn.NewTxn(context.Background(), ctx)
	require.NoError(t, err)

	rows := [][]types.Datum{row, newRow}

	i = 0
	err = tables.IterRecords(tbl, ctx, tbl.Cols(), func(_ kv.Handle, data []types.Datum, cols []*table.Column) (bool, error) {
		require.Truef(t, reflect.DeepEqual(data, rows[i]), "%v not equal to %v", data, rows[i])
		i++
		return true, nil
	})
	require.NoError(t, err)
	require.Equalf(t, 2, i, "expect 2, got %v", i)

	err = checkColumnKVExist(ctx, tbl, newHandle, col, columnValue, true)
	require.NoError(t, err)

	// Test remove a row.
	err = sessiontxn.NewTxn(context.Background(), ctx)
	require.NoError(t, err)

	err = tbl.RemoveRecord(ctx, newHandle, newRow)
	require.NoError(t, err)
	err = sessiontxn.NewTxn(context.Background(), ctx)
	require.NoError(t, err)

	i = 0
	err = tables.IterRecords(tbl, ctx, tbl.Cols(), func(_ kv.Handle, data []types.Datum, cols []*table.Column) (bool, error) {
		i++
		return true, nil
	})
	require.NoError(t, err)
	require.Equalf(t, 1, i, "expect 1, got %v", i)
	err = testGetColumn(tbl, col.Name.L, false)
	require.NoError(t, err)
}

func checkPublicColumn(t *testing.T, ctx sessionctx.Context, tableID int64, newCol *table.Column, oldRow []types.Datum, columnValue interface{}, dom *domain.Domain, columnCnt int) {
	tbl := testGetTable(t, dom, tableID)
	err := sessiontxn.NewTxn(context.Background(), ctx)
	require.NoError(t, err)

	i := 0
	var updatedRow []types.Datum
	updatedRow = append(updatedRow, oldRow...)
	for j := 0; j < columnCnt; j++ {
		updatedRow = append(updatedRow, types.NewDatum(columnValue))
	}
	err = tables.IterRecords(tbl, ctx, tbl.Cols(), func(_ kv.Handle, data []types.Datum, cols []*table.Column) (bool, error) {
		require.Truef(t, reflect.DeepEqual(data, updatedRow), "%v not equal to %v", data, updatedRow)
		i++
		return true, nil
	})
	require.NoError(t, err)
	require.Equalf(t, 1, i, "expect 1, got %v", i)

	// Test add a new row.
	err = sessiontxn.NewTxn(context.Background(), ctx)
	require.NoError(t, err)

	newRow := types.MakeDatums(int64(11), int64(22), int64(33), int64(44))
	for j := 1; j < columnCnt; j++ {
		newRow = append(newRow, types.NewDatum(int64(44)))
	}
	handle, err := tbl.AddRecord(ctx, newRow)
	require.NoError(t, err)
	err = sessiontxn.NewTxn(context.Background(), ctx)
	require.NoError(t, err)

	rows := [][]types.Datum{updatedRow, newRow}

	i = 0
	err = tables.IterRecords(tbl, ctx, tbl.Cols(), func(_ kv.Handle, data []types.Datum, cols []*table.Column) (bool, error) {
		require.Truef(t, reflect.DeepEqual(data, rows[i]), "%v not equal to %v", data, rows[i])
		i++
		return true, nil
	})
	require.NoError(t, err)
	require.Equalf(t, 2, i, "expect 2, got %v", i)

	// Test remove a row.
	err = sessiontxn.NewTxn(context.Background(), ctx)
	require.NoError(t, err)

	err = tbl.RemoveRecord(ctx, handle, newRow)
	require.NoError(t, err)

	err = sessiontxn.NewTxn(context.Background(), ctx)
	require.NoError(t, err)

	i = 0
	err = tables.IterRecords(tbl, ctx, tbl.Cols(), func(_ kv.Handle, data []types.Datum, cols []*table.Column) (bool, error) {
		require.Truef(t, reflect.DeepEqual(data, rows[i]), "%v not equal to %v", data, rows[i])
		i++
		return true, nil
	})
	require.NoError(t, err)
	require.Equalf(t, 1, i, "expect 1, got %v", i)

	err = testGetColumn(tbl, newCol.Name.L, true)
	require.NoError(t, err)
}

func checkAddColumn(t *testing.T, state model.SchemaState, tableID int64, handle kv.Handle, newCol *table.Column, oldRow []types.Datum, columnValue interface{}, dom *domain.Domain, store kv.Storage, columnCnt int) {
	ctx := testNewContext(store)
	switch state {
	case model.StateNone:
		checkNoneColumn(t, ctx, tableID, handle, newCol, columnValue, dom)
	case model.StateDeleteOnly:
		checkDeleteOnlyColumn(t, ctx, tableID, handle, newCol, oldRow, columnValue, dom)
	case model.StateWriteOnly:
		checkWriteOnlyColumn(t, ctx, tableID, handle, newCol, oldRow, columnValue, dom)
	case model.StateWriteReorganization, model.StateDeleteReorganization:
		checkReorganizationColumn(t, ctx, tableID, newCol, oldRow, columnValue, dom)
	case model.StatePublic:
		checkPublicColumn(t, ctx, tableID, newCol, oldRow, columnValue, dom, columnCnt)
	}
}

func testGetColumn(t table.Table, name string, isExist bool) error {
	col := table.FindCol(t.Cols(), name)
	if isExist {
		if col == nil {
			return errors.Errorf("column should not be nil")
		}
	} else {
		if col != nil {
			return errors.Errorf("column should be nil")
		}
	}
	return nil
}

func TestAddColumn(t *testing.T) {
<<<<<<< HEAD
	store, dom, clean := testkit.CreateMockStoreAndDomain(t, mockstore.WithDDLChecker())
	defer clean()
=======
	store, dom := testkit.CreateMockStoreAndDomain(t)
>>>>>>> 9a16a8dd

	d := dom.DDL()

	tk := testkit.NewTestKit(t, store)
	tk.MustExec("use test")
	tk.MustExec("create table t1 (c1 int, c2 int, c3 int);")

	var tableID int64
	rs := tk.MustQuery("select TIDB_TABLE_ID from information_schema.tables where table_name='t1' and table_schema='test';")
	tableIDi, _ := strconv.Atoi(rs.Rows()[0][0].(string))
	tableID = int64(tableIDi)
	tbl := testGetTable(t, dom, tableID)

	ctx := testNewContext(store)
	err := sessiontxn.NewTxn(context.Background(), ctx)
	require.NoError(t, err)
	oldRow := types.MakeDatums(int64(1), int64(2), int64(3))
	handle, err := tbl.AddRecord(ctx, oldRow)
	require.NoError(t, err)

	txn, err := ctx.Txn(true)
	require.NoError(t, err)
	err = txn.Commit(context.Background())
	require.NoError(t, err)

	newColName := "c4"
	defaultColValue := int64(4)

	checkOK := false

	tc := &ddl.TestDDLCallback{Do: dom}
	tc.OnJobUpdatedExported = func(job *model.Job) {
		if checkOK {
			return
		}

		tbl := testGetTable(t, dom, tableID)
		newCol := table.FindCol(tbl.(*tables.TableCommon).Columns, newColName)
		if newCol == nil {
			return
		}

		checkAddColumn(t, newCol.State, tableID, handle, newCol, oldRow, defaultColValue, dom, store, 1)

		if newCol.State == model.StatePublic {
			checkOK = true
		}
	}

	d.SetHook(tc)

	jobID := testCreateColumn(tk, t, testkit.NewTestKit(t, store).Session(), tableID, newColName, "", defaultColValue, dom)
	testCheckJobDone(t, store, jobID, true)

	require.True(t, checkOK)

	jobID = testDropTable(tk, t, "test", "t1", dom)
	testCheckJobDone(t, store, jobID, false)
}

func TestAddColumns(t *testing.T) {
<<<<<<< HEAD
	store, dom, clean := testkit.CreateMockStoreAndDomain(t, mockstore.WithDDLChecker())
	defer clean()
=======
	store, dom := testkit.CreateMockStoreAndDomain(t)
>>>>>>> 9a16a8dd

	d := dom.DDL()

	tk := testkit.NewTestKit(t, store)
	tk.MustExec("use test")
	tk.MustExec("create table t1 (c1 int, c2 int, c3 int);")

	newColNames := []string{"c4", "c5", "c6"}
	positions := make([]string, 3)
	for i := range positions {
		positions[i] = ""
	}
	defaultColValue := int64(4)

	var mu sync.Mutex
	var hookErr error
	checkOK := false

	var tableID int64
	rs := tk.MustQuery("select TIDB_TABLE_ID from information_schema.tables where table_name='t1' and table_schema='test';")
	tableIDi, _ := strconv.Atoi(rs.Rows()[0][0].(string))
	tableID = int64(tableIDi)
	tbl := testGetTable(t, dom, tableID)

	ctx := testNewContext(store)
	err := sessiontxn.NewTxn(context.Background(), ctx)
	require.NoError(t, err)
	oldRow := types.MakeDatums(int64(1), int64(2), int64(3))
	handle, err := tbl.AddRecord(ctx, oldRow)
	require.NoError(t, err)

	txn, err := ctx.Txn(true)
	require.NoError(t, err)
	err = txn.Commit(context.Background())
	require.NoError(t, err)

	tc := &ddl.TestDDLCallback{Do: dom}
	tc.OnJobUpdatedExported = func(job *model.Job) {
		mu.Lock()
		defer mu.Unlock()
		if checkOK {
			return
		}

		tbl := testGetTable(t, dom, tableID)
		for _, newColName := range newColNames {
			newCol := table.FindCol(tbl.(*tables.TableCommon).Columns, newColName)
			if newCol == nil {
				return
			}

			checkAddColumn(t, newCol.State, tableID, handle, newCol, oldRow, defaultColValue, dom, store, 3)

			if newCol.State == model.StatePublic {
				checkOK = true
			}
		}
	}

	d.SetHook(tc)

	jobID := testCreateColumns(tk, t, testkit.NewTestKit(t, store).Session(), tableID, newColNames, positions, defaultColValue, dom)

	testCheckJobDone(t, store, jobID, true)
	mu.Lock()
	hErr := hookErr
	ok := checkOK
	mu.Unlock()
	require.NoError(t, hErr)
	require.True(t, ok)

	jobID = testDropTable(tk, t, "test", "t1", dom)
	testCheckJobDone(t, store, jobID, false)
}

func TestDropColumnInColumnTest(t *testing.T) {
	store, dom := testkit.CreateMockStoreAndDomain(t)
	tk := testkit.NewTestKit(t, store)
	tk.MustExec("use test")
	tk.MustExec("create table t1 (c1 int, c2 int, c3 int, c4 int);")

	var tableID int64
	rs := tk.MustQuery("select TIDB_TABLE_ID from information_schema.tables where table_name='t1' and table_schema='test';")
	tableIDi, _ := strconv.Atoi(rs.Rows()[0][0].(string))
	tableID = int64(tableIDi)
	tbl := testGetTable(t, dom, tableID)

	ctx := testNewContext(store)
	colName := "c4"
	defaultColValue := int64(4)
	row := types.MakeDatums(int64(1), int64(2), int64(3))
	err := sessiontxn.NewTxn(context.Background(), ctx)
	require.NoError(t, err)
	_, err = tbl.AddRecord(ctx, append(row, types.NewDatum(defaultColValue)))
	require.NoError(t, err)

	txn, err := ctx.Txn(true)
	require.NoError(t, err)
	err = txn.Commit(context.Background())
	require.NoError(t, err)

	checkOK := false
	var hookErr error
	var mu sync.Mutex

	d := dom.DDL()
	tc := &ddl.TestDDLCallback{Do: dom}
	tc.OnJobUpdatedExported = func(job *model.Job) {
		mu.Lock()
		defer mu.Unlock()
		if checkOK {
			return
		}
		tbl := testGetTable(t, dom, tableID)
		col := table.FindCol(tbl.(*tables.TableCommon).Columns, colName)
		if col == nil {
			checkOK = true
			return
		}
	}

	d.SetHook(tc)

	jobID := testDropColumnInternal(tk, t, testkit.NewTestKit(t, store).Session(), tableID, colName, false, dom)
	testCheckJobDone(t, store, jobID, false)
	mu.Lock()
	hErr := hookErr
	ok := checkOK
	mu.Unlock()
	require.NoError(t, hErr)
	require.True(t, ok)

	jobID = testDropTable(tk, t, "test", "t1", dom)
	testCheckJobDone(t, store, jobID, false)
}

func TestDropColumns(t *testing.T) {
	store, dom := testkit.CreateMockStoreAndDomain(t)
	tk := testkit.NewTestKit(t, store)
	tk.MustExec("use test")
	tk.MustExec("create table t1 (c1 int, c2 int, c3 int, c4 int);")

	var tableID int64
	rs := tk.MustQuery("select TIDB_TABLE_ID from information_schema.tables where table_name='t1' and table_schema='test';")
	tableIDi, _ := strconv.Atoi(rs.Rows()[0][0].(string))
	tableID = int64(tableIDi)
	tbl := testGetTable(t, dom, tableID)

	ctx := testNewContext(store)
	err := sessiontxn.NewTxn(context.Background(), ctx)
	require.NoError(t, err)

	colNames := []string{"c3", "c4"}
	defaultColValue := int64(4)
	row := types.MakeDatums(int64(1), int64(2), int64(3))
	_, err = tbl.AddRecord(ctx, append(row, types.NewDatum(defaultColValue)))
	require.NoError(t, err)

	txn, err := ctx.Txn(true)
	require.NoError(t, err)
	err = txn.Commit(context.Background())
	require.NoError(t, err)

	checkOK := false
	var hookErr error
	var mu sync.Mutex

	d := dom.DDL()
	tc := &ddl.TestDDLCallback{Do: dom}
	tc.OnJobUpdatedExported = func(job *model.Job) {
		mu.Lock()
		defer mu.Unlock()
		if checkOK {
			return
		}
		tbl := testGetTable(t, dom, tableID)
		for _, colName := range colNames {
			col := table.FindCol(tbl.(*tables.TableCommon).Columns, colName)
			if col == nil {
				checkOK = true
				return
			}
		}
	}

	d.SetHook(tc)

	jobID := testDropColumns(tk, t, testkit.NewTestKit(t, store).Session(), tableID, colNames, false, dom)
	testCheckJobDone(t, store, jobID, false)
	mu.Lock()
	hErr := hookErr
	ok := checkOK
	mu.Unlock()
	require.NoError(t, hErr)
	require.True(t, ok)

	jobID = testDropTable(tk, t, "test", "t1", dom)
	testCheckJobDone(t, store, jobID, false)
}

func testGetTable(t *testing.T, dom *domain.Domain, tableID int64) table.Table {
	require.NoError(t, dom.Reload())
	tbl, exist := dom.InfoSchema().TableByID(tableID)
	require.True(t, exist)
	return tbl
}

func TestGetDefaultValueOfColumn(t *testing.T) {
	store := testkit.CreateMockStore(t)
	tk := testkit.NewTestKit(t, store)
	tk.MustExec("use test")
	tk.MustExec("create table t1 (da date default '1962-03-03 23:33:34', dt datetime default '1962-03-03'," +
		" ti time default '2020-10-11 12:23:23', ts timestamp default '2020-10-13 12:23:23')")

	tk.MustQuery("show create table t1").Check(testkit.RowsWithSep("|", ""+
		"t1 CREATE TABLE `t1` (\n"+
		"  `da` date DEFAULT '1962-03-03',\n"+
		"  `dt` datetime DEFAULT '1962-03-03 00:00:00',\n"+
		"  `ti` time DEFAULT '12:23:23',\n"+
		"  `ts` timestamp DEFAULT '2020-10-13 12:23:23'\n"+
		") ENGINE=InnoDB DEFAULT CHARSET=utf8mb4 COLLATE=utf8mb4_bin"))

	tk.MustExec("insert into t1 values()")

	tk.MustQuery("select * from t1").Check(testkit.RowsWithSep("|", ""+
		"1962-03-03 1962-03-03 00:00:00 12:23:23 2020-10-13 12:23:23"))

	tk.MustExec("alter table t1 add column da1 date default '2020-03-27 20:20:20 123456'")

	tk.MustQuery("show create table t1").Check(testkit.RowsWithSep("|", ""+
		"t1 CREATE TABLE `t1` (\n"+
		"  `da` date DEFAULT '1962-03-03',\n"+
		"  `dt` datetime DEFAULT '1962-03-03 00:00:00',\n"+
		"  `ti` time DEFAULT '12:23:23',\n"+
		"  `ts` timestamp DEFAULT '2020-10-13 12:23:23',\n"+
		"  `da1` date DEFAULT '2020-03-27'\n"+
		") ENGINE=InnoDB DEFAULT CHARSET=utf8mb4 COLLATE=utf8mb4_bin"))

	tk.MustQuery("select * from t1").Check(testkit.RowsWithSep("|", ""+
		"1962-03-03 1962-03-03 00:00:00 12:23:23 2020-10-13 12:23:23 2020-03-27"))

	tk.MustExec("alter table t1 change ts da2 date default '2020-10-10 20:20:20'")

	tk.MustQuery("show create table t1").Check(testkit.RowsWithSep("|", ""+
		"t1 CREATE TABLE `t1` (\n"+
		"  `da` date DEFAULT '1962-03-03',\n"+
		"  `dt` datetime DEFAULT '1962-03-03 00:00:00',\n"+
		"  `ti` time DEFAULT '12:23:23',\n"+
		"  `da2` date DEFAULT '2020-10-10',\n"+
		"  `da1` date DEFAULT '2020-03-27'\n"+
		") ENGINE=InnoDB DEFAULT CHARSET=utf8mb4 COLLATE=utf8mb4_bin"))

	tk.MustQuery("select * from t1").Check(testkit.RowsWithSep("|", ""+
		"1962-03-03 1962-03-03 00:00:00 12:23:23 2020-10-13 2020-03-27"))
}<|MERGE_RESOLUTION|>--- conflicted
+++ resolved
@@ -156,12 +156,7 @@
 }
 
 func TestColumnBasic(t *testing.T) {
-<<<<<<< HEAD
-	store, dom, clean := testkit.CreateMockStoreAndDomain(t, mockstore.WithDDLChecker())
-	defer clean()
-=======
-	store, dom := testkit.CreateMockStoreAndDomain(t)
->>>>>>> 9a16a8dd
+	store, dom := testkit.CreateMockStoreAndDomain(t, mockstore.WithDDLChecker())
 
 	tk := testkit.NewTestKit(t, store)
 	tk.MustExec("use test")
@@ -646,12 +641,7 @@
 }
 
 func TestAddColumn(t *testing.T) {
-<<<<<<< HEAD
-	store, dom, clean := testkit.CreateMockStoreAndDomain(t, mockstore.WithDDLChecker())
-	defer clean()
-=======
-	store, dom := testkit.CreateMockStoreAndDomain(t)
->>>>>>> 9a16a8dd
+	store, dom := testkit.CreateMockStoreAndDomain(t, mockstore.WithDDLChecker())
 
 	d := dom.DDL()
 
@@ -713,12 +703,7 @@
 }
 
 func TestAddColumns(t *testing.T) {
-<<<<<<< HEAD
-	store, dom, clean := testkit.CreateMockStoreAndDomain(t, mockstore.WithDDLChecker())
-	defer clean()
-=======
-	store, dom := testkit.CreateMockStoreAndDomain(t)
->>>>>>> 9a16a8dd
+	store, dom := testkit.CreateMockStoreAndDomain(t, mockstore.WithDDLChecker())
 
 	d := dom.DDL()
 
