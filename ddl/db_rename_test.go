--- conflicted
+++ resolved
@@ -59,12 +59,7 @@
 		conf.EnableTableLock = true
 	})
 
-<<<<<<< HEAD
-	store, clean := testkit.CreateMockStore(t, mockstore.WithDDLChecker())
-	defer clean()
-=======
-	store, dom := testkit.CreateMockStoreAndDomain(t)
->>>>>>> 9a16a8dd
+	store := testkit.CreateMockStore(t, mockstore.WithDDLChecker())
 
 	tk := testkit.NewTestKit(t, store)
 	tk.MustExec("create database renamedb")
@@ -99,17 +94,7 @@
 }
 
 func renameTableTest(t *testing.T, sql string, isAlterTable bool) {
-<<<<<<< HEAD
-	store, clean := testkit.CreateMockStore(t, mockstore.WithDDLChecker())
-	defer clean()
-=======
-	var (
-		store kv.Storage
-		dom   *domain.Domain
-	)
-
-	store, dom = testkit.CreateMockStoreAndDomain(t)
->>>>>>> 9a16a8dd
+	store := testkit.CreateMockStore(t, mockstore.WithDDLChecker())
 
 	tk := testkit.NewTestKit(t, store)
 	tk.MustExec("use test")
@@ -199,12 +184,7 @@
 }
 
 func TestRenameMultiTables(t *testing.T) {
-<<<<<<< HEAD
-	store, clean := testkit.CreateMockStore(t, mockstore.WithDDLChecker())
-	defer clean()
-=======
-	store, dom := testkit.CreateMockStoreAndDomain(t)
->>>>>>> 9a16a8dd
+	store := testkit.CreateMockStore(t, mockstore.WithDDLChecker())
 
 	tk := testkit.NewTestKit(t, store)
 	tk.MustExec("use test")
