// Copyright 2020 PingCAP, Inc.
//
// Licensed under the Apache License, Version 2.0 (the "License");
// you may not use this file except in compliance with the License.
// You may obtain a copy of the License at
//
//     http://www.apache.org/licenses/LICENSE-2.0
//
// Unless required by applicable law or agreed to in writing, software
// distributed under the License is distributed on an "AS IS" BASIS,
// WITHOUT WARRANTIES OR CONDITIONS OF ANY KIND, either express or implied.
// See the License for the specific language governing permissions and
// limitations under the License.

package ddl_test

import (
	"context"
	"errors"
	"testing"
	"time"

	"github.com/ngaut/pools"
	"github.com/pingcap/tidb/ddl"
	"github.com/pingcap/tidb/domain"
	"github.com/pingcap/tidb/kv"
	"github.com/pingcap/tidb/meta"
	"github.com/pingcap/tidb/parser/model"
	"github.com/pingcap/tidb/sessionctx"
	"github.com/pingcap/tidb/testkit"
	"github.com/stretchr/testify/require"
)

// this test file include some test that will cause data race, mainly because restartWorkers modify d.ctx

func getDDLSchemaVer(t *testing.T, d ddl.DDL) int64 {
	m, err := d.Stats(nil)
	require.NoError(t, err)
	v := m["ddl_schema_version"]
	return v.(int64)
}

// restartWorkers will stop the old DDL and create a new DDL and start it.
func restartWorkers(t *testing.T, store kv.Storage, d *domain.Domain) {
	err := d.DDL().Stop()
	require.NoError(t, err)
	newDDL := ddl.NewDDL(context.Background(), ddl.WithStore(d.Store()), ddl.WithInfoCache(d.InfoCache()), ddl.WithLease(d.DDL().GetLease()))
	d.SetDDL(newDDL)
	err = newDDL.Start(pools.NewResourcePool(func() (pools.Resource, error) {
		session := testkit.NewTestKit(t, store).Session()
		session.GetSessionVars().CommonGlobalLoaded = true
		return session, nil
	}, 128, 128, 5))
	require.NoError(t, err)
}

// runInterruptedJob should be called concurrently with restartWorkers
func runInterruptedJob(t *testing.T, store kv.Storage, d ddl.DDL, job *model.Job, doneCh chan error) {
	var (
		history *model.Job
		err     error
	)

	ctx := testkit.NewTestKit(t, store).Session()
	ctx.SetValue(sessionctx.QueryString, "skip")
	err = d.DoDDLJob(ctx, job)
	if errors.Is(err, context.Canceled) {
		endlessLoopTime := time.Now().Add(time.Minute)
		for history == nil {
			// imitate DoDDLJob's logic, quit only find history
			err = kv.RunInNewTxn(kv.WithInternalSourceType(context.Background(), kv.InternalTxnDDL), store, false, func(ctx context.Context, txn kv.Transaction) error {
				history, err = meta.NewMeta(txn).GetHistoryDDLJob(job.ID)
				return err
			})
			require.NoError(t, err)
			if history != nil {
				err = history.Error
			}
			time.Sleep(10 * testLease)
			if time.Now().After(endlessLoopTime) {
				err = errors.New("runInterruptedJob may enter endless loop")
				break
			}
		}
	}

	doneCh <- err
}

func testRunInterruptedJob(t *testing.T, store kv.Storage, d *domain.Domain, job *model.Job) {
	done := make(chan error, 1)
	go runInterruptedJob(t, store, d.DDL(), job, done)

	ticker := time.NewTicker(d.DDL().GetLease())
	defer ticker.Stop()
	for {
		select {
		case <-ticker.C:
			restartWorkers(t, store, d)
			time.Sleep(time.Millisecond * 20)
		case err := <-done:
			require.Nil(t, err)
			return
		}
	}
}

func TestSchemaResume(t *testing.T) {
	store, dom, clean := testkit.CreateMockStoreAndDomainWithSchemaLease(t, testLease)
	defer clean()

	require.True(t, dom.DDL().OwnerManager().IsOwner())

	dbInfo, err := testSchemaInfo(store, "test_restart")
	require.NoError(t, err)
	job := &model.Job{
		SchemaID:   dbInfo.ID,
		Type:       model.ActionCreateSchema,
		BinlogInfo: &model.HistoryInfo{},
		Args:       []interface{}{dbInfo},
	}
	testRunInterruptedJob(t, store, dom, job)
	testCheckSchemaState(t, store, dbInfo, model.StatePublic)

	job = &model.Job{
		SchemaID:   dbInfo.ID,
		Type:       model.ActionDropSchema,
		BinlogInfo: &model.HistoryInfo{},
	}
	testRunInterruptedJob(t, store, dom, job)
	testCheckSchemaState(t, store, dbInfo, model.StateNone)
}

func TestStat(t *testing.T) {
	store, dom, clean := testkit.CreateMockStoreAndDomainWithSchemaLease(t, testLease)
	defer clean()

	dbInfo, err := testSchemaInfo(store, "test_restart")
	require.NoError(t, err)
	testCreateSchema(t, testkit.NewTestKit(t, store).Session(), dom.DDL(), dbInfo)

	// TODO: Get this information from etcd.
	//	m, err := d.Stats(nil)
	//	c.Assert(err, IsNil)
	//	c.Assert(m[ddlOwnerID], Equals, d.uuid)

	job := &model.Job{
		SchemaID:   dbInfo.ID,
		Type:       model.ActionDropSchema,
		BinlogInfo: &model.HistoryInfo{},
		Args:       []interface{}{dbInfo.Name},
	}

	done := make(chan error, 1)
	go runInterruptedJob(t, store, dom.DDL(), job, done)

	ticker := time.NewTicker(dom.DDL().GetLease() * 1)
	defer ticker.Stop()
	ver := getDDLSchemaVer(t, dom.DDL())
LOOP:
	for {
		select {
		case <-ticker.C:
			require.GreaterOrEqual(t, getDDLSchemaVer(t, dom.DDL()), ver)
			restartWorkers(t, store, dom)
			time.Sleep(time.Millisecond * 20)
		case err := <-done:
			// TODO: Get this information from etcd.
			// m, err := d.Stats(nil)
			require.Nil(t, err)
			break LOOP
		}
	}
}

func TestTableResume(t *testing.T) {
	store, dom, clean := testkit.CreateMockStoreAndDomainWithSchemaLease(t, testLease)
	defer clean()

	dbInfo, err := testSchemaInfo(store, "test_table")
	require.NoError(t, err)
	testCreateSchema(t, testkit.NewTestKit(t, store).Session(), dom.DDL(), dbInfo)
	defer func() {
		testDropSchema(t, testkit.NewTestKit(t, store).Session(), dom.DDL(), dbInfo)
	}()

	require.True(t, dom.DDL().OwnerManager().IsOwner())

	tblInfo, err := testTableInfo(store, "t1", 3)
	require.NoError(t, err)
	job := &model.Job{
		SchemaID:   dbInfo.ID,
		TableID:    tblInfo.ID,
		Type:       model.ActionCreateTable,
		BinlogInfo: &model.HistoryInfo{},
		Args:       []interface{}{tblInfo},
	}
	testRunInterruptedJob(t, store, dom, job)
	testCheckTableState(t, store, dbInfo, tblInfo, model.StatePublic)

	job = &model.Job{
		SchemaID:   dbInfo.ID,
		TableID:    tblInfo.ID,
		Type:       model.ActionDropTable,
		BinlogInfo: &model.HistoryInfo{},
	}
<<<<<<< HEAD
	testRunInterruptedJob(t, d, job)
	testCheckTableState(t, d, dbInfo, tblInfo, model.StateNone)
}

// testTableInfo creates a test table with num int columns and with no index.
func testTableInfo(d *ddl, name string, num int) (*model.TableInfo, error) {
	tblInfo := &model.TableInfo{
		Name: model.NewCIStr(name),
	}
	genIDs, err := d.genGlobalIDs(1)

	if err != nil {
		return nil, err
	}
	tblInfo.ID = genIDs[0]

	cols := make([]*model.ColumnInfo, num)
	for i := range cols {
		col := &model.ColumnInfo{
			Name:         model.NewCIStr(fmt.Sprintf("c%d", i+1)),
			Offset:       i,
			DefaultValue: i + 1,
			State:        model.StatePublic,
		}

		col.FieldType = *types.NewFieldType(mysql.TypeLong)
		col.ID = AllocateColumnID(tblInfo)
		cols[i] = col
	}
	tblInfo.Columns = cols
	tblInfo.Charset = "utf8"
	tblInfo.Collate = "utf8_bin"
	return tblInfo, nil
}

func testCheckTableState(t *testing.T, d *ddl, dbInfo *model.DBInfo, tblInfo *model.TableInfo, state model.SchemaState) {
	ctx := kv.WithInternalSourceType(context.Background(), kv.InternalTxnDDL)
	require.NoError(t, kv.RunInNewTxn(ctx, d.store, false, func(ctx context.Context, txn kv.Transaction) error {
		m := meta.NewMeta(txn)
		info, err := m.GetTable(dbInfo.ID, tblInfo.ID)
		require.NoError(t, err)

		if state == model.StateNone {
			require.NoError(t, err)
			return nil
		}

		require.Equal(t, info.Name, tblInfo.Name)
		require.Equal(t, info.State, state)
		return nil
	}))
=======
	testRunInterruptedJob(t, store, dom, job)
	testCheckTableState(t, store, dbInfo, tblInfo, model.StateNone)
>>>>>>> 987bdd30
}<|MERGE_RESOLUTION|>--- conflicted
+++ resolved
@@ -204,60 +204,6 @@
 		Type:       model.ActionDropTable,
 		BinlogInfo: &model.HistoryInfo{},
 	}
-<<<<<<< HEAD
-	testRunInterruptedJob(t, d, job)
-	testCheckTableState(t, d, dbInfo, tblInfo, model.StateNone)
-}
-
-// testTableInfo creates a test table with num int columns and with no index.
-func testTableInfo(d *ddl, name string, num int) (*model.TableInfo, error) {
-	tblInfo := &model.TableInfo{
-		Name: model.NewCIStr(name),
-	}
-	genIDs, err := d.genGlobalIDs(1)
-
-	if err != nil {
-		return nil, err
-	}
-	tblInfo.ID = genIDs[0]
-
-	cols := make([]*model.ColumnInfo, num)
-	for i := range cols {
-		col := &model.ColumnInfo{
-			Name:         model.NewCIStr(fmt.Sprintf("c%d", i+1)),
-			Offset:       i,
-			DefaultValue: i + 1,
-			State:        model.StatePublic,
-		}
-
-		col.FieldType = *types.NewFieldType(mysql.TypeLong)
-		col.ID = AllocateColumnID(tblInfo)
-		cols[i] = col
-	}
-	tblInfo.Columns = cols
-	tblInfo.Charset = "utf8"
-	tblInfo.Collate = "utf8_bin"
-	return tblInfo, nil
-}
-
-func testCheckTableState(t *testing.T, d *ddl, dbInfo *model.DBInfo, tblInfo *model.TableInfo, state model.SchemaState) {
-	ctx := kv.WithInternalSourceType(context.Background(), kv.InternalTxnDDL)
-	require.NoError(t, kv.RunInNewTxn(ctx, d.store, false, func(ctx context.Context, txn kv.Transaction) error {
-		m := meta.NewMeta(txn)
-		info, err := m.GetTable(dbInfo.ID, tblInfo.ID)
-		require.NoError(t, err)
-
-		if state == model.StateNone {
-			require.NoError(t, err)
-			return nil
-		}
-
-		require.Equal(t, info.Name, tblInfo.Name)
-		require.Equal(t, info.State, state)
-		return nil
-	}))
-=======
 	testRunInterruptedJob(t, store, dom, job)
 	testCheckTableState(t, store, dbInfo, tblInfo, model.StateNone)
->>>>>>> 987bdd30
 }