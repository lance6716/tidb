// Copyright 2015 PingCAP, Inc.
//
// Licensed under the Apache License, Version 2.0 (the "License");
// you may not use this file except in compliance with the License.
// You may obtain a copy of the License at
//
//     http://www.apache.org/licenses/LICENSE-2.0
//
// Unless required by applicable law or agreed to in writing, software
// distributed under the License is distributed on an "AS IS" BASIS,
// WITHOUT WARRANTIES OR CONDITIONS OF ANY KIND, either express or implied.
// See the License for the specific language governing permissions and
// limitations under the License.

package core

import (
	"context"
	"encoding/binary"
	"fmt"
	"math"
	"reflect"
	"strconv"
	"strings"

	"github.com/pingcap/errors"
	"github.com/pingcap/tidb/br/pkg/storage"
	"github.com/pingcap/tidb/pkg/bindinfo"
	"github.com/pingcap/tidb/pkg/bindinfo/norm"
	"github.com/pingcap/tidb/pkg/config"
	"github.com/pingcap/tidb/pkg/domain"
	"github.com/pingcap/tidb/pkg/expression"
	"github.com/pingcap/tidb/pkg/infoschema"
	"github.com/pingcap/tidb/pkg/kv"
	"github.com/pingcap/tidb/pkg/parser"
	"github.com/pingcap/tidb/pkg/parser/ast"
	"github.com/pingcap/tidb/pkg/parser/auth"
	"github.com/pingcap/tidb/pkg/parser/charset"
	"github.com/pingcap/tidb/pkg/parser/model"
	"github.com/pingcap/tidb/pkg/parser/mysql"
	"github.com/pingcap/tidb/pkg/parser/opcode"
	"github.com/pingcap/tidb/pkg/parser/terror"
	"github.com/pingcap/tidb/pkg/planner/core/base"
	"github.com/pingcap/tidb/pkg/planner/core/operator/logicalop"
	"github.com/pingcap/tidb/pkg/planner/core/rule"
	"github.com/pingcap/tidb/pkg/planner/property"
	"github.com/pingcap/tidb/pkg/planner/util"
	"github.com/pingcap/tidb/pkg/privilege"
	"github.com/pingcap/tidb/pkg/sessionctx"
	"github.com/pingcap/tidb/pkg/sessionctx/stmtctx"
	"github.com/pingcap/tidb/pkg/sessionctx/variable"
	"github.com/pingcap/tidb/pkg/sessiontxn/staleread"
	"github.com/pingcap/tidb/pkg/statistics"
	handleutil "github.com/pingcap/tidb/pkg/statistics/handle/util"
	"github.com/pingcap/tidb/pkg/table"
	"github.com/pingcap/tidb/pkg/table/tables"
	"github.com/pingcap/tidb/pkg/table/temptable"
	"github.com/pingcap/tidb/pkg/types"
	driver "github.com/pingcap/tidb/pkg/types/parser_driver"
	util2 "github.com/pingcap/tidb/pkg/util"
	"github.com/pingcap/tidb/pkg/util/chunk"
	"github.com/pingcap/tidb/pkg/util/dbterror"
	"github.com/pingcap/tidb/pkg/util/dbterror/exeerrors"
	"github.com/pingcap/tidb/pkg/util/dbterror/plannererrors"
	"github.com/pingcap/tidb/pkg/util/execdetails"
	"github.com/pingcap/tidb/pkg/util/hint"
	"github.com/pingcap/tidb/pkg/util/logutil"
	utilparser "github.com/pingcap/tidb/pkg/util/parser"
	"github.com/pingcap/tidb/pkg/util/ranger"
	"github.com/pingcap/tidb/pkg/util/sem"
	"github.com/pingcap/tidb/pkg/util/set"
	"github.com/pingcap/tidb/pkg/util/sqlexec"
	"github.com/pingcap/tidb/pkg/util/stmtsummary"
	"github.com/tikv/client-go/v2/oracle"
	"go.uber.org/zap"
)

type visitInfo struct {
	privilege     mysql.PrivilegeType
	db            string
	table         string
	column        string
	err           error
	alterWritable bool
	// if multiple privileges is provided, user should
	// have at least one privilege to pass the check.
	dynamicPrivs     []string
	dynamicWithGrant bool
}

func (v *visitInfo) Equals(other *visitInfo) bool {
	return v.privilege == other.privilege &&
		v.db == other.db &&
		v.table == other.table &&
		v.column == other.column &&
		v.err == other.err &&
		v.alterWritable == other.alterWritable &&
		reflect.DeepEqual(v.dynamicPrivs, other.dynamicPrivs) &&
		v.dynamicWithGrant == other.dynamicWithGrant
}

// clauseCode indicates in which clause the column is currently.
type clauseCode int

const (
	unknowClause clauseCode = iota
	fieldList
	havingClause
	onClause
	orderByClause
	whereClause
	groupByClause
	showStatement
	globalOrderByClause
	expressionClause
	windowOrderByClause
	partitionByClause
)

var clauseMsg = map[clauseCode]string{
	unknowClause:        "",
	fieldList:           "field list",
	havingClause:        "having clause",
	onClause:            "on clause",
	orderByClause:       "order clause",
	whereClause:         "where clause",
	groupByClause:       "group statement",
	showStatement:       "show statement",
	globalOrderByClause: "global ORDER clause",
	expressionClause:    "expression",
	windowOrderByClause: "window order by",
	partitionByClause:   "window partition by",
}

type capFlagType = uint64

const (
	_ capFlagType = iota
	// canExpandAST indicates whether the origin AST can be expanded during plan
	// building. ONLY used for `CreateViewStmt` now.
	canExpandAST
	// renameView indicates a view is being renamed, so we cannot use the origin
	// definition of that view.
	renameView
)

type cteInfo struct {
	def *ast.CommonTableExpression
	// nonRecursive is used to decide if a CTE is visible. If a CTE start with `WITH RECURSIVE`, then nonRecursive is false,
	// so it is visible in its definition.
	nonRecursive bool
	// useRecursive is used to record if a subSelect in CTE's definition refer to itself. This help us to identify the seed part and recursive part.
	useRecursive bool
	isBuilding   bool
	// isDistinct indicates if the union between seed part and recursive part is distinct or not.
	isDistinct bool
	// seedLP is the seed part's logical plan.
	seedLP base.LogicalPlan
	// recurLP is the recursive part's logical plan.
	recurLP base.LogicalPlan
	// storageID for this CTE.
	storageID int
	// optFlag is the optFlag for the whole CTE.
	optFlag uint64
	// enterSubquery and recursiveRef are used to check "recursive table must be referenced only once, and not in any subquery".
	enterSubquery bool
	recursiveRef  bool
	limitLP       base.LogicalPlan
	// seedStat is shared between logicalCTE and logicalCTETable.
	seedStat *property.StatsInfo
	// The LogicalCTEs that reference the same table should share the same CteClass.
	cteClass *logicalop.CTEClass

	// isInline will determine whether it can be inlined when **CTE is used**
	isInline bool
	// forceInlineByHintOrVar will be true when CTE is hint by merge() or session variable "tidb_opt_force_inline_cte=true"
	forceInlineByHintOrVar bool
	// If CTE contain aggregation or window function in query (Indirect references to other cte containing agg or window in the query are also counted.)
	containAggOrWindow bool
	// Compute in preprocess phase. Record how many consumers the current CTE has
	consumerCount int
}

type subQueryCtx = uint64

const (
	notHandlingSubquery subQueryCtx = iota
	handlingExistsSubquery
	handlingCompareSubquery
	handlingInSubquery
	handlingScalarSubquery
)

// PlanBuilder builds Plan from an ast.Node.
// It just builds the ast node straightforwardly.
type PlanBuilder struct {
	ctx          base.PlanContext
	is           infoschema.InfoSchema
	outerSchemas []*expression.Schema
	outerNames   [][]*types.FieldName
	outerCTEs    []*cteInfo
	// outerBlockExpand register current Expand OP for rollup syntax in every select query block.
	outerBlockExpand   []*logicalop.LogicalExpand
	currentBlockExpand *logicalop.LogicalExpand
	// colMapper stores the column that must be pre-resolved.
	colMapper map[*ast.ColumnNameExpr]int
	// visitInfo is used for privilege check.
	visitInfo     []visitInfo
	tableHintInfo []*hint.PlanHints
	// optFlag indicates the flags of the optimizer rules.
	optFlag uint64
	// capFlag indicates the capability flags.
	capFlag capFlagType

	curClause clauseCode

	// rewriterPool stores the expressionRewriter we have created to reuse it if it has been released.
	// rewriterCounter counts how many rewriter is being used.
	rewriterPool    []*expressionRewriter
	rewriterCounter int

	windowSpecs  map[string]*ast.WindowSpec
	inUpdateStmt bool
	inDeleteStmt bool
	// inStraightJoin represents whether the current "SELECT" statement has
	// "STRAIGHT_JOIN" option.
	inStraightJoin bool

	// handleHelper records the handle column position for tables. Delete/Update/SelectLock/UnionScan may need this information.
	// It collects the information by the following procedure:
	//   Since we build the plan tree from bottom to top, we maintain a stack to record the current handle information.
	//   If it's a dataSource/tableDual node, we create a new map.
	//   If it's a aggregation, we pop the map and push a nil map since no handle information left.
	//   If it's a union, we pop all children's and push a nil map.
	//   If it's a join, we pop its children's out then merge them and push the new map to stack.
	//   If we meet a subquery, it's clearly that it's a independent problem so we just pop one map out when we finish building the subquery.
	handleHelper *handleColHelper

	hintProcessor *hint.QBHintHandler
	// qbOffset is the offsets of current processing select stmts.
	qbOffset []int

	// SelectLock need this information to locate the lock on partitions.
	partitionedTable []table.PartitionedTable
	// buildingViewStack is used to check whether there is a recursive view.
	buildingViewStack set.StringSet
	// renamingViewName is the name of the view which is being renamed.
	renamingViewName string
	// isCreateView indicates whether the query is create view.
	isCreateView bool

	// evalDefaultExpr needs this information to find the corresponding column.
	// It stores the OutputNames before buildProjection.
	allNames [][]*types.FieldName

	// isSampling indicates whether the query is sampling.
	isSampling bool

	// correlatedAggMapper stores columns for correlated aggregates which should be evaluated in outer query.
	correlatedAggMapper map[*ast.AggregateFuncExpr]*expression.CorrelatedColumn

	// isForUpdateRead should be true in either of the following situations
	// 1. use `inside insert`, `update`, `delete` or `select for update` statement
	// 2. isolation level is RC
	isForUpdateRead             bool
	allocIDForCTEStorage        int
	buildingRecursivePartForCTE bool
	buildingCTE                 bool
	//Check whether the current building query is a CTE
	isCTE bool

	// subQueryCtx and subQueryHintFlags are for handling subquery related hints.
	// Note: "subquery" here only contains subqueries that are handled by the expression rewriter, i.e., [NOT] IN,
	// [NOT] EXISTS, compare + ANY/ALL and scalar subquery. Derived table doesn't belong to this.
	// We need these fields to passing information because:
	//   1. We know what kind of subquery is this only when we're in the outer query block.
	//   2. We know if there are such hints only when we're in the subquery block.
	//   3. These hints are only applicable when they are in a subquery block. And for some hints, they are only
	//     applicable for some kinds of subquery.
	//   4. If a hint is set and is applicable, the corresponding logic is handled in the outer query block.
	// Example SQL: select * from t where exists(select /*+ SEMI_JOIN_REWRITE() */ 1 from t1 where t.a=t1.a)

	// subQueryCtx indicates if we are handling a subquery, and what kind of subquery is it.
	subQueryCtx subQueryCtx
	// subQueryHintFlags stores subquery related hints that are set and applicable in the query block.
	// It's for returning information to buildSubquery().
	subQueryHintFlags uint64 // TODO: move this field to hint.PlanHints

	// disableSubQueryPreprocessing indicates whether to pre-process uncorrelated sub-queries in rewriting stage.
	disableSubQueryPreprocessing bool

	// allowBuildCastArray indicates whether allow cast(... as ... array).
	allowBuildCastArray bool
}

type handleColHelper struct {
	id2HandleMapStack []map[int64][]util.HandleCols
	stackTail         int
}

func (hch *handleColHelper) resetForReuse() {
	*hch = handleColHelper{
		id2HandleMapStack: hch.id2HandleMapStack[:0],
	}
}

func (hch *handleColHelper) popMap() map[int64][]util.HandleCols {
	ret := hch.id2HandleMapStack[hch.stackTail-1]
	hch.stackTail--
	hch.id2HandleMapStack = hch.id2HandleMapStack[:hch.stackTail]
	return ret
}

func (hch *handleColHelper) pushMap(m map[int64][]util.HandleCols) {
	hch.id2HandleMapStack = append(hch.id2HandleMapStack, m)
	hch.stackTail++
}

func (hch *handleColHelper) mergeAndPush(m1, m2 map[int64][]util.HandleCols) {
	newMap := make(map[int64][]util.HandleCols, max(len(m1), len(m2)))
	for k, v := range m1 {
		newMap[k] = make([]util.HandleCols, len(v))
		copy(newMap[k], v)
	}
	for k, v := range m2 {
		if _, ok := newMap[k]; ok {
			newMap[k] = append(newMap[k], v...)
		} else {
			newMap[k] = make([]util.HandleCols, len(v))
			copy(newMap[k], v)
		}
	}
	hch.pushMap(newMap)
}

func (hch *handleColHelper) tailMap() map[int64][]util.HandleCols {
	return hch.id2HandleMapStack[hch.stackTail-1]
}

// GetVisitInfo gets the visitInfo of the PlanBuilder.
func (b *PlanBuilder) GetVisitInfo() []visitInfo {
	return b.visitInfo
}

// GetIsForUpdateRead gets if the PlanBuilder use forUpdateRead
func (b *PlanBuilder) GetIsForUpdateRead() bool {
	return b.isForUpdateRead
}

// GetDBTableInfo gets the accessed dbs and tables info.
func GetDBTableInfo(visitInfo []visitInfo) []stmtctx.TableEntry {
	var tables []stmtctx.TableEntry
	existsFunc := func(tbls []stmtctx.TableEntry, tbl *stmtctx.TableEntry) bool {
		for _, t := range tbls {
			if t == *tbl {
				return true
			}
		}
		return false
	}
	for _, v := range visitInfo {
		if v.db == "" && v.table == "" {
			// when v.db == "" and v.table == "", it means this visitInfo is for dynamic privilege,
			// so it is not related to any database or table.
			continue
		}

		tbl := &stmtctx.TableEntry{DB: v.db, Table: v.table}
		if !existsFunc(tables, tbl) {
			tables = append(tables, *tbl)
		}
	}
	return tables
}

// GetOptFlag gets the OptFlag of the PlanBuilder.
func (b *PlanBuilder) GetOptFlag() uint64 {
	if b.isSampling {
		// Disable logical optimization to avoid the optimizer
		// push down/eliminate operands like Selection, Limit or Sort.
		return 0
	}
	return b.optFlag
}

func (b *PlanBuilder) getSelectOffset() int {
	if len(b.qbOffset) > 0 {
		return b.qbOffset[len(b.qbOffset)-1]
	}
	return -1
}

func (b *PlanBuilder) pushSelectOffset(offset int) {
	b.qbOffset = append(b.qbOffset, offset)
}

func (b *PlanBuilder) popSelectOffset() {
	b.qbOffset = b.qbOffset[:len(b.qbOffset)-1]
}

// PlanBuilderOpt is used to adjust the plan builder.
type PlanBuilderOpt interface {
	Apply(builder *PlanBuilder)
}

// PlanBuilderOptNoExecution means the plan builder should not run any executor during Build().
type PlanBuilderOptNoExecution struct{}

// Apply implements the interface PlanBuilderOpt.
func (PlanBuilderOptNoExecution) Apply(builder *PlanBuilder) {
	builder.disableSubQueryPreprocessing = true
}

// PlanBuilderOptAllowCastArray means the plan builder should allow build cast(... as ... array).
type PlanBuilderOptAllowCastArray struct{}

// Apply implements the interface PlanBuilderOpt.
func (PlanBuilderOptAllowCastArray) Apply(builder *PlanBuilder) {
	builder.allowBuildCastArray = true
}

// NewPlanBuilder creates a new PlanBuilder.
func NewPlanBuilder(opts ...PlanBuilderOpt) *PlanBuilder {
	builder := &PlanBuilder{
		outerCTEs:           make([]*cteInfo, 0),
		colMapper:           make(map[*ast.ColumnNameExpr]int),
		handleHelper:        &handleColHelper{id2HandleMapStack: make([]map[int64][]util.HandleCols, 0)},
		correlatedAggMapper: make(map[*ast.AggregateFuncExpr]*expression.CorrelatedColumn),
	}
	for _, opt := range opts {
		opt.Apply(builder)
	}
	return builder
}

// Init initialize a PlanBuilder.
// Return the original PlannerSelectBlockAsName as well, callers decide if
// PlannerSelectBlockAsName should be restored after using this builder.
// This is The comman code pattern to use it:
// NewPlanBuilder().Init(sctx, is, processor)
func (b *PlanBuilder) Init(sctx base.PlanContext, is infoschema.InfoSchema, processor *hint.QBHintHandler) (*PlanBuilder, []ast.HintTable) {
	savedBlockNames := sctx.GetSessionVars().PlannerSelectBlockAsName.Load()
	if processor == nil {
		sctx.GetSessionVars().PlannerSelectBlockAsName.Store(&[]ast.HintTable{})
	} else {
		newPlannerSelectBlockAsName := make([]ast.HintTable, processor.MaxSelectStmtOffset()+1)
		sctx.GetSessionVars().PlannerSelectBlockAsName.Store(&newPlannerSelectBlockAsName)
	}

	b.ctx = sctx
	b.is = is
	b.hintProcessor = processor
	b.isForUpdateRead = sctx.GetSessionVars().IsPessimisticReadConsistency()
	if savedBlockNames == nil {
		return b, nil
	}
	return b, *savedBlockNames
}

// ResetForReuse reset the plan builder, put it into pool for reuse.
// After reset for reuse, the object should be equal to a object returned by NewPlanBuilder().
func (b *PlanBuilder) ResetForReuse() *PlanBuilder {
	// Save some fields for reuse.
	saveOuterCTEs := b.outerCTEs[:0]
	saveColMapper := b.colMapper
	for k := range saveColMapper {
		delete(saveColMapper, k)
	}
	saveHandleHelper := b.handleHelper
	saveHandleHelper.resetForReuse()

	saveCorrelateAggMapper := b.correlatedAggMapper
	for k := range saveCorrelateAggMapper {
		delete(saveCorrelateAggMapper, k)
	}

	// Reset ALL the fields.
	*b = PlanBuilder{}

	// Reuse part of the fields.
	// It's a bit conservative but easier to get right.
	b.outerCTEs = saveOuterCTEs
	b.colMapper = saveColMapper
	b.handleHelper = saveHandleHelper
	b.correlatedAggMapper = saveCorrelateAggMapper

	// Add more fields if they are safe to be reused.

	return b
}

// Build builds the ast node to a Plan.
func (b *PlanBuilder) Build(ctx context.Context, node ast.Node) (base.Plan, error) {
	b.optFlag |= rule.FlagPruneColumns
	switch x := node.(type) {
	case *ast.AdminStmt:
		return b.buildAdmin(ctx, x)
	case *ast.DeallocateStmt:
		return &Deallocate{Name: x.Name}, nil
	case *ast.DeleteStmt:
		return b.buildDelete(ctx, x)
	case *ast.ExecuteStmt:
		return b.buildExecute(ctx, x)
	case *ast.ExplainStmt:
		return b.buildExplain(ctx, x)
	case *ast.ExplainForStmt:
		return b.buildExplainFor(x)
	case *ast.TraceStmt:
		return b.buildTrace(x)
	case *ast.InsertStmt:
		return b.buildInsert(ctx, x)
	case *ast.ImportIntoStmt:
		return b.buildImportInto(ctx, x)
	case *ast.LoadDataStmt:
		return b.buildLoadData(ctx, x)
	case *ast.LoadStatsStmt:
		return b.buildLoadStats(x), nil
	case *ast.LockStatsStmt:
		return b.buildLockStats(x), nil
	case *ast.UnlockStatsStmt:
		return b.buildUnlockStats(x), nil
	case *ast.IndexAdviseStmt:
		return b.buildIndexAdvise(x), nil
	case *ast.PlanReplayerStmt:
		return b.buildPlanReplayer(x), nil
	case *ast.PrepareStmt:
		return b.buildPrepare(x), nil
	case *ast.SelectStmt:
		if x.SelectIntoOpt != nil {
			return b.buildSelectInto(ctx, x)
		}
		return b.buildSelect(ctx, x)
	case *ast.SetOprStmt:
		return b.buildSetOpr(ctx, x)
	case *ast.UpdateStmt:
		return b.buildUpdate(ctx, x)
	case *ast.ShowStmt:
		return b.buildShow(ctx, x)
	case *ast.DoStmt:
		return b.buildDo(ctx, x)
	case *ast.SetStmt:
		return b.buildSet(ctx, x)
	case *ast.SetConfigStmt:
		return b.buildSetConfig(ctx, x)
	case *ast.AnalyzeTableStmt:
		return b.buildAnalyze(x)
	case *ast.BinlogStmt, *ast.FlushStmt, *ast.UseStmt, *ast.BRIEStmt,
		*ast.BeginStmt, *ast.CommitStmt, *ast.SavepointStmt, *ast.ReleaseSavepointStmt, *ast.RollbackStmt, *ast.CreateUserStmt, *ast.SetPwdStmt, *ast.AlterInstanceStmt,
		*ast.GrantStmt, *ast.DropUserStmt, *ast.AlterUserStmt, *ast.AlterRangeStmt, *ast.RevokeStmt, *ast.KillStmt, *ast.DropStatsStmt,
		*ast.GrantRoleStmt, *ast.RevokeRoleStmt, *ast.SetRoleStmt, *ast.SetDefaultRoleStmt, *ast.ShutdownStmt,
		*ast.RenameUserStmt, *ast.NonTransactionalDMLStmt, *ast.SetSessionStatesStmt, *ast.SetResourceGroupStmt,
		*ast.ImportIntoActionStmt, *ast.CalibrateResourceStmt, *ast.AddQueryWatchStmt, *ast.DropQueryWatchStmt:
		return b.buildSimple(ctx, node.(ast.StmtNode))
	case ast.DDLNode:
		return b.buildDDL(ctx, x)
	case *ast.CreateBindingStmt:
		return b.buildCreateBindPlan(x)
	case *ast.DropBindingStmt:
		return b.buildDropBindPlan(x)
	case *ast.SetBindingStmt:
		return b.buildSetBindingStatusPlan(x)
	case *ast.ChangeStmt:
		return b.buildChange(x)
	case *ast.SplitRegionStmt:
		return b.buildSplitRegion(x)
	case *ast.CompactTableStmt:
		return b.buildCompactTable(x)
	}
	return nil, plannererrors.ErrUnsupportedType.GenWithStack("Unsupported type %T", node)
}

func (b *PlanBuilder) buildSetConfig(ctx context.Context, v *ast.SetConfigStmt) (base.Plan, error) {
	privErr := plannererrors.ErrSpecificAccessDenied.GenWithStackByArgs("CONFIG")
	b.visitInfo = appendVisitInfo(b.visitInfo, mysql.ConfigPriv, "", "", "", privErr)
	mockTablePlan := logicalop.LogicalTableDual{}.Init(b.ctx, b.getSelectOffset())
	if _, ok := v.Value.(*ast.DefaultExpr); ok {
		return nil, errors.New("Unknown DEFAULT for SET CONFIG")
	}
	expr, _, err := b.rewrite(ctx, v.Value, mockTablePlan, nil, true)
	return &SetConfig{Name: v.Name, Type: v.Type, Instance: v.Instance, Value: expr}, err
}

func (*PlanBuilder) buildChange(v *ast.ChangeStmt) (base.Plan, error) {
	exe := &Change{
		ChangeStmt: v,
	}
	return exe, nil
}

func (b *PlanBuilder) buildExecute(ctx context.Context, v *ast.ExecuteStmt) (base.Plan, error) {
	vars := make([]expression.Expression, 0, len(v.UsingVars))
	for _, expr := range v.UsingVars {
		newExpr, _, err := b.rewrite(ctx, expr, nil, nil, true)
		if err != nil {
			return nil, err
		}
		vars = append(vars, newExpr)
	}

	prepStmt, err := GetPreparedStmt(v, b.ctx.GetSessionVars())
	if err != nil {
		return nil, err
	}
	exe := &Execute{Name: v.Name, Params: vars, PrepStmt: prepStmt}
	if v.BinaryArgs != nil {
		exe.Params = v.BinaryArgs.([]expression.Expression)
	}
	return exe, nil
}

func (b *PlanBuilder) buildDo(ctx context.Context, v *ast.DoStmt) (base.Plan, error) {
	var p base.LogicalPlan
	dual := logicalop.LogicalTableDual{RowCount: 1}.Init(b.ctx, b.getSelectOffset())
	dual.SetSchema(expression.NewSchema())
	p = dual
	proj := logicalop.LogicalProjection{Exprs: make([]expression.Expression, 0, len(v.Exprs))}.Init(b.ctx, b.getSelectOffset())
	proj.SetOutputNames(make([]*types.FieldName, len(v.Exprs)))
	schema := expression.NewSchema(make([]*expression.Column, 0, len(v.Exprs))...)

	// Since do statement only contain expression list, and it may contain aggFunc, detecting to build the aggMapper firstly.
	var (
		err      error
		aggFuncs []*ast.AggregateFuncExpr
		totalMap map[*ast.AggregateFuncExpr]int
	)
	hasAgg := b.detectAggInExprNode(v.Exprs)
	needBuildAgg := hasAgg
	if hasAgg {
		if b.buildingRecursivePartForCTE {
			return nil, plannererrors.ErrCTERecursiveForbidsAggregation.GenWithStackByArgs(b.genCTETableNameForError())
		}

		aggFuncs, totalMap = b.extractAggFuncsInExprs(v.Exprs)

		if len(aggFuncs) == 0 {
			needBuildAgg = false
		}
	}
	if needBuildAgg {
		var aggIndexMap map[int]int
		p, aggIndexMap, err = b.buildAggregation(ctx, p, aggFuncs, nil, nil)
		if err != nil {
			return nil, err
		}
		for agg, idx := range totalMap {
			totalMap[agg] = aggIndexMap[idx]
		}
	}

	for _, astExpr := range v.Exprs {
		expr, np, err := b.rewrite(ctx, astExpr, p, totalMap, true)
		if err != nil {
			return nil, err
		}
		p = np
		proj.Exprs = append(proj.Exprs, expr)
		schema.Append(&expression.Column{
			UniqueID: b.ctx.GetSessionVars().AllocPlanColumnID(),
			RetType:  expr.GetType(b.ctx.GetExprCtx().GetEvalCtx()),
		})
	}
	proj.SetChildren(p)
	proj.SetSelf(proj)
	proj.SetSchema(schema)
	proj.CalculateNoDelay = true
	return proj, nil
}

func (b *PlanBuilder) buildSet(ctx context.Context, v *ast.SetStmt) (base.Plan, error) {
	p := &Set{}
	for _, vars := range v.Variables {
		if vars.IsGlobal {
			err := plannererrors.ErrSpecificAccessDenied.GenWithStackByArgs("SUPER or SYSTEM_VARIABLES_ADMIN")
			b.visitInfo = appendDynamicVisitInfo(b.visitInfo, []string{"SYSTEM_VARIABLES_ADMIN"}, false, err)
		}
		if sem.IsEnabled() && sem.IsInvisibleSysVar(strings.ToLower(vars.Name)) {
			err := plannererrors.ErrSpecificAccessDenied.GenWithStackByArgs("RESTRICTED_VARIABLES_ADMIN")
			b.visitInfo = appendDynamicVisitInfo(b.visitInfo, []string{"RESTRICTED_VARIABLES_ADMIN"}, false, err)
		}
		assign := &expression.VarAssignment{
			Name:     vars.Name,
			IsGlobal: vars.IsGlobal,
			IsSystem: vars.IsSystem,
		}
		if _, ok := vars.Value.(*ast.DefaultExpr); !ok {
			if cn, ok2 := vars.Value.(*ast.ColumnNameExpr); ok2 && cn.Name.Table.L == "" {
				// Convert column name expression to string value expression.
				char, col := b.ctx.GetSessionVars().GetCharsetInfo()
				vars.Value = ast.NewValueExpr(cn.Name.Name.O, char, col)
			}
			// The mocked plan need one output for the complex cases.
			// See the following IF branch.
			mockTablePlan := logicalop.LogicalTableDual{RowCount: 1}.Init(b.ctx, b.getSelectOffset())
			var err error
			var possiblePlan base.LogicalPlan
			assign.Expr, possiblePlan, err = b.rewrite(ctx, vars.Value, mockTablePlan, nil, true)
			if err != nil {
				return nil, err
			}
			// It's possible that the subquery of the SET_VAR is a complex one so we need to get the result by evaluating the plan.
			if _, ok := possiblePlan.(*logicalop.LogicalTableDual); !ok {
				physicalPlan, _, err := DoOptimize(ctx, b.ctx, b.optFlag, possiblePlan)
				if err != nil {
					return nil, err
				}
				row, err := EvalSubqueryFirstRow(ctx, physicalPlan, b.is, b.ctx)
				if err != nil {
					return nil, err
				}
				constant := &expression.Constant{
					Value:   row[0],
					RetType: assign.Expr.GetType(b.ctx.GetExprCtx().GetEvalCtx()),
				}
				assign.Expr = constant
			}
		} else {
			assign.IsDefault = true
		}
		if vars.ExtendValue != nil {
			assign.ExtendValue = &expression.Constant{
				Value:   vars.ExtendValue.(*driver.ValueExpr).Datum,
				RetType: &vars.ExtendValue.(*driver.ValueExpr).Type,
			}
		}
		p.VarAssigns = append(p.VarAssigns, assign)
	}
	return p, nil
}

func (b *PlanBuilder) buildDropBindPlan(v *ast.DropBindingStmt) (base.Plan, error) {
	var p *SQLBindPlan
	if v.OriginNode != nil {
		normdOrigSQL, sqlDigestWithDB := norm.NormalizeStmtForBinding(v.OriginNode, norm.WithSpecifiedDB(b.ctx.GetSessionVars().CurrentDB))
		p = &SQLBindPlan{
			IsGlobal:  v.GlobalScope,
			SQLBindOp: OpSQLBindDrop,
			Details: []*SQLBindOpDetail{{
				NormdOrigSQL: normdOrigSQL,
				Db:           utilparser.GetDefaultDB(v.OriginNode, b.ctx.GetSessionVars().CurrentDB),
				SQLDigest:    sqlDigestWithDB,
			}},
		}
		if v.HintedNode != nil {
			p.Details[0].BindSQL = utilparser.RestoreWithDefaultDB(
				v.HintedNode,
				b.ctx.GetSessionVars().CurrentDB,
				v.HintedNode.Text(),
			)
		}
	} else {
		sqlDigests, err := collectStrOrUserVarList(b.ctx, v.SQLDigests)
		if err != nil {
			return nil, err
		}
		if len(sqlDigests) == 0 {
			return nil, errors.New("sql digest is empty")
		}
		details := make([]*SQLBindOpDetail, 0, len(sqlDigests))
		for _, sqlDigest := range sqlDigests {
			details = append(details, &SQLBindOpDetail{SQLDigest: sqlDigest})
		}
		p = &SQLBindPlan{
			SQLBindOp: OpSQLBindDropByDigest,
			IsGlobal:  v.GlobalScope,
			Details:   details,
		}
	}
	b.visitInfo = appendVisitInfo(b.visitInfo, mysql.SuperPriv, "", "", "", nil)
	return p, nil
}

func (b *PlanBuilder) buildSetBindingStatusPlan(v *ast.SetBindingStmt) (base.Plan, error) {
	var p *SQLBindPlan
	if v.OriginNode != nil {
		p = &SQLBindPlan{
			SQLBindOp: OpSetBindingStatus,
			Details: []*SQLBindOpDetail{{
				NormdOrigSQL: parser.NormalizeForBinding(
					utilparser.RestoreWithDefaultDB(v.OriginNode, b.ctx.GetSessionVars().CurrentDB, v.OriginNode.Text()),
					false,
				),
				Db: utilparser.GetDefaultDB(v.OriginNode, b.ctx.GetSessionVars().CurrentDB),
			}},
		}
	} else if v.SQLDigest != "" {
		p = &SQLBindPlan{
			SQLBindOp: OpSetBindingStatusByDigest,
			Details: []*SQLBindOpDetail{{
				SQLDigest: v.SQLDigest,
			}},
		}
	} else {
		return nil, errors.New("sql digest is empty")
	}
	switch v.BindingStatusType {
	case ast.BindingStatusTypeEnabled:
		p.Details[0].NewStatus = bindinfo.Enabled
	case ast.BindingStatusTypeDisabled:
		p.Details[0].NewStatus = bindinfo.Disabled
	}
	if v.HintedNode != nil {
		p.Details[0].BindSQL = utilparser.RestoreWithDefaultDB(v.HintedNode, b.ctx.GetSessionVars().CurrentDB, v.HintedNode.Text())
	}
	b.visitInfo = appendVisitInfo(b.visitInfo, mysql.SuperPriv, "", "", "", nil)
	return p, nil
}

func checkHintedSQL(sql, charset, collation, db string) error {
	p := parser.New()
	hintsSet, _, warns, err := hint.ParseHintsSet(p, sql, charset, collation, db)
	if err != nil {
		return err
	}
	hintsStr, err := hintsSet.Restore()
	if err != nil {
		return err
	}
	// For `create global binding for select * from t using select * from t`, we allow it though hintsStr is empty.
	// For `create global binding for select * from t using select /*+ non_exist_hint() */ * from t`,
	// the hint is totally invalid, we escalate warning to error.
	if hintsStr == "" && len(warns) > 0 {
		return warns[0]
	}
	return nil
}

func fetchRecordFromClusterStmtSummary(sctx base.PlanContext, planDigest string) ([]chunk.Row, error) {
	ctx := kv.WithInternalSourceType(context.Background(), kv.InternalTxnBindInfo)
	exec := sctx.GetSQLExecutor()
	fields := "stmt_type, schema_name, digest_text, sample_user, prepared, query_sample_text, charset, collation, plan_hint, plan_digest"
	sql := fmt.Sprintf("select %s from information_schema.cluster_statements_summary where plan_digest = '%s' union distinct ", fields, planDigest) +
		fmt.Sprintf("select %s from information_schema.cluster_statements_summary_history where plan_digest = '%s' ", fields, planDigest) +
		"order by length(plan_digest) desc"
	rs, err := exec.ExecuteInternal(ctx, sql)
	if rs == nil {
		return nil, errors.New("can't find any records for '" + planDigest + "' in statement summary")
	}
	if err != nil {
		return nil, err
	}

	var rows []chunk.Row
	defer terror.Call(rs.Close)
	if rows, err = sqlexec.DrainRecordSet(ctx, rs, 8); err != nil {
		return nil, err
	}
	return rows, nil
}

func collectStrOrUserVarList(ctx base.PlanContext, list []*ast.StringOrUserVar) ([]string, error) {
	result := make([]string, 0, len(list))
	for _, single := range list {
		var str string
		if single.UserVar != nil {
			val, ok := ctx.GetSessionVars().GetUserVarVal(strings.ToLower(single.UserVar.Name))
			if !ok {
				return nil, errors.New("can't find specified user variable: " + single.UserVar.Name)
			}
			var err error
			str, err = val.ToString()
			if err != nil {
				return nil, err
			}
		} else {
			str = single.StringLit
		}
		split := strings.Split(str, ",")
		for _, single := range split {
			trimmed := strings.TrimSpace(single)
			if len(trimmed) > 0 {
				result = append(result, trimmed)
			}
		}
	}
	return result, nil
}

// constructSQLBindOPFromPlanDigest tries to construct a SQLBindOpDetail from plan digest by fetching the corresponding
// record from cluster_statements_summary or cluster_statements_summary_history.
// If it fails to construct the SQLBindOpDetail for any reason, it will return (nil, error).
// If the plan digest corresponds to the same SQL digest as another one in handledSQLDigests, it will append a warning
// then return (nil, nil).
func constructSQLBindOPFromPlanDigest(
	ctx base.PlanContext,
	planDigest string,
	handledSQLDigests map[string]struct{},
) (
	*SQLBindOpDetail,
	error,
) {
	// The warnings will be broken in fetchRecordFromClusterStmtSummary(), so we need to save and restore it to make the
	// warnings for repeated SQL Digest work.
	warnings := ctx.GetSessionVars().StmtCtx.GetWarnings()
	rows, err := fetchRecordFromClusterStmtSummary(ctx, planDigest)
	if err != nil {
		return nil, err
	}
	ctx.GetSessionVars().StmtCtx.SetWarnings(warnings)
	bindableStmt := stmtsummary.GetBindableStmtFromCluster(rows)
	if bindableStmt == nil {
		return nil, errors.New("can't find any plans for '" + planDigest + "'")
	}
	parser4binding := parser.New()
	originNode, err := parser4binding.ParseOneStmt(bindableStmt.Query, bindableStmt.Charset, bindableStmt.Collation)
	if err != nil {
		return nil, errors.NewNoStackErrorf("binding failed: %v. Plan Digest: %v", err, planDigest)
	}
	complete, reason := hint.CheckBindingFromHistoryComplete(originNode, bindableStmt.PlanHint)
	bindSQL := bindinfo.GenerateBindingSQL(originNode, bindableStmt.PlanHint, true, bindableStmt.Schema)
	var hintNode ast.StmtNode
	hintNode, err = parser4binding.ParseOneStmt(bindSQL, bindableStmt.Charset, bindableStmt.Collation)
	if err != nil {
		return nil, errors.NewNoStackErrorf("binding failed: %v. Plan Digest: %v", err, planDigest)
	}
	restoredSQL := utilparser.RestoreWithDefaultDB(originNode, bindableStmt.Schema, bindableStmt.Query)
	bindSQL = utilparser.RestoreWithDefaultDB(hintNode, bindableStmt.Schema, hintNode.Text())
	db := utilparser.GetDefaultDB(originNode, bindableStmt.Schema)
	normdOrigSQL, sqlDigestWithDB := parser.NormalizeDigestForBinding(restoredSQL)
	sqlDigestWithDBStr := sqlDigestWithDB.String()
	if _, ok := handledSQLDigests[sqlDigestWithDBStr]; ok {
		ctx.GetSessionVars().StmtCtx.AppendWarning(errors.NewNoStackError(
			planDigest + " is ignored because it corresponds to the same SQL digest as another Plan Digest",
		))
		return nil, nil
	}
	handledSQLDigests[sqlDigestWithDBStr] = struct{}{}
	if !complete {
		ctx.GetSessionVars().StmtCtx.AppendWarning(
			errors.NewNoStackErrorf("%v. Plan Digest: %v", reason, planDigest),
		)
	}
	op := &SQLBindOpDetail{
		NormdOrigSQL: normdOrigSQL,
		BindSQL:      bindSQL,
		BindStmt:     hintNode,
		Db:           db,
		Charset:      bindableStmt.Charset,
		Collation:    bindableStmt.Collation,
		Source:       bindinfo.History,
		SQLDigest:    sqlDigestWithDBStr,
		PlanDigest:   planDigest,
	}
	return op, nil
}

func (b *PlanBuilder) buildCreateBindPlanFromPlanDigest(v *ast.CreateBindingStmt) (base.Plan, error) {
	planDigests, err := collectStrOrUserVarList(b.ctx, v.PlanDigests)
	if err != nil {
		return nil, err
	}
	if len(planDigests) == 0 {
		return nil, errors.New("plan digest is empty")
	}
	handledSQLDigests := make(map[string]struct{}, len(planDigests))
	opDetails := make([]*SQLBindOpDetail, 0, len(planDigests))
	for _, planDigest := range planDigests {
		op, err2 := constructSQLBindOPFromPlanDigest(b.ctx, planDigest, handledSQLDigests)
		if err2 != nil {
			return nil, err2
		}
		if op == nil {
			continue
		}
		opDetails = append(opDetails, op)
	}

	p := &SQLBindPlan{
		IsGlobal:  v.GlobalScope,
		SQLBindOp: OpSQLBindCreate,
		Details:   opDetails,
	}
	b.visitInfo = appendVisitInfo(b.visitInfo, mysql.SuperPriv, "", "", "", nil)
	return p, nil
}

func (b *PlanBuilder) buildCreateBindPlan(v *ast.CreateBindingStmt) (base.Plan, error) {
	if v.OriginNode == nil {
		return b.buildCreateBindPlanFromPlanDigest(v)
	}
	charSet, collation := b.ctx.GetSessionVars().GetCharsetInfo()

	// Because we use HintedNode.Restore instead of HintedNode.Text, so we need do some check here
	// For example, if HintedNode.Text is `select /*+ non_exist_hint() */ * from t` and the current DB is `test`,
	// the HintedNode.Restore will be `select * from test . t`.
	// In other words, illegal hints will be deleted during restore. We can't check hinted SQL after restore.
	// So we need check here.
	if err := checkHintedSQL(v.HintedNode.Text(), charSet, collation, b.ctx.GetSessionVars().CurrentDB); err != nil {
		return nil, err
	}

	restoredSQL := utilparser.RestoreWithDefaultDB(v.OriginNode, b.ctx.GetSessionVars().CurrentDB, v.OriginNode.Text())
	bindSQL := utilparser.RestoreWithDefaultDB(v.HintedNode, b.ctx.GetSessionVars().CurrentDB, v.HintedNode.Text())
	db := utilparser.GetDefaultDB(v.OriginNode, b.ctx.GetSessionVars().CurrentDB)
	normdOrigSQL, sqlDigestWithDB := parser.NormalizeDigestForBinding(restoredSQL)
	p := &SQLBindPlan{
		IsGlobal:  v.GlobalScope,
		SQLBindOp: OpSQLBindCreate,
		Details: []*SQLBindOpDetail{{
			NormdOrigSQL: normdOrigSQL,
			BindSQL:      bindSQL,
			BindStmt:     v.HintedNode,
			Db:           db,
			Charset:      charSet,
			Collation:    collation,
			Source:       bindinfo.Manual,
			SQLDigest:    sqlDigestWithDB.String(),
		}},
	}
	b.visitInfo = appendVisitInfo(b.visitInfo, mysql.SuperPriv, "", "", "", nil)
	return p, nil
}

// detectAggInExprNode detects an aggregate function in its exprs.
func (*PlanBuilder) detectAggInExprNode(exprs []ast.ExprNode) bool {
	for _, expr := range exprs {
		if ast.HasAggFlag(expr) {
			return true
		}
	}
	return false
}

// detectSelectAgg detects an aggregate function or GROUP BY clause.
func (*PlanBuilder) detectSelectAgg(sel *ast.SelectStmt) bool {
	if sel.GroupBy != nil {
		return true
	}
	for _, f := range sel.Fields.Fields {
		if f.WildCard != nil {
			continue
		}
		if ast.HasAggFlag(f.Expr) {
			return true
		}
	}
	if sel.Having != nil {
		if ast.HasAggFlag(sel.Having.Expr) {
			return true
		}
	}
	if sel.OrderBy != nil {
		for _, item := range sel.OrderBy.Items {
			if ast.HasAggFlag(item.Expr) {
				return true
			}
		}
	}
	return false
}

func (*PlanBuilder) detectSelectWindow(sel *ast.SelectStmt) bool {
	for _, f := range sel.Fields.Fields {
		if ast.HasWindowFlag(f.Expr) {
			return true
		}
	}
	if sel.OrderBy != nil {
		for _, item := range sel.OrderBy.Items {
			if ast.HasWindowFlag(item.Expr) {
				return true
			}
		}
	}
	return false
}

func getPathByIndexName(paths []*util.AccessPath, idxName model.CIStr, tblInfo *model.TableInfo) *util.AccessPath {
	var primaryIdxPath, indexPrefixPath *util.AccessPath
	prefixMatches := 0
	for _, path := range paths {
		if path.StoreType == kv.TiFlash {
			continue
		}
		if path.IsTablePath() {
			primaryIdxPath = path
			continue
		}
		if path.Index.Name.L == idxName.L {
			return path
		}
		if strings.HasPrefix(path.Index.Name.L, idxName.L) {
			indexPrefixPath = path
			prefixMatches++
		}
	}
	if isPrimaryIndex(idxName) && tblInfo.HasClusteredIndex() {
		return primaryIdxPath
	}

	// Return only unique prefix matches
	if prefixMatches == 1 {
		return indexPrefixPath
	}
	return nil
}

func isPrimaryIndex(indexName model.CIStr) bool {
	return indexName.L == "primary"
}

func genTiFlashPath(tblInfo *model.TableInfo) *util.AccessPath {
	tiFlashPath := &util.AccessPath{StoreType: kv.TiFlash}
	fillContentForTablePath(tiFlashPath, tblInfo)
	return tiFlashPath
}

func fillContentForTablePath(tablePath *util.AccessPath, tblInfo *model.TableInfo) {
	if tblInfo.IsCommonHandle {
		tablePath.IsCommonHandlePath = true
		for _, index := range tblInfo.Indices {
			if index.Primary {
				tablePath.Index = index
				break
			}
		}
	} else {
		tablePath.IsIntHandlePath = true
	}
}

// isForUpdateReadSelectLock checks if the lock type need to use forUpdateRead
func isForUpdateReadSelectLock(lock *ast.SelectLockInfo) bool {
	if lock == nil {
		return false
	}
	return lock.LockType == ast.SelectLockForUpdate ||
		lock.LockType == ast.SelectLockForUpdateNoWait ||
		lock.LockType == ast.SelectLockForUpdateWaitN
}

// getLatestIndexInfo gets the index info of latest schema version from given table id,
// it returns nil if the schema version is not changed
func getLatestIndexInfo(ctx base.PlanContext, id int64, startVer int64) (map[int64]*model.IndexInfo, bool, error) {
	dom := domain.GetDomain(ctx)
	if dom == nil {
		return nil, false, errors.New("domain not found for ctx")
	}
	is := temptable.AttachLocalTemporaryTableInfoSchema(ctx, dom.InfoSchema())
	if is.SchemaMetaVersion() == startVer {
		return nil, false, nil
	}
	latestIndexes := make(map[int64]*model.IndexInfo)

	latestTbl, latestTblExist := is.TableByID(context.Background(), id)
	if latestTblExist {
		latestTblInfo := latestTbl.Meta()
		for _, index := range latestTblInfo.Indices {
			latestIndexes[index.ID] = index
		}
	}
	return latestIndexes, true, nil
}

func getPossibleAccessPaths(ctx base.PlanContext, tableHints *hint.PlanHints, indexHints []*ast.IndexHint, tbl table.Table, dbName, tblName model.CIStr, check bool, hasFlagPartitionProcessor bool) ([]*util.AccessPath, error) {
	tblInfo := tbl.Meta()
	publicPaths := make([]*util.AccessPath, 0, len(tblInfo.Indices)+2)
	tp := kv.TiKV
	if tbl.Type().IsClusterTable() {
		tp = kv.TiDB
	}
	tablePath := &util.AccessPath{StoreType: tp}
	fillContentForTablePath(tablePath, tblInfo)
	publicPaths = append(publicPaths, tablePath)

	if tblInfo.TiFlashReplica == nil {
		ctx.GetSessionVars().RaiseWarningWhenMPPEnforced("MPP mode may be blocked because there aren't tiflash replicas of table `" + tblInfo.Name.O + "`.")
	} else if !tblInfo.TiFlashReplica.Available {
		ctx.GetSessionVars().RaiseWarningWhenMPPEnforced("MPP mode may be blocked because tiflash replicas of table `" + tblInfo.Name.O + "` not ready.")
	} else {
		publicPaths = append(publicPaths, genTiFlashPath(tblInfo))
	}

	// consider hypo TiFlash replicas
	if ctx.GetSessionVars().StmtCtx.InExplainStmt && ctx.GetSessionVars().HypoTiFlashReplicas != nil {
		hypoReplicas := ctx.GetSessionVars().HypoTiFlashReplicas
		originalTableName := tblInfo.Name.L
		if hypoReplicas[dbName.L] != nil {
			if _, ok := hypoReplicas[dbName.L][originalTableName]; ok {
				publicPaths = append(publicPaths, genTiFlashPath(tblInfo))
			}
		}
	}

	optimizerUseInvisibleIndexes := ctx.GetSessionVars().OptimizerUseInvisibleIndexes

	check = check || ctx.GetSessionVars().IsIsolation(ast.ReadCommitted)
	check = check && ctx.GetSessionVars().ConnectionID > 0
	var latestIndexes map[int64]*model.IndexInfo
	var err error

	for _, index := range tblInfo.Indices {
		if index.State == model.StatePublic {
			// Filter out invisible index, because they are not visible for optimizer
			if !optimizerUseInvisibleIndexes && index.Invisible {
				continue
			}
			if tblInfo.IsCommonHandle && index.Primary {
				continue
			}
			if check && latestIndexes == nil {
				latestIndexes, check, err = getLatestIndexInfo(ctx, tblInfo.ID, 0)
				if err != nil {
					return nil, err
				}
			}
			if check {
				if latestIndex, ok := latestIndexes[index.ID]; !ok || latestIndex.State != model.StatePublic {
					continue
				}
			}
			publicPaths = append(publicPaths, &util.AccessPath{Index: index})
		}
	}

	// consider hypo-indexes
	hypoIndexes := ctx.GetSessionVars().HypoIndexes // session level hypo-indexes
	if ctx.GetSessionVars().StmtCtx.InExplainStmt && hypoIndexes != nil {
		originalTableName := tblInfo.Name.L
		if hypoIndexes[dbName.L] != nil && hypoIndexes[dbName.L][originalTableName] != nil {
			for _, index := range hypoIndexes[dbName.L][originalTableName] {
				publicPaths = append(publicPaths, &util.AccessPath{Index: index})
			}
		}
	}
	if len(ctx.GetSessionVars().StmtCtx.HintedHypoIndexes) > 0 { // statement-level hypo-indexes from hints
		if !ctx.GetSessionVars().StmtCtx.InExplainStmt {
			ctx.GetSessionVars().StmtCtx.AppendWarning(errors.NewNoStackError("can only use HYPO_INDEX hint in explain-statements"))
		} else {
			hintedHypoIndexes := ctx.GetSessionVars().StmtCtx.HintedHypoIndexes
			originalTableName := tblInfo.Name.L
			if hintedHypoIndexes[dbName.L] != nil && hintedHypoIndexes[dbName.L][originalTableName] != nil {
				for _, index := range hintedHypoIndexes[dbName.L][originalTableName] {
					publicPaths = append(publicPaths, &util.AccessPath{Index: index})
				}
			}
		}
	}

	hasScanHint, hasUseOrForce := false, false
	available := make([]*util.AccessPath, 0, len(publicPaths))
	ignored := make([]*util.AccessPath, 0, len(publicPaths))

	// Extract comment-style index hint like /*+ INDEX(t, idx1, idx2) */.
	indexHintsLen := len(indexHints)
	if tableHints != nil {
		for i, hint := range tableHints.IndexHintList {
			if hint.Match(dbName, tblName) {
				indexHints = append(indexHints, hint.IndexHint)
				tableHints.IndexHintList[i].Matched = true
			}
		}
	}

	_, isolationReadEnginesHasTiKV := ctx.GetSessionVars().GetIsolationReadEngines()[kv.TiKV]
	for i, hint := range indexHints {
		if hint.HintScope != ast.HintForScan {
			continue
		}

		hasScanHint = true

		if !isolationReadEnginesHasTiKV {
			if hint.IndexNames != nil {
				engineVals, _ := ctx.GetSessionVars().GetSystemVar(variable.TiDBIsolationReadEngines)
				err := fmt.Errorf("TiDB doesn't support index in the isolation read engines(value: '%v')", engineVals)
				if i < indexHintsLen {
					return nil, err
				}
				ctx.GetSessionVars().StmtCtx.AppendWarning(err)
			}
			continue
		}
		// It is syntactically valid to omit index_list for USE INDEX, which means “use no indexes”.
		// Omitting index_list for FORCE INDEX or IGNORE INDEX is a syntax error.
		// See https://dev.mysql.com/doc/refman/8.0/en/index-hints.html.
		if hint.IndexNames == nil && hint.HintType != ast.HintIgnore {
			if path := getTablePath(publicPaths); path != nil {
				hasUseOrForce = true
				path.Forced = true
				available = append(available, path)
			}
		}
		for _, idxName := range hint.IndexNames {
			path := getPathByIndexName(publicPaths, idxName, tblInfo)
			if path == nil {
				err := plannererrors.ErrKeyDoesNotExist.FastGenByArgs(idxName, tblInfo.Name)
				// if hint is from comment-style sql hints, we should throw a warning instead of error.
				if i < indexHintsLen {
					return nil, err
				}
				ctx.GetSessionVars().StmtCtx.AppendWarning(err)
				continue
			}
			if hint.HintType == ast.HintIgnore {
				// Collect all the ignored index hints.
				ignored = append(ignored, path)
				continue
			}
			// Currently we don't distinguish between "FORCE" and "USE" because
			// our cost estimation is not reliable.
			hasUseOrForce = true
			path.Forced = true
			if hint.HintType == ast.HintOrderIndex {
				path.ForceKeepOrder = true
			}
			if hint.HintType == ast.HintNoOrderIndex {
				path.ForceNoKeepOrder = true
			}
			available = append(available, path)
		}
	}

	if !hasScanHint || !hasUseOrForce {
		available = publicPaths
	}

	available = removeIgnoredPaths(available, ignored, tblInfo)

	// global index must not use partition pruning optimization, as LogicalPartitionAll not suitable for global index.
	// ignore global index if flagPartitionProcessor exists.
	if hasFlagPartitionProcessor {
		available = removeGlobalIndexPaths(available)
	}

	// If we have got "FORCE" or "USE" index hint but got no available index,
	// we have to use table scan.
	if len(available) == 0 {
		available = append(available, tablePath)
	}

	// If all available paths are Multi-Valued Index, it's possible that the only multi-valued index is inapplicable,
	// so that the table paths are still added here to avoid failing to find any physical plan.
	allMVIIndexPath := true
	for _, availablePath := range available {
		if !isMVIndexPath(availablePath) {
			allMVIIndexPath = false
		}
	}
	if allMVIIndexPath {
		available = append(available, tablePath)
	}

	return available, nil
}

func filterPathByIsolationRead(ctx base.PlanContext, paths []*util.AccessPath, tblName model.CIStr, dbName model.CIStr) ([]*util.AccessPath, error) {
	// TODO: filter paths with isolation read locations.
	if util2.IsSysDB(dbName.L) {
		return paths, nil
	}
	isolationReadEngines := ctx.GetSessionVars().GetIsolationReadEngines()
	availableEngine := map[kv.StoreType]struct{}{}
	var availableEngineStr string
	for i := len(paths) - 1; i >= 0; i-- {
		// availableEngineStr is for warning message.
		if _, ok := availableEngine[paths[i].StoreType]; !ok {
			availableEngine[paths[i].StoreType] = struct{}{}
			if availableEngineStr != "" {
				availableEngineStr += ", "
			}
			availableEngineStr += paths[i].StoreType.Name()
		}
		if _, ok := isolationReadEngines[paths[i].StoreType]; !ok && paths[i].StoreType != kv.TiDB {
			paths = append(paths[:i], paths[i+1:]...)
		}
	}
	var err error
	engineVals, _ := ctx.GetSessionVars().GetSystemVar(variable.TiDBIsolationReadEngines)
	if len(paths) == 0 {
		helpMsg := ""
		if engineVals == "tiflash" {
			helpMsg = ". Please check tiflash replica"
			if ctx.GetSessionVars().StmtCtx.TiFlashEngineRemovedDueToStrictSQLMode {
				helpMsg += " or check if the query is not readonly and sql mode is strict"
			}
		}
		err = plannererrors.ErrInternal.GenWithStackByArgs(fmt.Sprintf("No access path for table '%s' is found with '%v' = '%v', valid values can be '%s'%s.", tblName.String(),
			variable.TiDBIsolationReadEngines, engineVals, availableEngineStr, helpMsg))
	}
	if _, ok := isolationReadEngines[kv.TiFlash]; !ok {
		if ctx.GetSessionVars().StmtCtx.TiFlashEngineRemovedDueToStrictSQLMode {
			ctx.GetSessionVars().RaiseWarningWhenMPPEnforced(
				"MPP mode may be blocked because the query is not readonly and sql mode is strict.")
		} else {
			ctx.GetSessionVars().RaiseWarningWhenMPPEnforced(
				fmt.Sprintf("MPP mode may be blocked because '%v'(value: '%v') not match, need 'tiflash'.", variable.TiDBIsolationReadEngines, engineVals))
		}
	}
	return paths, err
}

func removeIgnoredPaths(paths, ignoredPaths []*util.AccessPath, tblInfo *model.TableInfo) []*util.AccessPath {
	if len(ignoredPaths) == 0 {
		return paths
	}
	remainedPaths := make([]*util.AccessPath, 0, len(paths))
	for _, path := range paths {
		if path.IsTablePath() || getPathByIndexName(ignoredPaths, path.Index.Name, tblInfo) == nil {
			remainedPaths = append(remainedPaths, path)
		}
	}
	return remainedPaths
}

func removeGlobalIndexPaths(paths []*util.AccessPath) []*util.AccessPath {
	i := 0
	for _, path := range paths {
		if path.Index != nil && path.Index.Global {
			continue
		}
		paths[i] = path
		i++
	}
	return paths[:i]
}

func (b *PlanBuilder) buildSelectLock(src base.LogicalPlan, lock *ast.SelectLockInfo) (*logicalop.LogicalLock, error) {
	var tblID2PhysTblIDCol map[int64]*expression.Column
	if len(b.partitionedTable) > 0 {
		tblID2PhysTblIDCol = make(map[int64]*expression.Column)
		// If a chunk row is read from a partitioned table, which partition the row
		// comes from is unknown. With the existence of Join, the situation could be
		// even worse: SelectLock have to know the `pid` to construct the lock key.
		// To solve the problem, an extra `pid` column is added to the schema, and the
		// DataSource need to return the `pid` information in the chunk row.
		// For dynamic prune mode, it is filled in from the tableID in the key by storage.
		// For static prune mode it is also filled in from the tableID in the key by storage.
		// since it would otherwise be lost in the PartitionUnion executor.
		setExtraPhysTblIDColsOnDataSource(src, tblID2PhysTblIDCol)
	}
	selectLock := logicalop.LogicalLock{
		Lock:               lock,
		TblID2Handle:       b.handleHelper.tailMap(),
		TblID2PhysTblIDCol: tblID2PhysTblIDCol,
	}.Init(b.ctx)
	selectLock.SetChildren(src)
	return selectLock, nil
}

func setExtraPhysTblIDColsOnDataSource(p base.LogicalPlan, tblID2PhysTblIDCol map[int64]*expression.Column) {
	switch ds := p.(type) {
	case *DataSource:
		if ds.TableInfo.GetPartitionInfo() == nil {
			return
		}
		tblID2PhysTblIDCol[ds.TableInfo.ID] = ds.AddExtraPhysTblIDColumn()
	default:
		for _, child := range p.Children() {
			setExtraPhysTblIDColsOnDataSource(child, tblID2PhysTblIDCol)
		}
	}
}

func (b *PlanBuilder) buildPrepare(x *ast.PrepareStmt) base.Plan {
	p := &Prepare{
		Name: x.Name,
	}
	if x.SQLVar != nil {
		if v, ok := b.ctx.GetSessionVars().GetUserVarVal(strings.ToLower(x.SQLVar.Name)); ok {
			var err error
			p.SQLText, err = v.ToString()
			if err != nil {
				b.ctx.GetSessionVars().StmtCtx.AppendWarning(err)
				p.SQLText = "NULL"
			}
		} else {
			p.SQLText = "NULL"
		}
	} else {
		p.SQLText = x.SQLText
	}
	return p
}

func (b *PlanBuilder) buildAdmin(ctx context.Context, as *ast.AdminStmt) (base.Plan, error) {
	var ret base.Plan
	var err error
	switch as.Tp {
	case ast.AdminCheckTable, ast.AdminCheckIndex:
		ret, err = b.buildAdminCheckTable(ctx, as)
		if err != nil {
			return ret, err
		}
	case ast.AdminRecoverIndex:
		p := &RecoverIndex{Table: as.Tables[0], IndexName: as.Index}
		p.setSchemaAndNames(buildRecoverIndexFields())
		ret = p
	case ast.AdminCleanupIndex:
		p := &CleanupIndex{Table: as.Tables[0], IndexName: as.Index}
		p.setSchemaAndNames(buildCleanupIndexFields())
		ret = p
	case ast.AdminChecksumTable:
		p := &ChecksumTable{Tables: as.Tables}
		p.setSchemaAndNames(buildChecksumTableSchema())
		ret = p
	case ast.AdminShowNextRowID:
		p := &ShowNextRowID{TableName: as.Tables[0]}
		p.setSchemaAndNames(buildShowNextRowID())
		ret = p
	case ast.AdminShowDDL:
		p := &ShowDDL{}
		p.setSchemaAndNames(buildShowDDLFields())
		ret = p
	case ast.AdminShowDDLJobs:
		p := logicalop.LogicalShowDDLJobs{JobNumber: as.JobNumber}.Init(b.ctx)
		p.SetSchemaAndNames(buildShowDDLJobsFields())
		for _, col := range p.Schema().Columns {
			col.UniqueID = b.ctx.GetSessionVars().AllocPlanColumnID()
		}
		ret = p
		if as.Where != nil {
			ret, err = b.buildSelection(ctx, p, as.Where, nil)
			if err != nil {
				return nil, err
			}
		}
	case ast.AdminCancelDDLJobs:
		p := &CancelDDLJobs{JobIDs: as.JobIDs}
		p.setSchemaAndNames(buildCancelDDLJobsFields())
		ret = p
	case ast.AdminPauseDDLJobs:
		p := &PauseDDLJobs{JobIDs: as.JobIDs}
		p.setSchemaAndNames(buildPauseDDLJobsFields())
		ret = p
	case ast.AdminResumeDDLJobs:
		p := &ResumeDDLJobs{JobIDs: as.JobIDs}
		p.setSchemaAndNames(buildResumeDDLJobsFields())
		ret = p
	case ast.AdminCheckIndexRange:
		schema, names, err := b.buildCheckIndexSchema(as.Tables[0], as.Index)
		if err != nil {
			return nil, err
		}

		p := &CheckIndexRange{Table: as.Tables[0], IndexName: as.Index, HandleRanges: as.HandleRanges}
		p.setSchemaAndNames(schema, names)
		ret = p
	case ast.AdminShowDDLJobQueries:
		p := &ShowDDLJobQueries{JobIDs: as.JobIDs}
		p.setSchemaAndNames(buildShowDDLJobQueriesFields())
		ret = p
	case ast.AdminShowDDLJobQueriesWithRange:
		p := &ShowDDLJobQueriesWithRange{Limit: as.LimitSimple.Count, Offset: as.LimitSimple.Offset}
		p.setSchemaAndNames(buildShowDDLJobQueriesWithRangeFields())
		ret = p
	case ast.AdminShowSlow:
		p := &ShowSlow{ShowSlow: as.ShowSlow}
		p.setSchemaAndNames(buildShowSlowSchema())
		ret = p
	case ast.AdminReloadExprPushdownBlacklist:
		return &ReloadExprPushdownBlacklist{}, nil
	case ast.AdminReloadOptRuleBlacklist:
		return &ReloadOptRuleBlacklist{}, nil
	case ast.AdminPluginEnable:
		return &AdminPlugins{Action: Enable, Plugins: as.Plugins}, nil
	case ast.AdminPluginDisable:
		return &AdminPlugins{Action: Disable, Plugins: as.Plugins}, nil
	case ast.AdminFlushBindings:
		return &SQLBindPlan{SQLBindOp: OpFlushBindings}, nil
	case ast.AdminCaptureBindings:
		return &SQLBindPlan{SQLBindOp: OpCaptureBindings}, nil
	case ast.AdminEvolveBindings:
		var err error
		// The 'baseline evolution' only work in the test environment before the feature is GA.
		if !config.CheckTableBeforeDrop {
			err = errors.Errorf("Cannot enable baseline evolution feature, it is not generally available now")
		}
		return &SQLBindPlan{SQLBindOp: OpEvolveBindings}, err
	case ast.AdminReloadBindings:
		return &SQLBindPlan{SQLBindOp: OpReloadBindings}, nil
	case ast.AdminReloadStatistics:
		return &Simple{Statement: as}, nil
	case ast.AdminFlushPlanCache:
		return &Simple{Statement: as}, nil
	case ast.AdminSetBDRRole, ast.AdminUnsetBDRRole:
		ret = &Simple{Statement: as}
	case ast.AdminShowBDRRole:
		p := &AdminShowBDRRole{}
		p.setSchemaAndNames(buildAdminShowBDRRoleFields())
		ret = p
	default:
		return nil, plannererrors.ErrUnsupportedType.GenWithStack("Unsupported ast.AdminStmt(%T) for buildAdmin", as)
	}

	// Admin command can only be executed by administrator.
	b.visitInfo = appendVisitInfo(b.visitInfo, mysql.SuperPriv, "", "", "", nil)
	return ret, nil
}

func (b *PlanBuilder) buildPhysicalIndexLookUpReader(_ context.Context, dbName model.CIStr, tbl table.Table, idx *model.IndexInfo) (base.Plan, error) {
	tblInfo := tbl.Meta()
	physicalID, isPartition := getPhysicalID(tbl, idx.Global)
	fullExprCols, _, err := expression.TableInfo2SchemaAndNames(b.ctx.GetExprCtx(), dbName, tblInfo)
	if err != nil {
		return nil, err
	}
	extraInfo, extraCol, hasExtraCol := tryGetPkExtraColumn(b.ctx.GetSessionVars(), tblInfo)
	pkHandleInfo, pkHandleCol, hasPkIsHandle := tryGetPkHandleCol(tblInfo, fullExprCols)
	commonInfos, commonCols, hasCommonCols := tryGetCommonHandleCols(tbl, fullExprCols)
	idxColInfos := getIndexColumnInfos(tblInfo, idx)
	idxColSchema := getIndexColsSchema(tblInfo, idx, fullExprCols)
	idxCols, idxColLens := expression.IndexInfo2PrefixCols(idxColInfos, idxColSchema.Columns, idx)

	is := PhysicalIndexScan{
		Table:            tblInfo,
		TableAsName:      &tblInfo.Name,
		DBName:           dbName,
		Columns:          idxColInfos,
		Index:            idx,
		IdxCols:          idxCols,
		IdxColLens:       idxColLens,
		dataSourceSchema: idxColSchema.Clone(),
		Ranges:           ranger.FullRange(),
		physicalTableID:  physicalID,
		isPartition:      isPartition,
		tblColHists:      &(statistics.PseudoTable(tblInfo, false, false)).HistColl,
	}.Init(b.ctx, b.getSelectOffset())
	// There is no alternative plan choices, so just use pseudo stats to avoid panic.
	is.SetStats(&property.StatsInfo{HistColl: &(statistics.PseudoTable(tblInfo, false, false)).HistColl})
	if hasCommonCols {
		for _, c := range commonInfos {
			is.Columns = append(is.Columns, c.ColumnInfo)
		}
	}
	is.initSchema(append(is.IdxCols, commonCols...), true)

	// It's double read case.
	ts := PhysicalTableScan{
		Columns:         idxColInfos,
		Table:           tblInfo,
		TableAsName:     &tblInfo.Name,
		DBName:          dbName,
		physicalTableID: physicalID,
		isPartition:     isPartition,
		tblColHists:     &(statistics.PseudoTable(tblInfo, false, false)).HistColl,
	}.Init(b.ctx, b.getSelectOffset())
	ts.SetSchema(idxColSchema)
	ts.Columns = ExpandVirtualColumn(ts.Columns, ts.schema, ts.Table.Columns)
	switch {
	case hasExtraCol:
		ts.Columns = append(ts.Columns, extraInfo)
		ts.schema.Append(extraCol)
		ts.HandleIdx = []int{len(ts.Columns) - 1}
	case hasPkIsHandle:
		ts.Columns = append(ts.Columns, pkHandleInfo)
		ts.schema.Append(pkHandleCol)
		ts.HandleIdx = []int{len(ts.Columns) - 1}
	case hasCommonCols:
		ts.HandleIdx = make([]int, 0, len(commonCols))
		for pkOffset, cInfo := range commonInfos {
			found := false
			for i, c := range ts.Columns {
				if c.ID == cInfo.ID {
					found = true
					ts.HandleIdx = append(ts.HandleIdx, i)
					break
				}
			}
			if !found {
				ts.Columns = append(ts.Columns, cInfo.ColumnInfo)
				ts.schema.Append(commonCols[pkOffset])
				ts.HandleIdx = append(ts.HandleIdx, len(ts.Columns)-1)
			}
		}
	}
	if is.Index.Global {
		ts.Columns, ts.schema, _ = AddExtraPhysTblIDColumn(b.ctx, ts.Columns, ts.schema)
	}

	cop := &CopTask{
		indexPlan:        is,
		tablePlan:        ts,
		tblColHists:      is.StatsInfo().HistColl,
		extraHandleCol:   extraCol,
		commonHandleCols: commonCols,
	}
	rootT := cop.ConvertToRootTask(b.ctx).(*RootTask)
	if err := rootT.GetPlan().ResolveIndices(); err != nil {
		return nil, err
	}
	return rootT.GetPlan(), nil
}

func getIndexColumnInfos(tblInfo *model.TableInfo, idx *model.IndexInfo) []*model.ColumnInfo {
	ret := make([]*model.ColumnInfo, len(idx.Columns))
	for i, idxCol := range idx.Columns {
		ret[i] = tblInfo.Columns[idxCol.Offset]
	}
	return ret
}

func getIndexColsSchema(tblInfo *model.TableInfo, idx *model.IndexInfo, allColSchema *expression.Schema) *expression.Schema {
	schema := expression.NewSchema(make([]*expression.Column, 0, len(idx.Columns))...)
	for _, idxCol := range idx.Columns {
		for i, colInfo := range tblInfo.Columns {
			if colInfo.Name.L == idxCol.Name.L {
				schema.Append(allColSchema.Columns[i])
				break
			}
		}
	}
	return schema
}

func getPhysicalID(t table.Table, isGlobalIndex bool) (physicalID int64, isPartition bool) {
	tblInfo := t.Meta()
	if !isGlobalIndex && tblInfo.GetPartitionInfo() != nil {
		pid := t.(table.PhysicalTable).GetPhysicalID()
		return pid, true
	}
	return tblInfo.ID, false
}

func tryGetPkExtraColumn(sv *variable.SessionVars, tblInfo *model.TableInfo) (*model.ColumnInfo, *expression.Column, bool) {
	if tblInfo.IsCommonHandle || tblInfo.PKIsHandle {
		return nil, nil, false
	}
	info := model.NewExtraHandleColInfo()
	expCol := &expression.Column{
		RetType:  types.NewFieldType(mysql.TypeLonglong),
		UniqueID: sv.AllocPlanColumnID(),
		ID:       model.ExtraHandleID,
	}
	return info, expCol, true
}

func tryGetCommonHandleCols(t table.Table, allColSchema *expression.Schema) ([]*table.Column, []*expression.Column, bool) {
	tblInfo := t.Meta()
	if !tblInfo.IsCommonHandle {
		return nil, nil, false
	}
	pk := tables.FindPrimaryIndex(tblInfo)
	commonHandleCols, _ := expression.IndexInfo2Cols(tblInfo.Columns, allColSchema.Columns, pk)
	commonHandelColInfos := tables.TryGetCommonPkColumns(t)
	return commonHandelColInfos, commonHandleCols, true
}

func tryGetPkHandleCol(tblInfo *model.TableInfo, allColSchema *expression.Schema) (*model.ColumnInfo, *expression.Column, bool) {
	if !tblInfo.PKIsHandle {
		return nil, nil, false
	}
	for i, c := range tblInfo.Columns {
		if mysql.HasPriKeyFlag(c.GetFlag()) {
			return c, allColSchema.Columns[i], true
		}
	}
	return nil, nil, false
}

func (b *PlanBuilder) buildPhysicalIndexLookUpReaders(ctx context.Context, dbName model.CIStr, tbl table.Table, indices []table.Index) ([]base.Plan, []*model.IndexInfo, error) {
	tblInfo := tbl.Meta()
	// get index information
	indexInfos := make([]*model.IndexInfo, 0, len(tblInfo.Indices))
	indexLookUpReaders := make([]base.Plan, 0, len(tblInfo.Indices))

	check := b.isForUpdateRead || b.ctx.GetSessionVars().IsIsolation(ast.ReadCommitted)
	check = check && b.ctx.GetSessionVars().ConnectionID > 0
	var latestIndexes map[int64]*model.IndexInfo
	var err error

	for _, idx := range indices {
		idxInfo := idx.Meta()
		if tblInfo.IsCommonHandle && idxInfo.Primary {
			// Skip checking clustered index.
			continue
		}
		if idxInfo.State != model.StatePublic {
			logutil.Logger(ctx).Info("build physical index lookup reader, the index isn't public",
				zap.String("index", idxInfo.Name.O),
				zap.Stringer("state", idxInfo.State),
				zap.String("table", tblInfo.Name.O))
			continue
		}
		if check && latestIndexes == nil {
			latestIndexes, check, err = getLatestIndexInfo(b.ctx, tblInfo.ID, b.is.SchemaMetaVersion())
			if err != nil {
				return nil, nil, err
			}
		}
		if check {
			if latestIndex, ok := latestIndexes[idxInfo.ID]; !ok || latestIndex.State != model.StatePublic {
				forUpdateState := model.StateNone
				if ok {
					forUpdateState = latestIndex.State
				}
				logutil.Logger(ctx).Info("build physical index lookup reader, the index isn't public in forUpdateRead",
					zap.String("index", idxInfo.Name.O),
					zap.Stringer("state", idxInfo.State),
					zap.Stringer("forUpdateRead state", forUpdateState),
					zap.String("table", tblInfo.Name.O))
				continue
			}
		}
		indexInfos = append(indexInfos, idxInfo)
		// For partition tables except global index.
		if pi := tbl.Meta().GetPartitionInfo(); pi != nil && !idxInfo.Global {
			for _, def := range pi.Definitions {
				t := tbl.(table.PartitionedTable).GetPartition(def.ID)
				reader, err := b.buildPhysicalIndexLookUpReader(ctx, dbName, t, idxInfo)
				if err != nil {
					return nil, nil, err
				}
				indexLookUpReaders = append(indexLookUpReaders, reader)
			}
			continue
		}
		// For non-partition tables.
		reader, err := b.buildPhysicalIndexLookUpReader(ctx, dbName, tbl, idxInfo)
		if err != nil {
			return nil, nil, err
		}
		indexLookUpReaders = append(indexLookUpReaders, reader)
	}
	if len(indexLookUpReaders) == 0 {
		return nil, nil, nil
	}
	return indexLookUpReaders, indexInfos, nil
}

func (b *PlanBuilder) buildAdminCheckTable(ctx context.Context, as *ast.AdminStmt) (*CheckTable, error) {
	tblName := as.Tables[0]
	tableInfo := as.Tables[0].TableInfo
	tbl, ok := b.is.TableByID(ctx, tableInfo.ID)
	if !ok {
		return nil, infoschema.ErrTableNotExists.FastGenByArgs(tblName.DBInfo.Name.O, tableInfo.Name.O)
	}
	p := &CheckTable{
		DBName: tblName.Schema.O,
		Table:  tbl,
	}
	var readerPlans []base.Plan
	var indexInfos []*model.IndexInfo
	var err error
	if as.Tp == ast.AdminCheckIndex {
		// get index information
		var idx table.Index
		idxName := strings.ToLower(as.Index)
		for _, index := range tbl.Indices() {
			if index.Meta().Name.L == idxName {
				idx = index
				break
			}
		}
		if idx == nil {
			return nil, errors.Errorf("secondary index %s does not exist", as.Index)
		}
		if idx.Meta().State != model.StatePublic {
			return nil, errors.Errorf("index %s state %s isn't public", as.Index, idx.Meta().State)
		}
		p.CheckIndex = true
		readerPlans, indexInfos, err = b.buildPhysicalIndexLookUpReaders(ctx, tblName.Schema, tbl, []table.Index{idx})
	} else {
		readerPlans, indexInfos, err = b.buildPhysicalIndexLookUpReaders(ctx, tblName.Schema, tbl, tbl.Indices())
	}
	if err != nil {
		return nil, errors.Trace(err)
	}
	readers := make([]*PhysicalIndexLookUpReader, 0, len(readerPlans))
	for _, plan := range readerPlans {
		readers = append(readers, plan.(*PhysicalIndexLookUpReader))
	}
	p.IndexInfos = indexInfos
	p.IndexLookUpReaders = readers
	return p, nil
}

func (b *PlanBuilder) buildCheckIndexSchema(tn *ast.TableName, indexName string) (*expression.Schema, types.NameSlice, error) {
	schema := expression.NewSchema()
	var names types.NameSlice
	indexName = strings.ToLower(indexName)
	indicesInfo := tn.TableInfo.Indices
	cols := tn.TableInfo.Cols()
	for _, idxInfo := range indicesInfo {
		if idxInfo.Name.L != indexName {
			continue
		}
		for _, idxCol := range idxInfo.Columns {
			col := cols[idxCol.Offset]
			names = append(names, &types.FieldName{
				ColName: idxCol.Name,
				TblName: tn.Name,
				DBName:  tn.Schema,
			})
			schema.Append(&expression.Column{
				RetType:  &col.FieldType,
				UniqueID: b.ctx.GetSessionVars().AllocPlanColumnID(),
				ID:       col.ID})
		}
		names = append(names, &types.FieldName{
			ColName: model.NewCIStr("extra_handle"),
			TblName: tn.Name,
			DBName:  tn.Schema,
		})
		schema.Append(&expression.Column{
			RetType:  types.NewFieldType(mysql.TypeLonglong),
			UniqueID: b.ctx.GetSessionVars().AllocPlanColumnID(),
			ID:       -1,
		})
	}
	if schema.Len() == 0 {
		return nil, nil, errors.Errorf("index %s not found", indexName)
	}
	return schema, names, nil
}

// getColsInfo returns the info of index columns, normal columns and primary key.
func getColsInfo(tn *ast.TableName) (indicesInfo []*model.IndexInfo, colsInfo []*model.ColumnInfo) {
	tbl := tn.TableInfo
	for _, col := range tbl.Columns {
		// The virtual column will not store any data in TiKV, so it should be ignored when collect statistics
		if col.IsVirtualGenerated() {
			continue
		}
		if mysql.HasPriKeyFlag(col.GetFlag()) && tbl.HasClusteredIndex() {
			continue
		}
		colsInfo = append(colsInfo, col)
	}
	for _, idx := range tn.TableInfo.Indices {
		if idx.State == model.StatePublic {
			indicesInfo = append(indicesInfo, idx)
		}
	}
	return
}

// BuildHandleColsForAnalyze returns HandleCols for ANALYZE.
func BuildHandleColsForAnalyze(ctx base.PlanContext, tblInfo *model.TableInfo, allColumns bool, colsInfo []*model.ColumnInfo) util.HandleCols {
	var handleCols util.HandleCols
	switch {
	case tblInfo.PKIsHandle:
		pkCol := tblInfo.GetPkColInfo()
		var index int
		if allColumns {
			// If all the columns need to be analyzed, we just set index to pkCol.Offset.
			index = pkCol.Offset
		} else {
			// If only a part of the columns need to be analyzed, we need to set index according to colsInfo.
			index = getColOffsetForAnalyze(colsInfo, pkCol.ID)
		}
		handleCols = util.NewIntHandleCols(&expression.Column{
			ID:      pkCol.ID,
			RetType: &pkCol.FieldType,
			Index:   index,
		})
	case tblInfo.IsCommonHandle:
		pkIdx := tables.FindPrimaryIndex(tblInfo)
		pkColLen := len(pkIdx.Columns)
		columns := make([]*expression.Column, pkColLen)
		for i := 0; i < pkColLen; i++ {
			colInfo := tblInfo.Columns[pkIdx.Columns[i].Offset]
			var index int
			if allColumns {
				// If all the columns need to be analyzed, we just set index to colInfo.Offset.
				index = colInfo.Offset
			} else {
				// If only a part of the columns need to be analyzed, we need to set index according to colsInfo.
				index = getColOffsetForAnalyze(colsInfo, colInfo.ID)
			}
			columns[i] = &expression.Column{
				ID:      colInfo.ID,
				RetType: &colInfo.FieldType,
				Index:   index,
			}
		}
		// We don't modify IndexColumn.Offset for CommonHandleCols.idxInfo according to colsInfo. There are two reasons.
		// The first reason is that we use Column.Index of CommonHandleCols.columns, rather than IndexColumn.Offset, to get
		// column value from row samples when calling (*CommonHandleCols).BuildHandleByDatums in (*AnalyzeColumnsExec).buildSamplingStats.
		// The second reason is that in (cb *CommonHandleCols).BuildHandleByDatums, tablecodec.TruncateIndexValues(cb.tblInfo, cb.idxInfo, datumBuf)
		// is called, which asks that IndexColumn.Offset of cb.idxInfo must be according to cb,tblInfo.
		// TODO: find a better way to find handle columns in ANALYZE rather than use Column.Index
		handleCols = util.NewCommonHandlesColsWithoutColsAlign(ctx.GetSessionVars().StmtCtx, tblInfo, pkIdx, columns)
	}
	return handleCols
}

// GetPhysicalIDsAndPartitionNames returns physical IDs and names of these partitions.
func GetPhysicalIDsAndPartitionNames(tblInfo *model.TableInfo, partitionNames []model.CIStr) ([]int64, []string, error) {
	pi := tblInfo.GetPartitionInfo()
	if pi == nil {
		if len(partitionNames) != 0 {
			return nil, nil, errors.Trace(dbterror.ErrPartitionMgmtOnNonpartitioned)
		}
		return []int64{tblInfo.ID}, []string{""}, nil
	}

	// If the PartitionNames is empty, we will return all partitions.
	if len(partitionNames) == 0 {
		ids := make([]int64, 0, len(pi.Definitions))
		names := make([]string, 0, len(pi.Definitions))
		for _, def := range pi.Definitions {
			ids = append(ids, def.ID)
			names = append(names, def.Name.O)
		}
		return ids, names, nil
	}
	ids := make([]int64, 0, len(partitionNames))
	names := make([]string, 0, len(partitionNames))
	for _, name := range partitionNames {
		found := false
		for _, def := range pi.Definitions {
			if def.Name.L == name.L {
				found = true
				ids = append(ids, def.ID)
				names = append(names, def.Name.O)
				break
			}
		}
		if !found {
			return nil, nil, fmt.Errorf("can not found the specified partition name %s in the table definition", name.O)
		}
	}

	return ids, names, nil
}

type calcOnceMap struct {
	data       map[int64]struct{}
	calculated bool
}

// getMustAnalyzedColumns puts the columns whose statistics must be collected into `cols` if `cols` has not been calculated.
func (b *PlanBuilder) getMustAnalyzedColumns(tbl *ast.TableName, cols *calcOnceMap) (map[int64]struct{}, error) {
	if cols.calculated {
		return cols.data, nil
	}
	tblInfo := tbl.TableInfo
	cols.data = make(map[int64]struct{}, len(tblInfo.Columns))
	if len(tblInfo.Indices) > 0 {
		// Add indexed columns.
		// Some indexed columns are generated columns so we also need to add the columns that make up those generated columns.
		columns, _, err := expression.ColumnInfos2ColumnsAndNames(b.ctx.GetExprCtx(), tbl.Schema, tbl.Name, tblInfo.Columns, tblInfo)
		if err != nil {
			return nil, err
		}
		virtualExprs := make([]expression.Expression, 0, len(tblInfo.Columns))
		for _, idx := range tblInfo.Indices {
			if idx.State != model.StatePublic || idx.MVIndex {
				continue
			}
			for _, idxCol := range idx.Columns {
				colInfo := tblInfo.Columns[idxCol.Offset]
				cols.data[colInfo.ID] = struct{}{}
				if expr := columns[idxCol.Offset].VirtualExpr; expr != nil {
					virtualExprs = append(virtualExprs, expr)
				}
			}
		}
		relatedCols := make([]*expression.Column, 0, len(tblInfo.Columns))
		for len(virtualExprs) > 0 {
			relatedCols = expression.ExtractColumnsFromExpressions(relatedCols, virtualExprs, nil)
			virtualExprs = virtualExprs[:0]
			for _, col := range relatedCols {
				cols.data[col.ID] = struct{}{}
				if col.VirtualExpr != nil {
					virtualExprs = append(virtualExprs, col.VirtualExpr)
				}
			}
			relatedCols = relatedCols[:0]
		}
	}
	if tblInfo.PKIsHandle {
		pkCol := tblInfo.GetPkColInfo()
		cols.data[pkCol.ID] = struct{}{}
	}
	if b.ctx.GetSessionVars().EnableExtendedStats {
		// Add the columns related to extended stats.
		// TODO: column_ids read from mysql.stats_extended in optimization phase may be different from that in execution phase((*Handle).BuildExtendedStats)
		// if someone inserts data into mysql.stats_extended between the two time points, the new added extended stats may not be computed.
		statsHandle := domain.GetDomain(b.ctx).StatsHandle()
		extendedStatsColIDs, err := statsHandle.CollectColumnsInExtendedStats(tblInfo.ID)
		if err != nil {
			return nil, err
		}
		for _, colID := range extendedStatsColIDs {
			cols.data[colID] = struct{}{}
		}
	}
	cols.calculated = true
	return cols.data, nil
}

// getPredicateColumns gets the columns used in predicates.
func (b *PlanBuilder) getPredicateColumns(tbl *ast.TableName, cols *calcOnceMap) (map[int64]struct{}, error) {
	// Already calculated in the previous call.
	if cols.calculated {
		return cols.data, nil
	}
	tblInfo := tbl.TableInfo
	cols.data = make(map[int64]struct{}, len(tblInfo.Columns))
	do := domain.GetDomain(b.ctx)
	h := do.StatsHandle()
	colList, err := h.GetPredicateColumns(tblInfo.ID)
	if err != nil {
		return nil, err
	}
	if len(colList) == 0 {
		b.ctx.GetSessionVars().StmtCtx.AppendWarning(
			errors.NewNoStackErrorf(
				"No predicate column has been collected yet for table %s.%s, so only indexes and the columns composing the indexes will be analyzed",
				tbl.Schema.L,
				tbl.Name.L,
			),
		)
	} else {
		for _, id := range colList {
			cols.data[id] = struct{}{}
		}
	}
	cols.calculated = true
	return cols.data, nil
}

func getAnalyzeColumnList(specifiedColumns []model.CIStr, tbl *ast.TableName) ([]*model.ColumnInfo, error) {
	colList := make([]*model.ColumnInfo, 0, len(specifiedColumns))
	for _, colName := range specifiedColumns {
		colInfo := model.FindColumnInfo(tbl.TableInfo.Columns, colName.L)
		if colInfo == nil {
			return nil, plannererrors.ErrAnalyzeMissColumn.GenWithStackByArgs(colName.O, tbl.TableInfo.Name.O)
		}
		colList = append(colList, colInfo)
	}
	return colList, nil
}

// getFullAnalyzeColumnsInfo decides which columns need to be analyzed.
// The first return value is the columns which need to be analyzed and the second return value is the columns which need to
// be record in mysql.analyze_options(only for the case of analyze table t columns c1, .., cn).
func (b *PlanBuilder) getFullAnalyzeColumnsInfo(
	tbl *ast.TableName,
	columnChoice model.ColumnChoice,
	specifiedCols []*model.ColumnInfo,
	predicateCols, mustAnalyzedCols *calcOnceMap,
	mustAllColumns bool,
	warning bool,
) ([]*model.ColumnInfo, []*model.ColumnInfo, error) {
	if mustAllColumns && warning && (columnChoice == model.PredicateColumns || columnChoice == model.ColumnList) {
		b.ctx.GetSessionVars().StmtCtx.AppendWarning(errors.NewNoStackErrorf("Table %s.%s has version 1 statistics so all the columns must be analyzed to overwrite the current statistics", tbl.Schema.L, tbl.Name.L))
	}

	switch columnChoice {
	case model.DefaultChoice:
		columnOptions := variable.AnalyzeColumnOptions.Load()
		switch columnOptions {
		case model.AllColumns.String():
			return tbl.TableInfo.Columns, nil, nil
		case model.PredicateColumns.String():
			columns, err := b.getColumnsBasedOnPredicateColumns(
				tbl,
				predicateCols,
				mustAnalyzedCols,
				mustAllColumns,
			)
			if err != nil {
				return nil, nil, err
			}
			return columns, nil, nil
		default:
			// Usually, this won't happen.
			logutil.BgLogger().Warn("Unknown default column choice, analyze all columns", zap.String("choice", columnOptions))
			return tbl.TableInfo.Columns, nil, nil
		}
	case model.AllColumns:
		return tbl.TableInfo.Columns, nil, nil
	case model.PredicateColumns:
		columns, err := b.getColumnsBasedOnPredicateColumns(
			tbl,
			predicateCols,
			mustAnalyzedCols,
			mustAllColumns,
		)
		if err != nil {
			return nil, nil, err
		}
		return columns, nil, nil
	case model.ColumnList:
		colSet := getColumnSetFromSpecifiedCols(specifiedCols)
		mustAnalyzed, err := b.getMustAnalyzedColumns(tbl, mustAnalyzedCols)
		if err != nil {
			return nil, nil, err
		}
		if warning {
			missing := getMissingColumns(colSet, mustAnalyzed)
			if len(missing) > 0 {
				missingNames := getColumnNamesFromIDs(tbl.TableInfo.Columns, missing)
				warningMsg := fmt.Sprintf("Columns %s are missing in ANALYZE but their stats are needed for calculating stats for indexes/primary key/extended stats", strings.Join(missingNames, ","))
				b.ctx.GetSessionVars().StmtCtx.AppendWarning(errors.NewNoStackError(warningMsg))
			}
		}
		colSet = combineColumnSets(colSet, mustAnalyzed)
		colList := getColumnListFromSet(tbl.TableInfo.Columns, colSet)
		if mustAllColumns {
			return tbl.TableInfo.Columns, colList, nil
		}
		return colList, colList, nil
	}

	return nil, nil, nil
}

func (b *PlanBuilder) getColumnsBasedOnPredicateColumns(
	tbl *ast.TableName,
	predicateCols, mustAnalyzedCols *calcOnceMap,
	rewriteAllStatsNeeded bool,
) ([]*model.ColumnInfo, error) {
	if rewriteAllStatsNeeded {
		return tbl.TableInfo.Columns, nil
	}
	predicate, err := b.getPredicateColumns(tbl, predicateCols)
	if err != nil {
		return nil, err
	}
	mustAnalyzed, err := b.getMustAnalyzedColumns(tbl, mustAnalyzedCols)
	if err != nil {
		return nil, err
	}
	colSet := combineColumnSets(predicate, mustAnalyzed)
	return getColumnListFromSet(tbl.TableInfo.Columns, colSet), nil
}

// Helper function to combine two column sets.
func combineColumnSets(sets ...map[int64]struct{}) map[int64]struct{} {
	result := make(map[int64]struct{})
	for _, set := range sets {
		for colID := range set {
			result[colID] = struct{}{}
		}
	}
	return result
}

// Helper function to extract column IDs from specified columns.
func getColumnSetFromSpecifiedCols(cols []*model.ColumnInfo) map[int64]struct{} {
	colSet := make(map[int64]struct{}, len(cols))
	for _, colInfo := range cols {
		colSet[colInfo.ID] = struct{}{}
	}
	return colSet
}

// Helper function to get missing columns from a set.
func getMissingColumns(colSet, mustAnalyzed map[int64]struct{}) map[int64]struct{} {
	missing := make(map[int64]struct{})
	for colID := range mustAnalyzed {
		if _, ok := colSet[colID]; !ok {
			missing[colID] = struct{}{}
		}
	}
	return missing
}

// Helper function to get column names from IDs.
func getColumnNamesFromIDs(columns []*model.ColumnInfo, colIDs map[int64]struct{}) []string {
	var missingNames []string
	for _, col := range columns {
		if _, ok := colIDs[col.ID]; ok {
			missingNames = append(missingNames, col.Name.O)
		}
	}
	return missingNames
}

// Helper function to get a list of column infos from a set of column IDs.
func getColumnListFromSet(columns []*model.ColumnInfo, colSet map[int64]struct{}) []*model.ColumnInfo {
	colList := make([]*model.ColumnInfo, 0, len(colSet))
	for _, colInfo := range columns {
		if _, ok := colSet[colInfo.ID]; ok {
			colList = append(colList, colInfo)
		}
	}
	return colList
}

func getColOffsetForAnalyze(colsInfo []*model.ColumnInfo, colID int64) int {
	for i, col := range colsInfo {
		if colID == col.ID {
			return i
		}
	}
	return -1
}

// getModifiedIndexesInfoForAnalyze returns indexesInfo for ANALYZE.
// 1. If allColumns is true, we just return public indexes in tblInfo.Indices.
// 2. If allColumns is false, colsInfo indicate the columns whose stats need to be collected. colsInfo is a subset of tbl.Columns. For each public index
// in tblInfo.Indices, index.Columns[i].Offset is set according to tblInfo.Columns. Since we decode row samples according to colsInfo rather than tbl.Columns
// in the execution phase of ANALYZE, we need to modify index.Columns[i].Offset according to colInfos.
// TODO: find a better way to find indexed columns in ANALYZE rather than use IndexColumn.Offset
// For multi-valued index, we need to collect it separately here and analyze it as independent index analyze task.
// See comments for AnalyzeResults.ForMVIndex for more details.
func getModifiedIndexesInfoForAnalyze(
	tblInfo *model.TableInfo,
	allColumns bool,
	colsInfo []*model.ColumnInfo,
) ([]*model.IndexInfo, []*model.IndexInfo) {
	idxsInfo := make([]*model.IndexInfo, 0, len(tblInfo.Indices))
	independentIdxsInfo := make([]*model.IndexInfo, 0)
	for _, originIdx := range tblInfo.Indices {
		if originIdx.State != model.StatePublic {
			continue
		}
		if originIdx.MVIndex {
			independentIdxsInfo = append(independentIdxsInfo, originIdx)
			continue
		}
		if allColumns {
			// If all the columns need to be analyzed, we don't need to modify IndexColumn.Offset.
			idxsInfo = append(idxsInfo, originIdx)
			continue
		}
		// If only a part of the columns need to be analyzed, we need to set IndexColumn.Offset according to colsInfo.
		idx := originIdx.Clone()
		for i, idxCol := range idx.Columns {
			colID := tblInfo.Columns[idxCol.Offset].ID
			idx.Columns[i].Offset = getColOffsetForAnalyze(colsInfo, colID)
		}
		idxsInfo = append(idxsInfo, idx)
	}
	return idxsInfo, independentIdxsInfo
}

// filterSkipColumnTypes filters out columns whose types are in the skipTypes list.
func (b *PlanBuilder) filterSkipColumnTypes(origin []*model.ColumnInfo, tbl *ast.TableName, mustAnalyzedCols *calcOnceMap) (result []*model.ColumnInfo) {
	// If the session is in restricted SQL mode, it uses @@global.tidb_analyze_skip_column_types to get the skipTypes list.
	skipTypes := b.ctx.GetSessionVars().AnalyzeSkipColumnTypes
	if b.ctx.GetSessionVars().InRestrictedSQL {
		// For auto analyze, we need to use @@global.tidb_analyze_skip_column_types.
		val, err1 := b.ctx.GetSessionVars().GlobalVarsAccessor.GetGlobalSysVar(variable.TiDBAnalyzeSkipColumnTypes)
		if err1 != nil {
			logutil.BgLogger().Error("loading tidb_analyze_skip_column_types failed", zap.Error(err1))
			result = origin
			return
		}
		skipTypes = variable.ParseAnalyzeSkipColumnTypes(val)
	}
	mustAnalyze, err1 := b.getMustAnalyzedColumns(tbl, mustAnalyzedCols)
	if err1 != nil {
		logutil.BgLogger().Error("getting must-analyzed columns failed", zap.Error(err1))
		result = origin
		return
	}
	// If one column's type is in the skipTypes list and it doesn't exist in mustAnalyzedCols, we will skip it.
	for _, colInfo := range origin {
		_, skip := skipTypes[types.TypeToStr(colInfo.FieldType.GetType(), colInfo.FieldType.GetCharset())]
		// Currently, if the column exists in some index(except MV Index), we need to bring the column's sample values
		// into TiDB to build the index statistics.
		_, keep := mustAnalyze[colInfo.ID]
		if skip && !keep {
			continue
		}
		result = append(result, colInfo)
	}
	return
}

func (b *PlanBuilder) buildAnalyzeFullSamplingTask(
	as *ast.AnalyzeTableStmt,
	analyzePlan *Analyze,
	physicalIDs []int64,
	partitionNames []string,
	tbl *ast.TableName,
	version int,
	persistOpts bool,
) error {
	// Version 2 doesn't support incremental analyze.
	// And incremental analyze will be deprecated in the future.
	if as.Incremental {
		b.ctx.GetSessionVars().StmtCtx.AppendWarning(errors.NewNoStackError("The version 2 stats would ignore the INCREMENTAL keyword and do full sampling"))
	}

	astOpts, err := handleAnalyzeOptionsV2(as.AnalyzeOpts)
	if err != nil {
		return err
	}
	// Get all column info which need to be analyzed.
	astColList, err := getAnalyzeColumnList(as.ColumnNames, tbl)
	if err != nil {
		return err
	}

	var predicateCols, mustAnalyzedCols calcOnceMap
	ver := version
	statsHandle := domain.GetDomain(b.ctx).StatsHandle()
	// If the statistics of the table is version 1, we must analyze all columns to overwrites all of old statistics.
	mustAllColumns := !statsHandle.CheckAnalyzeVersion(tbl.TableInfo, physicalIDs, &ver)

	astColsInfo, _, err := b.getFullAnalyzeColumnsInfo(tbl, as.ColumnChoice, astColList, &predicateCols, &mustAnalyzedCols, mustAllColumns, true)
	if err != nil {
		return err
	}
	isAnalyzeTable := len(as.PartitionNames) == 0
	optionsMap, colsInfoMap, err := b.genV2AnalyzeOptions(persistOpts, tbl, isAnalyzeTable, physicalIDs, astOpts, as.ColumnChoice, astColList, &predicateCols, &mustAnalyzedCols, mustAllColumns)
	if err != nil {
		return err
	}
	for physicalID, opts := range optionsMap {
		analyzePlan.OptionsMap[physicalID] = opts
	}

	// Build tasks for each partition.
	for i, id := range physicalIDs {
		physicalID := id
		if id == tbl.TableInfo.ID {
			id = statistics.NonPartitionTableID
		}
		info := AnalyzeInfo{
			DBName:        tbl.Schema.O,
			TableName:     tbl.Name.O,
			PartitionName: partitionNames[i],
			TableID:       statistics.AnalyzeTableID{TableID: tbl.TableInfo.ID, PartitionID: id},
			StatsVersion:  version,
		}
		if optsV2, ok := optionsMap[physicalID]; ok {
			info.V2Options = &optsV2
		}
		execColsInfo := astColsInfo
		if colsInfo, ok := colsInfoMap[physicalID]; ok {
			execColsInfo = colsInfo
		}
		execColsInfo = b.filterSkipColumnTypes(execColsInfo, tbl, &mustAnalyzedCols)
		allColumns := len(tbl.TableInfo.Columns) == len(execColsInfo)
		indexes, independentIndexes := getModifiedIndexesInfoForAnalyze(tbl.TableInfo, allColumns, execColsInfo)
		handleCols := BuildHandleColsForAnalyze(b.ctx, tbl.TableInfo, allColumns, execColsInfo)
		newTask := AnalyzeColumnsTask{
			HandleCols:  handleCols,
			ColsInfo:    execColsInfo,
			AnalyzeInfo: info,
			TblInfo:     tbl.TableInfo,
			Indexes:     indexes,
		}
		if newTask.HandleCols == nil {
			extraCol := model.NewExtraHandleColInfo()
			// Always place _tidb_rowid at the end of colsInfo, this is corresponding to logics in `analyzeColumnsPushdown`.
			newTask.ColsInfo = append(newTask.ColsInfo, extraCol)
			newTask.HandleCols = util.NewIntHandleCols(colInfoToColumn(extraCol, len(newTask.ColsInfo)-1))
		}
		analyzePlan.ColTasks = append(analyzePlan.ColTasks, newTask)
		for _, indexInfo := range independentIndexes {
			newIdxTask := AnalyzeIndexTask{
				IndexInfo:   indexInfo,
				TblInfo:     tbl.TableInfo,
				AnalyzeInfo: info,
			}
			analyzePlan.IdxTasks = append(analyzePlan.IdxTasks, newIdxTask)
		}
	}

	return nil
}

func (b *PlanBuilder) genV2AnalyzeOptions(
	persist bool,
	tbl *ast.TableName,
	isAnalyzeTable bool,
	physicalIDs []int64,
	astOpts map[ast.AnalyzeOptionType]uint64,
	astColChoice model.ColumnChoice,
	astColList []*model.ColumnInfo,
	predicateCols, mustAnalyzedCols *calcOnceMap,
	mustAllColumns bool,
) (map[int64]V2AnalyzeOptions, map[int64][]*model.ColumnInfo, error) {
	optionsMap := make(map[int64]V2AnalyzeOptions, len(physicalIDs))
	colsInfoMap := make(map[int64][]*model.ColumnInfo, len(physicalIDs))
	if !persist {
		return optionsMap, colsInfoMap, nil
	}

	// In dynamic mode, we collect statistics for all partitions of the table as a global statistics.
	// In static mode, each partition generates its own execution plan, which is then combined with PartitionUnion.
	// Because the plan is generated for each partition individually, each partition uses its own statistics;
	// In dynamic mode, there is no partitioning, and a global plan is generated for the whole table, so a global statistic is needed;
	dynamicPrune := variable.PartitionPruneMode(b.ctx.GetSessionVars().PartitionPruneMode.Load()) == variable.Dynamic
	if !isAnalyzeTable && dynamicPrune && (len(astOpts) > 0 || astColChoice != model.DefaultChoice) {
		astOpts = make(map[ast.AnalyzeOptionType]uint64, 0)
		astColChoice = model.DefaultChoice
		astColList = make([]*model.ColumnInfo, 0)
		b.ctx.GetSessionVars().StmtCtx.AppendWarning(errors.NewNoStackError("Ignore columns and options when analyze partition in dynamic mode"))
	}

	// Get the analyze options which are saved in mysql.analyze_options.
	tblSavedOpts, tblSavedColChoice, tblSavedColList, err := b.getSavedAnalyzeOpts(tbl.TableInfo.ID, tbl.TableInfo)
	if err != nil {
		return nil, nil, err
	}
	tblOpts := tblSavedOpts
	tblColChoice := tblSavedColChoice
	tblColList := tblSavedColList
	if isAnalyzeTable {
		tblOpts = mergeAnalyzeOptions(astOpts, tblSavedOpts)
		tblColChoice, tblColList = pickColumnList(astColChoice, astColList, tblSavedColChoice, tblSavedColList)
	}

	tblFilledOpts := fillAnalyzeOptionsV2(tblOpts)

	tblColsInfo, tblColList, err := b.getFullAnalyzeColumnsInfo(tbl, tblColChoice, tblColList, predicateCols, mustAnalyzedCols, mustAllColumns, false)
	if err != nil {
		return nil, nil, err
	}

	tblAnalyzeOptions := V2AnalyzeOptions{
		PhyTableID:  tbl.TableInfo.ID,
		RawOpts:     tblOpts,
		FilledOpts:  tblFilledOpts,
		ColChoice:   tblColChoice,
		ColumnList:  tblColList,
		IsPartition: false,
	}
	optionsMap[tbl.TableInfo.ID] = tblAnalyzeOptions
	colsInfoMap[tbl.TableInfo.ID] = tblColsInfo

	for _, physicalID := range physicalIDs {
		// This is a partitioned table, we need to collect statistics for each partition.
		if physicalID != tbl.TableInfo.ID {
			// In dynamic mode, we collect statistics for all partitions of the table as a global statistics.
			// So we use the same options as the table level.
			if dynamicPrune {
				parV2Options := V2AnalyzeOptions{
					PhyTableID:  physicalID,
					RawOpts:     tblOpts,
					FilledOpts:  tblFilledOpts,
					ColChoice:   tblColChoice,
					ColumnList:  tblColList,
					IsPartition: true,
				}
				optionsMap[physicalID] = parV2Options
				colsInfoMap[physicalID] = tblColsInfo
				continue
			}
			parSavedOpts, parSavedColChoice, parSavedColList, err := b.getSavedAnalyzeOpts(physicalID, tbl.TableInfo)
			if err != nil {
				return nil, nil, err
			}
			// merge partition level options with table level options firstly
			savedOpts := mergeAnalyzeOptions(parSavedOpts, tblSavedOpts)
			savedColChoice, savedColList := pickColumnList(parSavedColChoice, parSavedColList, tblSavedColChoice, tblSavedColList)
			// then merge statement level options
			mergedOpts := mergeAnalyzeOptions(astOpts, savedOpts)
			filledMergedOpts := fillAnalyzeOptionsV2(mergedOpts)
			finalColChoice, mergedColList := pickColumnList(astColChoice, astColList, savedColChoice, savedColList)
			finalColsInfo, finalColList, err := b.getFullAnalyzeColumnsInfo(tbl, finalColChoice, mergedColList, predicateCols, mustAnalyzedCols, mustAllColumns, false)
			if err != nil {
				return nil, nil, err
			}
			parV2Options := V2AnalyzeOptions{
				PhyTableID: physicalID,
				RawOpts:    mergedOpts,
				FilledOpts: filledMergedOpts,
				ColChoice:  finalColChoice,
				ColumnList: finalColList,
			}
			optionsMap[physicalID] = parV2Options
			colsInfoMap[physicalID] = finalColsInfo
		}
	}

	return optionsMap, colsInfoMap, nil
}

// getSavedAnalyzeOpts gets the analyze options which are saved in mysql.analyze_options.
func (b *PlanBuilder) getSavedAnalyzeOpts(physicalID int64, tblInfo *model.TableInfo) (map[ast.AnalyzeOptionType]uint64, model.ColumnChoice, []*model.ColumnInfo, error) {
	analyzeOptions := map[ast.AnalyzeOptionType]uint64{}
	exec := b.ctx.GetRestrictedSQLExecutor()
	ctx := kv.WithInternalSourceType(context.Background(), kv.InternalTxnStats)
	rows, _, err := exec.ExecRestrictedSQL(ctx, nil, "select sample_num,sample_rate,buckets,topn,column_choice,column_ids from mysql.analyze_options where table_id = %?", physicalID)
	if err != nil {
		return nil, model.DefaultChoice, nil, err
	}
	if len(rows) <= 0 {
		return analyzeOptions, model.DefaultChoice, nil, nil
	}

	row := rows[0]
	sampleNum := row.GetInt64(0)
	if sampleNum > 0 {
		analyzeOptions[ast.AnalyzeOptNumSamples] = uint64(sampleNum)
	}
	sampleRate := row.GetFloat64(1)
	if sampleRate > 0 {
		analyzeOptions[ast.AnalyzeOptSampleRate] = math.Float64bits(sampleRate)
	}
	buckets := row.GetInt64(2)
	if buckets > 0 {
		analyzeOptions[ast.AnalyzeOptNumBuckets] = uint64(buckets)
	}
	topn := row.GetInt64(3)
	if topn >= 0 {
		analyzeOptions[ast.AnalyzeOptNumTopN] = uint64(topn)
	}
	colType := row.GetEnum(4)
	switch colType.Name {
	case "ALL":
		return analyzeOptions, model.AllColumns, tblInfo.Columns, nil
	case "LIST":
		colIDStrs := strings.Split(row.GetString(5), ",")
		colList := make([]*model.ColumnInfo, 0, len(colIDStrs))
		for _, colIDStr := range colIDStrs {
			colID, _ := strconv.ParseInt(colIDStr, 10, 64)
			colInfo := model.FindColumnInfoByID(tblInfo.Columns, colID)
			if colInfo != nil {
				colList = append(colList, colInfo)
			}
		}
		return analyzeOptions, model.ColumnList, colList, nil
	case "PREDICATE":
		return analyzeOptions, model.PredicateColumns, nil, nil
	default:
		return analyzeOptions, model.DefaultChoice, nil, nil
	}
}

func mergeAnalyzeOptions(stmtOpts map[ast.AnalyzeOptionType]uint64, savedOpts map[ast.AnalyzeOptionType]uint64) map[ast.AnalyzeOptionType]uint64 {
	merged := map[ast.AnalyzeOptionType]uint64{}
	for optType := range ast.AnalyzeOptionString {
		if stmtOpt, ok := stmtOpts[optType]; ok {
			merged[optType] = stmtOpt
		} else if savedOpt, ok := savedOpts[optType]; ok {
			merged[optType] = savedOpt
		}
	}
	return merged
}

// pickColumnList picks the column list to be analyzed.
// If the column list is specified in the statement, we will use it.
func pickColumnList(astColChoice model.ColumnChoice, astColList []*model.ColumnInfo, tblSavedColChoice model.ColumnChoice, tblSavedColList []*model.ColumnInfo) (model.ColumnChoice, []*model.ColumnInfo) {
	if astColChoice != model.DefaultChoice {
		return astColChoice, astColList
	}
	return tblSavedColChoice, tblSavedColList
}

// buildAnalyzeTable constructs analyze tasks for each table.
func (b *PlanBuilder) buildAnalyzeTable(as *ast.AnalyzeTableStmt, opts map[ast.AnalyzeOptionType]uint64, version int) (base.Plan, error) {
	p := &Analyze{Opts: opts}
	p.OptionsMap = make(map[int64]V2AnalyzeOptions)
	usePersistedOptions := variable.PersistAnalyzeOptions.Load()

	// Construct tasks for each table.
	for _, tbl := range as.TableNames {
		if tbl.TableInfo.IsView() {
			return nil, errors.Errorf("analyze view %s is not supported now", tbl.Name.O)
		}
		if tbl.TableInfo.IsSequence() {
			return nil, errors.Errorf("analyze sequence %s is not supported now", tbl.Name.O)
		}

		idxInfo, colInfo := getColsInfo(tbl)
		physicalIDs, partitionNames, err := GetPhysicalIDsAndPartitionNames(tbl.TableInfo, as.PartitionNames)
		if err != nil {
			return nil, err
		}
		var commonHandleInfo *model.IndexInfo
		if version == statistics.Version2 {
			err = b.buildAnalyzeFullSamplingTask(as, p, physicalIDs, partitionNames, tbl, version, usePersistedOptions)
			if err != nil {
				return nil, err
			}
			continue
		}

		// Version 1 analyze.
		if as.ColumnChoice == model.PredicateColumns {
			return nil, errors.Errorf("Only the version 2 of analyze supports analyzing predicate columns")
		}
		if as.ColumnChoice == model.ColumnList {
			return nil, errors.Errorf("Only the version 2 of analyze supports analyzing the specified columns")
		}
		for _, idx := range idxInfo {
			// For prefix common handle. We don't use analyze mixed to handle it with columns. Because the full value
			// is read by coprocessor, the prefix index would get wrong stats in this case.
			if idx.Primary && tbl.TableInfo.IsCommonHandle && !idx.HasPrefixIndex() {
				commonHandleInfo = idx
				continue
			}
			if idx.MVIndex {
				b.ctx.GetSessionVars().StmtCtx.AppendWarning(errors.NewNoStackErrorf("analyzing multi-valued indexes is not supported, skip %s", idx.Name.L))
				continue
			}
			p.IdxTasks = append(p.IdxTasks, generateIndexTasks(idx, as, tbl.TableInfo, partitionNames, physicalIDs, version)...)
		}
		handleCols := BuildHandleColsForAnalyze(b.ctx, tbl.TableInfo, true, nil)
		if len(colInfo) > 0 || handleCols != nil {
			for i, id := range physicalIDs {
				if id == tbl.TableInfo.ID {
					id = -1
				}
				info := AnalyzeInfo{
					DBName:        tbl.Schema.O,
					TableName:     tbl.Name.O,
					PartitionName: partitionNames[i],
					TableID:       statistics.AnalyzeTableID{TableID: tbl.TableInfo.ID, PartitionID: id},
					StatsVersion:  version,
				}
				p.ColTasks = append(p.ColTasks, AnalyzeColumnsTask{
					HandleCols:       handleCols,
					CommonHandleInfo: commonHandleInfo,
					ColsInfo:         colInfo,
					AnalyzeInfo:      info,
					TblInfo:          tbl.TableInfo,
				})
			}
		}
	}

	return p, nil
}

func (b *PlanBuilder) buildAnalyzeIndex(as *ast.AnalyzeTableStmt, opts map[ast.AnalyzeOptionType]uint64, version int) (base.Plan, error) {
	p := &Analyze{Opts: opts}
	statsHandle := domain.GetDomain(b.ctx).StatsHandle()
	if statsHandle == nil {
		return nil, errors.Errorf("statistics hasn't been initialized, please try again later")
	}
	tblInfo := as.TableNames[0].TableInfo
	physicalIDs, names, err := GetPhysicalIDsAndPartitionNames(tblInfo, as.PartitionNames)
	if err != nil {
		return nil, err
	}
	versionIsSame := statsHandle.CheckAnalyzeVersion(tblInfo, physicalIDs, &version)
	if !versionIsSame {
		b.ctx.GetSessionVars().StmtCtx.AppendWarning(errors.NewNoStackError("The analyze version from the session is not compatible with the existing statistics of the table. Use the existing version instead"))
	}
	if version == statistics.Version2 {
		b.ctx.GetSessionVars().StmtCtx.AppendWarning(errors.NewNoStackError("The version 2 would collect all statistics not only the selected indexes"))
		return b.buildAnalyzeTable(as, opts, version)
	}
	for _, idxName := range as.IndexNames {
		if isPrimaryIndex(idxName) {
			handleCols := BuildHandleColsForAnalyze(b.ctx, tblInfo, true, nil)
			// FIXME: How about non-int primary key?
			if handleCols != nil && handleCols.IsInt() {
				for i, id := range physicalIDs {
					if id == tblInfo.ID {
						id = -1
					}
					info := AnalyzeInfo{
						DBName:        as.TableNames[0].Schema.O,
						TableName:     as.TableNames[0].Name.O,
						PartitionName: names[i], TableID: statistics.AnalyzeTableID{TableID: tblInfo.ID, PartitionID: id},
						StatsVersion: version,
					}
					p.ColTasks = append(p.ColTasks, AnalyzeColumnsTask{HandleCols: handleCols, AnalyzeInfo: info, TblInfo: tblInfo})
				}
				continue
			}
		}
		idx := tblInfo.FindIndexByName(idxName.L)
		if idx == nil || idx.State != model.StatePublic {
			return nil, plannererrors.ErrAnalyzeMissIndex.GenWithStackByArgs(idxName.O, tblInfo.Name.O)
		}
		if idx.MVIndex {
			b.ctx.GetSessionVars().StmtCtx.AppendWarning(errors.NewNoStackErrorf("analyzing multi-valued indexes is not supported, skip %s", idx.Name.L))
			continue
		}
		p.IdxTasks = append(p.IdxTasks, generateIndexTasks(idx, as, tblInfo, names, physicalIDs, version)...)
	}
	return p, nil
}

func (b *PlanBuilder) buildAnalyzeAllIndex(as *ast.AnalyzeTableStmt, opts map[ast.AnalyzeOptionType]uint64, version int) (base.Plan, error) {
	p := &Analyze{Opts: opts}
	statsHandle := domain.GetDomain(b.ctx).StatsHandle()
	if statsHandle == nil {
		return nil, errors.Errorf("statistics hasn't been initialized, please try again later")
	}
	tblInfo := as.TableNames[0].TableInfo
	physicalIDs, names, err := GetPhysicalIDsAndPartitionNames(tblInfo, as.PartitionNames)
	if err != nil {
		return nil, err
	}
	versionIsSame := statsHandle.CheckAnalyzeVersion(tblInfo, physicalIDs, &version)
	if !versionIsSame {
		b.ctx.GetSessionVars().StmtCtx.AppendWarning(errors.NewNoStackErrorf("The analyze version from the session is not compatible with the existing statistics of the table. Use the existing version instead"))
	}
	if version == statistics.Version2 {
		b.ctx.GetSessionVars().StmtCtx.AppendWarning(errors.NewNoStackErrorf("The version 2 would collect all statistics not only the selected indexes"))
		return b.buildAnalyzeTable(as, opts, version)
	}
	for _, idx := range tblInfo.Indices {
		if idx.State == model.StatePublic {
			if idx.MVIndex {
				b.ctx.GetSessionVars().StmtCtx.AppendWarning(errors.NewNoStackErrorf("analyzing multi-valued indexes is not supported, skip %s", idx.Name.L))
				continue
			}

			p.IdxTasks = append(p.IdxTasks, generateIndexTasks(idx, as, tblInfo, names, physicalIDs, version)...)
		}
	}
	handleCols := BuildHandleColsForAnalyze(b.ctx, tblInfo, true, nil)
	if handleCols != nil {
		for i, id := range physicalIDs {
			if id == tblInfo.ID {
				id = -1
			}
			info := AnalyzeInfo{
				DBName:        as.TableNames[0].Schema.O,
				TableName:     as.TableNames[0].Name.O,
				PartitionName: names[i],
				TableID:       statistics.AnalyzeTableID{TableID: tblInfo.ID, PartitionID: id},
				StatsVersion:  version,
			}
			p.ColTasks = append(p.ColTasks, AnalyzeColumnsTask{HandleCols: handleCols, AnalyzeInfo: info, TblInfo: tblInfo})
		}
	}
	return p, nil
}

func generateIndexTasks(idx *model.IndexInfo, as *ast.AnalyzeTableStmt, tblInfo *model.TableInfo, names []string, physicalIDs []int64, version int) []AnalyzeIndexTask {
	if idx.Global {
		info := AnalyzeInfo{
			DBName:        as.TableNames[0].Schema.O,
			TableName:     as.TableNames[0].Name.O,
			PartitionName: "",
			TableID:       statistics.AnalyzeTableID{TableID: tblInfo.ID, PartitionID: -1},
			StatsVersion:  version,
		}
		return []AnalyzeIndexTask{{IndexInfo: idx, AnalyzeInfo: info, TblInfo: tblInfo}}
	}

	indexTasks := make([]AnalyzeIndexTask, 0, len(physicalIDs))
	for i, id := range physicalIDs {
		if id == tblInfo.ID {
			id = -1
		}
		info := AnalyzeInfo{
			DBName:        as.TableNames[0].Schema.O,
			TableName:     as.TableNames[0].Name.O,
			PartitionName: names[i],
			TableID:       statistics.AnalyzeTableID{TableID: tblInfo.ID, PartitionID: id},
			StatsVersion:  version,
		}
		indexTasks = append(indexTasks, AnalyzeIndexTask{IndexInfo: idx, AnalyzeInfo: info, TblInfo: tblInfo})
	}
	return indexTasks
}

// CMSketchSizeLimit indicates the size limit of CMSketch.
var CMSketchSizeLimit = kv.TxnEntrySizeLimit.Load() / binary.MaxVarintLen32

var analyzeOptionLimit = map[ast.AnalyzeOptionType]uint64{
	ast.AnalyzeOptNumBuckets:    100000,
	ast.AnalyzeOptNumTopN:       100000,
	ast.AnalyzeOptCMSketchWidth: CMSketchSizeLimit,
	ast.AnalyzeOptCMSketchDepth: CMSketchSizeLimit,
	ast.AnalyzeOptNumSamples:    5000000,
	ast.AnalyzeOptSampleRate:    math.Float64bits(1),
}

// TODO(hi-rustin): give some explanation about the default value.
var analyzeOptionDefault = map[ast.AnalyzeOptionType]uint64{
	ast.AnalyzeOptNumBuckets:    256,
	ast.AnalyzeOptNumTopN:       20,
	ast.AnalyzeOptCMSketchWidth: 2048,
	ast.AnalyzeOptCMSketchDepth: 5,
	ast.AnalyzeOptNumSamples:    10000,
	ast.AnalyzeOptSampleRate:    math.Float64bits(0),
}

// TopN reduced from 500 to 100 due to concerns over large number of TopN values collected for customers with many tables.
// 100 is more inline with other databases. 100-256 is also common for NumBuckets with other databases.
var analyzeOptionDefaultV2 = map[ast.AnalyzeOptionType]uint64{
	ast.AnalyzeOptNumBuckets:    256,
	ast.AnalyzeOptNumTopN:       100,
	ast.AnalyzeOptCMSketchWidth: 2048,
	ast.AnalyzeOptCMSketchDepth: 5,
	ast.AnalyzeOptNumSamples:    0,
	ast.AnalyzeOptSampleRate:    math.Float64bits(-1),
}

// This function very similar to handleAnalyzeOptions, but it's used for analyze version 2.
// Remove this function after we remove the support of analyze version 1.
func handleAnalyzeOptionsV2(opts []ast.AnalyzeOpt) (map[ast.AnalyzeOptionType]uint64, error) {
	optMap := make(map[ast.AnalyzeOptionType]uint64, len(analyzeOptionDefault))
	sampleNum, sampleRate := uint64(0), 0.0
	for _, opt := range opts {
		datumValue := opt.Value.(*driver.ValueExpr).Datum
		switch opt.Type {
		case ast.AnalyzeOptNumTopN:
			v := datumValue.GetUint64()
			if v > analyzeOptionLimit[opt.Type] {
				return nil, errors.Errorf("Value of analyze option %s should not be larger than %d", ast.AnalyzeOptionString[opt.Type], analyzeOptionLimit[opt.Type])
			}
			optMap[opt.Type] = v
		case ast.AnalyzeOptSampleRate:
			// Only Int/Float/decimal is accepted, so pass nil here is safe.
			fVal, err := datumValue.ToFloat64(types.DefaultStmtNoWarningContext)
			if err != nil {
				return nil, err
			}
			limit := math.Float64frombits(analyzeOptionLimit[opt.Type])
			if fVal <= 0 || fVal > limit {
				return nil, errors.Errorf("Value of analyze option %s should not larger than %f, and should be greater than 0", ast.AnalyzeOptionString[opt.Type], limit)
			}
			sampleRate = fVal
			optMap[opt.Type] = math.Float64bits(fVal)
		default:
			v := datumValue.GetUint64()
			if opt.Type == ast.AnalyzeOptNumSamples {
				sampleNum = v
			}
			if v == 0 || v > analyzeOptionLimit[opt.Type] {
				return nil, errors.Errorf("Value of analyze option %s should be positive and not larger than %d", ast.AnalyzeOptionString[opt.Type], analyzeOptionLimit[opt.Type])
			}
			optMap[opt.Type] = v
		}
	}
	if sampleNum > 0 && sampleRate > 0 {
		return nil, errors.Errorf("You can only either set the value of the sample num or set the value of the sample rate. Don't set both of them")
	}

	return optMap, nil
}

func fillAnalyzeOptionsV2(optMap map[ast.AnalyzeOptionType]uint64) map[ast.AnalyzeOptionType]uint64 {
	filledMap := make(map[ast.AnalyzeOptionType]uint64, len(analyzeOptionDefault))
	for key, defaultVal := range analyzeOptionDefaultV2 {
		if val, ok := optMap[key]; ok {
			filledMap[key] = val
		} else {
			filledMap[key] = defaultVal
		}
	}
	return filledMap
}

func handleAnalyzeOptions(opts []ast.AnalyzeOpt, statsVer int) (map[ast.AnalyzeOptionType]uint64, error) {
	optMap := make(map[ast.AnalyzeOptionType]uint64, len(analyzeOptionDefault))
	if statsVer == statistics.Version1 {
		for key, val := range analyzeOptionDefault {
			optMap[key] = val
		}
	} else {
		for key, val := range analyzeOptionDefaultV2 {
			optMap[key] = val
		}
	}
	sampleNum, sampleRate := uint64(0), 0.0
	for _, opt := range opts {
		datumValue := opt.Value.(*driver.ValueExpr).Datum
		switch opt.Type {
		case ast.AnalyzeOptNumTopN:
			v := datumValue.GetUint64()
			if v > analyzeOptionLimit[opt.Type] {
				return nil, errors.Errorf("Value of analyze option %s should not be larger than %d", ast.AnalyzeOptionString[opt.Type], analyzeOptionLimit[opt.Type])
			}
			optMap[opt.Type] = v
		case ast.AnalyzeOptSampleRate:
			// Only Int/Float/decimal is accepted, so pass nil here is safe.
			fVal, err := datumValue.ToFloat64(types.DefaultStmtNoWarningContext)
			if err != nil {
				return nil, err
			}
			if fVal > 0 && statsVer == statistics.Version1 {
				return nil, errors.Errorf("Version 1's statistics doesn't support the SAMPLERATE option, please set tidb_analyze_version to 2")
			}
			limit := math.Float64frombits(analyzeOptionLimit[opt.Type])
			if fVal <= 0 || fVal > limit {
				return nil, errors.Errorf("Value of analyze option %s should not larger than %f, and should be greater than 0", ast.AnalyzeOptionString[opt.Type], limit)
			}
			sampleRate = fVal
			optMap[opt.Type] = math.Float64bits(fVal)
		default:
			v := datumValue.GetUint64()
			if opt.Type == ast.AnalyzeOptNumSamples {
				sampleNum = v
			}
			if v == 0 || v > analyzeOptionLimit[opt.Type] {
				return nil, errors.Errorf("Value of analyze option %s should be positive and not larger than %d", ast.AnalyzeOptionString[opt.Type], analyzeOptionLimit[opt.Type])
			}
			optMap[opt.Type] = v
		}
	}
	if sampleNum > 0 && sampleRate > 0 {
		return nil, errors.Errorf("You can only either set the value of the sample num or set the value of the sample rate. Don't set both of them")
	}
	// Only version 1 has cmsketch.
	if statsVer == statistics.Version1 && optMap[ast.AnalyzeOptCMSketchWidth]*optMap[ast.AnalyzeOptCMSketchDepth] > CMSketchSizeLimit {
		return nil, errors.Errorf("cm sketch size(depth * width) should not larger than %d", CMSketchSizeLimit)
	}
	return optMap, nil
}

func (b *PlanBuilder) buildAnalyze(as *ast.AnalyzeTableStmt) (base.Plan, error) {
	if as.NoWriteToBinLog {
		return nil, dbterror.ErrNotSupportedYet.GenWithStackByArgs("[NO_WRITE_TO_BINLOG | LOCAL]")
	}
	if as.Incremental {
		return nil, errors.Errorf("the incremental analyze feature has already been removed in TiDB v7.5.0, so this will have no effect")
	}
	statsVersion := b.ctx.GetSessionVars().AnalyzeVersion
	// Require INSERT and SELECT privilege for tables.
	b.requireInsertAndSelectPriv(as.TableNames)

	opts, err := handleAnalyzeOptions(as.AnalyzeOpts, statsVersion)
	if err != nil {
		return nil, err
	}

	if as.IndexFlag {
		if len(as.IndexNames) == 0 {
			return b.buildAnalyzeAllIndex(as, opts, statsVersion)
		}
		return b.buildAnalyzeIndex(as, opts, statsVersion)
	}
	return b.buildAnalyzeTable(as, opts, statsVersion)
}

func buildShowNextRowID() (*expression.Schema, types.NameSlice) {
	schema := newColumnsWithNames(4)
	schema.Append(buildColumnWithName("", "DB_NAME", mysql.TypeVarchar, mysql.MaxDatabaseNameLength))
	schema.Append(buildColumnWithName("", "TABLE_NAME", mysql.TypeVarchar, mysql.MaxTableNameLength))
	schema.Append(buildColumnWithName("", "COLUMN_NAME", mysql.TypeVarchar, mysql.MaxColumnNameLength))
	schema.Append(buildColumnWithName("", "NEXT_GLOBAL_ROW_ID", mysql.TypeLonglong, 4))
	schema.Append(buildColumnWithName("", "ID_TYPE", mysql.TypeVarchar, 15))
	return schema.col2Schema(), schema.names
}

func buildShowDDLFields() (*expression.Schema, types.NameSlice) {
	schema := newColumnsWithNames(6)
	schema.Append(buildColumnWithName("", "SCHEMA_VER", mysql.TypeLonglong, 4))
	schema.Append(buildColumnWithName("", "OWNER_ID", mysql.TypeVarchar, 64))
	schema.Append(buildColumnWithName("", "OWNER_ADDRESS", mysql.TypeVarchar, 32))
	schema.Append(buildColumnWithName("", "RUNNING_JOBS", mysql.TypeVarchar, 256))
	schema.Append(buildColumnWithName("", "SELF_ID", mysql.TypeVarchar, 64))
	schema.Append(buildColumnWithName("", "QUERY", mysql.TypeVarchar, 256))

	return schema.col2Schema(), schema.names
}

func buildRecoverIndexFields() (*expression.Schema, types.NameSlice) {
	schema := newColumnsWithNames(2)
	schema.Append(buildColumnWithName("", "ADDED_COUNT", mysql.TypeLonglong, 4))
	schema.Append(buildColumnWithName("", "SCAN_COUNT", mysql.TypeLonglong, 4))
	return schema.col2Schema(), schema.names
}

func buildCleanupIndexFields() (*expression.Schema, types.NameSlice) {
	schema := newColumnsWithNames(1)
	schema.Append(buildColumnWithName("", "REMOVED_COUNT", mysql.TypeLonglong, 4))
	return schema.col2Schema(), schema.names
}

func buildShowDDLJobsFields() (*expression.Schema, types.NameSlice) {
	schema := newColumnsWithNames(12)
	schema.Append(buildColumnWithName("", "JOB_ID", mysql.TypeLonglong, 4))
	schema.Append(buildColumnWithName("", "DB_NAME", mysql.TypeVarchar, 64))
	schema.Append(buildColumnWithName("", "TABLE_NAME", mysql.TypeVarchar, 64))
	schema.Append(buildColumnWithName("", "JOB_TYPE", mysql.TypeVarchar, 64))
	schema.Append(buildColumnWithName("", "SCHEMA_STATE", mysql.TypeVarchar, 64))
	schema.Append(buildColumnWithName("", "SCHEMA_ID", mysql.TypeLonglong, 4))
	schema.Append(buildColumnWithName("", "TABLE_ID", mysql.TypeLonglong, 4))
	schema.Append(buildColumnWithName("", "ROW_COUNT", mysql.TypeLonglong, 4))
	schema.Append(buildColumnWithName("", "CREATE_TIME", mysql.TypeDatetime, 19))
	schema.Append(buildColumnWithName("", "START_TIME", mysql.TypeDatetime, 19))
	schema.Append(buildColumnWithName("", "END_TIME", mysql.TypeDatetime, 19))
	schema.Append(buildColumnWithName("", "STATE", mysql.TypeVarchar, 64))
	return schema.col2Schema(), schema.names
}

func buildTableRegionsSchema() (*expression.Schema, types.NameSlice) {
	schema := newColumnsWithNames(13)
	schema.Append(buildColumnWithName("", "REGION_ID", mysql.TypeLonglong, 4))
	schema.Append(buildColumnWithName("", "START_KEY", mysql.TypeVarchar, 64))
	schema.Append(buildColumnWithName("", "END_KEY", mysql.TypeVarchar, 64))
	schema.Append(buildColumnWithName("", "LEADER_ID", mysql.TypeLonglong, 4))
	schema.Append(buildColumnWithName("", "LEADER_STORE_ID", mysql.TypeLonglong, 4))
	schema.Append(buildColumnWithName("", "PEERS", mysql.TypeVarchar, 64))
	schema.Append(buildColumnWithName("", "SCATTERING", mysql.TypeTiny, 1))
	schema.Append(buildColumnWithName("", "WRITTEN_BYTES", mysql.TypeLonglong, 4))
	schema.Append(buildColumnWithName("", "READ_BYTES", mysql.TypeLonglong, 4))
	schema.Append(buildColumnWithName("", "APPROXIMATE_SIZE(MB)", mysql.TypeLonglong, 4))
	schema.Append(buildColumnWithName("", "APPROXIMATE_KEYS", mysql.TypeLonglong, 4))
	schema.Append(buildColumnWithName("", "SCHEDULING_CONSTRAINTS", mysql.TypeVarchar, 256))
	schema.Append(buildColumnWithName("", "SCHEDULING_STATE", mysql.TypeVarchar, 16))
	return schema.col2Schema(), schema.names
}

func buildSplitRegionsSchema() (*expression.Schema, types.NameSlice) {
	schema := newColumnsWithNames(2)
	schema.Append(buildColumnWithName("", "TOTAL_SPLIT_REGION", mysql.TypeLonglong, 4))
	schema.Append(buildColumnWithName("", "SCATTER_FINISH_RATIO", mysql.TypeDouble, 8))
	return schema.col2Schema(), schema.names
}

func buildShowDDLJobQueriesFields() (*expression.Schema, types.NameSlice) {
	schema := newColumnsWithNames(1)
	schema.Append(buildColumnWithName("", "QUERY", mysql.TypeVarchar, 256))
	return schema.col2Schema(), schema.names
}

func buildShowDDLJobQueriesWithRangeFields() (*expression.Schema, types.NameSlice) {
	schema := newColumnsWithNames(2)
	schema.Append(buildColumnWithName("", "JOB_ID", mysql.TypeVarchar, 64))
	schema.Append(buildColumnWithName("", "QUERY", mysql.TypeVarchar, 256))
	return schema.col2Schema(), schema.names
}

func buildShowSlowSchema() (*expression.Schema, types.NameSlice) {
	longlongSize, _ := mysql.GetDefaultFieldLengthAndDecimal(mysql.TypeLonglong)
	tinySize, _ := mysql.GetDefaultFieldLengthAndDecimal(mysql.TypeTiny)
	timestampSize, _ := mysql.GetDefaultFieldLengthAndDecimal(mysql.TypeTimestamp)
	durationSize, _ := mysql.GetDefaultFieldLengthAndDecimal(mysql.TypeDuration)

	schema := newColumnsWithNames(11)
	schema.Append(buildColumnWithName("", "SQL", mysql.TypeVarchar, 4096))
	schema.Append(buildColumnWithName("", "START", mysql.TypeTimestamp, timestampSize))
	schema.Append(buildColumnWithName("", "DURATION", mysql.TypeDuration, durationSize))
	schema.Append(buildColumnWithName("", "DETAILS", mysql.TypeVarchar, 256))
	schema.Append(buildColumnWithName("", "SUCC", mysql.TypeTiny, tinySize))
	schema.Append(buildColumnWithName("", "CONN_ID", mysql.TypeLonglong, longlongSize))
	schema.Append(buildColumnWithName("", "TRANSACTION_TS", mysql.TypeLonglong, longlongSize))
	schema.Append(buildColumnWithName("", "USER", mysql.TypeVarchar, 32))
	schema.Append(buildColumnWithName("", "DB", mysql.TypeVarchar, 64))
	schema.Append(buildColumnWithName("", "TABLE_IDS", mysql.TypeVarchar, 256))
	schema.Append(buildColumnWithName("", "INDEX_IDS", mysql.TypeVarchar, 256))
	schema.Append(buildColumnWithName("", "INTERNAL", mysql.TypeTiny, tinySize))
	schema.Append(buildColumnWithName("", "DIGEST", mysql.TypeVarchar, 64))
	schema.Append(buildColumnWithName("", "SESSION_ALIAS", mysql.TypeVarchar, 64))
	return schema.col2Schema(), schema.names
}

func buildCommandOnDDLJobsFields() (*expression.Schema, types.NameSlice) {
	schema := newColumnsWithNames(2)
	schema.Append(buildColumnWithName("", "JOB_ID", mysql.TypeVarchar, 64))
	schema.Append(buildColumnWithName("", "RESULT", mysql.TypeVarchar, 128))

	return schema.col2Schema(), schema.names
}

func buildCancelDDLJobsFields() (*expression.Schema, types.NameSlice) {
	return buildCommandOnDDLJobsFields()
}

func buildPauseDDLJobsFields() (*expression.Schema, types.NameSlice) {
	return buildCommandOnDDLJobsFields()
}

func buildResumeDDLJobsFields() (*expression.Schema, types.NameSlice) {
	return buildCommandOnDDLJobsFields()
}

func buildAdminShowBDRRoleFields() (*expression.Schema, types.NameSlice) {
	schema := newColumnsWithNames(1)
	schema.Append(buildColumnWithName("", "BDR_ROLE", mysql.TypeString, 1))
	return schema.col2Schema(), schema.names
}

func buildShowBackupMetaSchema() (*expression.Schema, types.NameSlice) {
	names := []string{"Database", "Table", "Total_kvs", "Total_bytes", "Time_range_start", "Time_range_end"}
	ftypes := []byte{mysql.TypeVarchar, mysql.TypeVarchar, mysql.TypeLonglong, mysql.TypeLonglong, mysql.TypeDatetime, mysql.TypeDatetime}
	schema := newColumnsWithNames(len(names))
	for i := range names {
		fLen, _ := mysql.GetDefaultFieldLengthAndDecimal(ftypes[i])
		if ftypes[i] == mysql.TypeVarchar {
			// the default varchar length is `5`, which might be too short for us.
			fLen = 255
		}
		schema.Append(buildColumnWithName("", names[i], ftypes[i], fLen))
	}
	return schema.col2Schema(), schema.names
}

func buildShowBackupQuerySchema() (*expression.Schema, types.NameSlice) {
	schema := newColumnsWithNames(1)
	schema.Append(buildColumnWithName("", "Query", mysql.TypeVarchar, 4096))
	return schema.col2Schema(), schema.names
}

func buildBackupRestoreSchema(kind ast.BRIEKind) (*expression.Schema, types.NameSlice) {
	longlongSize, _ := mysql.GetDefaultFieldLengthAndDecimal(mysql.TypeLonglong)
	datetimeSize, _ := mysql.GetDefaultFieldLengthAndDecimal(mysql.TypeDatetime)

	schema := newColumnsWithNames(5)
	schema.Append(buildColumnWithName("", "Destination", mysql.TypeVarchar, 255))
	schema.Append(buildColumnWithName("", "Size", mysql.TypeLonglong, longlongSize))
	schema.Append(buildColumnWithName("", "BackupTS", mysql.TypeLonglong, longlongSize))
	if kind == ast.BRIEKindRestore {
		schema.Append(buildColumnWithName("", "Cluster TS", mysql.TypeLonglong, longlongSize))
	}
	schema.Append(buildColumnWithName("", "Queue Time", mysql.TypeDatetime, datetimeSize))
	schema.Append(buildColumnWithName("", "Execution Time", mysql.TypeDatetime, datetimeSize))
	return schema.col2Schema(), schema.names
}

func buildBRIESchema(kind ast.BRIEKind) (*expression.Schema, types.NameSlice) {
	switch kind {
	case ast.BRIEKindShowBackupMeta:
		return buildShowBackupMetaSchema()
	case ast.BRIEKindShowQuery:
		return buildShowBackupQuerySchema()
	case ast.BRIEKindBackup, ast.BRIEKindRestore:
		return buildBackupRestoreSchema(kind)
	default:
		s := newColumnsWithNames(0)
		return s.col2Schema(), s.names
	}
}

func buildCalibrateResourceSchema() (*expression.Schema, types.NameSlice) {
	longlongSize, _ := mysql.GetDefaultFieldLengthAndDecimal(mysql.TypeLonglong)
	schema := newColumnsWithNames(1)
	schema.Append(buildColumnWithName("", "QUOTA", mysql.TypeLonglong, longlongSize))

	return schema.col2Schema(), schema.names
}

func buildAddQueryWatchSchema() (*expression.Schema, types.NameSlice) {
	longlongSize, _ := mysql.GetDefaultFieldLengthAndDecimal(mysql.TypeLonglong)
	cols := newColumnsWithNames(1)
	cols.Append(buildColumnWithName("", "WATCH_ID", mysql.TypeLonglong, longlongSize))

	return cols.col2Schema(), cols.names
}

func buildColumnWithName(tableName, name string, tp byte, size int) (*expression.Column, *types.FieldName) {
	cs, cl := types.DefaultCharsetForType(tp)
	flag := mysql.UnsignedFlag
	if tp == mysql.TypeVarchar || tp == mysql.TypeBlob {
		cs = charset.CharsetUTF8MB4
		cl = charset.CollationUTF8MB4
		flag = 0
	}

	fieldType := &types.FieldType{}
	fieldType.SetType(tp)
	fieldType.SetCharset(cs)
	fieldType.SetCollate(cl)
	fieldType.SetFlen(size)
	fieldType.SetFlag(flag)
	return &expression.Column{
		RetType: fieldType,
	}, &types.FieldName{DBName: util2.InformationSchemaName, TblName: model.NewCIStr(tableName), ColName: model.NewCIStr(name)}
}

type columnsWithNames struct {
	cols  []*expression.Column
	names types.NameSlice
}

func newColumnsWithNames(_ int) *columnsWithNames {
	return &columnsWithNames{
		cols:  make([]*expression.Column, 0, 2),
		names: make(types.NameSlice, 0, 2),
	}
}

func (cwn *columnsWithNames) Append(col *expression.Column, name *types.FieldName) {
	cwn.cols = append(cwn.cols, col)
	cwn.names = append(cwn.names, name)
}

func (cwn *columnsWithNames) col2Schema() *expression.Schema {
	return expression.NewSchema(cwn.cols...)
}

// splitWhere split a where expression to a list of AND conditions.
func splitWhere(where ast.ExprNode) []ast.ExprNode {
	var conditions []ast.ExprNode
	switch x := where.(type) {
	case nil:
	case *ast.BinaryOperationExpr:
		if x.Op == opcode.LogicAnd {
			conditions = append(conditions, splitWhere(x.L)...)
			conditions = append(conditions, splitWhere(x.R)...)
		} else {
			conditions = append(conditions, x)
		}
	case *ast.ParenthesesExpr:
		conditions = append(conditions, splitWhere(x.Expr)...)
	default:
		conditions = append(conditions, where)
	}
	return conditions
}

func (b *PlanBuilder) buildShow(ctx context.Context, show *ast.ShowStmt) (base.Plan, error) {
	p := logicalop.LogicalShow{
		ShowContents: logicalop.ShowContents{
			Tp:                    show.Tp,
			CountWarningsOrErrors: show.CountWarningsOrErrors,
			DBName:                show.DBName,
			Table:                 show.Table,
			Partition:             show.Partition,
			Column:                show.Column,
			IndexName:             show.IndexName,
			ResourceGroupName:     show.ResourceGroupName,
			Flag:                  show.Flag,
			User:                  show.User,
			Roles:                 show.Roles,
			Full:                  show.Full,
			IfNotExists:           show.IfNotExists,
			GlobalScope:           show.GlobalScope,
			Extended:              show.Extended,
			Limit:                 show.Limit,
			ImportJobID:           show.ImportJobID,
		},
	}.Init(b.ctx)
	isView := false
	isSequence := false
	// It depends on ShowPredicateExtractor now
	buildPattern := true

	switch show.Tp {
	case ast.ShowDatabases, ast.ShowVariables, ast.ShowTables, ast.ShowColumns, ast.ShowTableStatus, ast.ShowCollation:
		if (show.Tp == ast.ShowTables || show.Tp == ast.ShowTableStatus) && p.DBName == "" {
			return nil, plannererrors.ErrNoDB
		}
		if extractor := newShowBaseExtractor(*show); extractor.Extract() {
			p.Extractor = extractor
			buildPattern = false
		}
	case ast.ShowCreateTable, ast.ShowCreateSequence, ast.ShowPlacementForTable, ast.ShowPlacementForPartition:
		var err error
		if table, err := b.is.TableByName(ctx, show.Table.Schema, show.Table.Name); err == nil {
			isView = table.Meta().IsView()
			isSequence = table.Meta().IsSequence()
		}
		user := b.ctx.GetSessionVars().User
		if isView {
			if user != nil {
				err = plannererrors.ErrTableaccessDenied.GenWithStackByArgs("SHOW VIEW", user.AuthUsername, user.AuthHostname, show.Table.Name.L)
			}
			b.visitInfo = appendVisitInfo(b.visitInfo, mysql.ShowViewPriv, show.Table.Schema.L, show.Table.Name.L, "", err)
		} else {
			if user != nil {
				err = plannererrors.ErrTableaccessDenied.GenWithStackByArgs("SHOW", user.AuthUsername, user.AuthHostname, show.Table.Name.L)
			}
			b.visitInfo = appendVisitInfo(b.visitInfo, mysql.AllPrivMask, show.Table.Schema.L, show.Table.Name.L, "", err)
		}
	case ast.ShowConfig:
		privErr := plannererrors.ErrSpecificAccessDenied.GenWithStackByArgs("CONFIG")
		b.visitInfo = appendVisitInfo(b.visitInfo, mysql.ConfigPriv, "", "", "", privErr)
	case ast.ShowCreateView:
		var err error
		user := b.ctx.GetSessionVars().User
		if user != nil {
			err = plannererrors.ErrTableaccessDenied.GenWithStackByArgs("SELECT", user.AuthUsername, user.AuthHostname, show.Table.Name.L)
		}
		b.visitInfo = appendVisitInfo(b.visitInfo, mysql.SelectPriv, show.Table.Schema.L, show.Table.Name.L, "", err)
		if user != nil {
			err = plannererrors.ErrTableaccessDenied.GenWithStackByArgs("SHOW VIEW", user.AuthUsername, user.AuthHostname, show.Table.Name.L)
		}
		b.visitInfo = appendVisitInfo(b.visitInfo, mysql.ShowViewPriv, show.Table.Schema.L, show.Table.Name.L, "", err)
	case ast.ShowBackups:
		err := plannererrors.ErrSpecificAccessDenied.GenWithStackByArgs("SUPER or BACKUP_ADMIN")
		b.visitInfo = appendDynamicVisitInfo(b.visitInfo, []string{"BACKUP_ADMIN"}, false, err)
	case ast.ShowRestores:
		err := plannererrors.ErrSpecificAccessDenied.GenWithStackByArgs("SUPER or RESTORE_ADMIN")
		b.visitInfo = appendDynamicVisitInfo(b.visitInfo, []string{"RESTORE_ADMIN"}, false, err)
	case ast.ShowTableNextRowId:
		p := &ShowNextRowID{TableName: show.Table}
		p.setSchemaAndNames(buildShowNextRowID())
		b.visitInfo = appendVisitInfo(b.visitInfo, mysql.SelectPriv, show.Table.Schema.L, show.Table.Name.L, "", plannererrors.ErrPrivilegeCheckFail)
		return p, nil
	case ast.ShowStatsExtended, ast.ShowStatsHealthy, ast.ShowStatsTopN, ast.ShowHistogramsInFlight, ast.ShowColumnStatsUsage:
		var err error
		if user := b.ctx.GetSessionVars().User; user != nil {
			err = plannererrors.ErrDBaccessDenied.GenWithStackByArgs(user.AuthUsername, user.AuthHostname, mysql.SystemDB)
		}
		b.visitInfo = appendVisitInfo(b.visitInfo, mysql.SelectPriv, mysql.SystemDB, "", "", err)
		if show.Tp == ast.ShowStatsHealthy {
			if extractor := newShowBaseExtractor(*show); extractor.Extract() {
				p.Extractor = extractor
				buildPattern = false
			}
		}
	case ast.ShowStatsBuckets, ast.ShowStatsHistograms, ast.ShowStatsMeta, ast.ShowStatsLocked:
		var err error
		if user := b.ctx.GetSessionVars().User; user != nil {
			err = plannererrors.ErrTableaccessDenied.GenWithStackByArgs("SHOW", user.AuthUsername, user.AuthHostname, show.Table.Name.L)
		}
		b.visitInfo = appendVisitInfo(b.visitInfo, mysql.SelectPriv, show.Table.Schema.L, show.Table.Name.L, "", err)
	case ast.ShowRegions:
		tableInfo, err := b.is.TableByName(ctx, show.Table.Schema, show.Table.Name)
		if err != nil {
			return nil, err
		}
		if tableInfo.Meta().TempTableType != model.TempTableNone {
			return nil, plannererrors.ErrOptOnTemporaryTable.GenWithStackByArgs("show table regions")
		}
	case ast.ShowReplicaStatus:
		return nil, dbterror.ErrNotSupportedYet.GenWithStackByArgs("SHOW {REPLICA | SLAVE} STATUS")
	}

	schema, names := buildShowSchema(show, isView, isSequence)
	p.SetSchema(schema)
	p.SetOutputNames(names)
	for _, col := range p.Schema().Columns {
		col.UniqueID = b.ctx.GetSessionVars().AllocPlanColumnID()
	}
	var err error
	var np base.LogicalPlan
	np = p
	// If we have ShowPredicateExtractor, we do not buildSelection with Pattern
	if show.Pattern != nil && buildPattern {
		show.Pattern.Expr = &ast.ColumnNameExpr{
			Name: &ast.ColumnName{Name: p.OutputNames()[0].ColName},
		}
		np, err = b.buildSelection(ctx, np, show.Pattern, nil)
		if err != nil {
			return nil, err
		}
	}
	if show.Where != nil {
		np, err = b.buildSelection(ctx, np, show.Where, nil)
		if err != nil {
			return nil, err
		}
	}
	if show.Limit != nil {
		np, err = b.buildLimit(np, show.Limit)
		if err != nil {
			return nil, err
		}
	}
	if np != p {
		b.optFlag |= rule.FlagEliminateProjection
		fieldsLen := len(p.Schema().Columns)
		proj := logicalop.LogicalProjection{Exprs: make([]expression.Expression, 0, fieldsLen)}.Init(b.ctx, 0)
		schema := expression.NewSchema(make([]*expression.Column, 0, fieldsLen)...)
		for _, col := range p.Schema().Columns {
			proj.Exprs = append(proj.Exprs, col)
			newCol := col.Clone().(*expression.Column)
			newCol.UniqueID = b.ctx.GetSessionVars().AllocPlanColumnID()
			schema.Append(newCol)
		}
		proj.SetSchema(schema)
		proj.SetChildren(np)
		proj.SetOutputNames(np.OutputNames())
		np = proj
	}
	if show.Tp == ast.ShowVariables || show.Tp == ast.ShowStatus {
		b.curClause = orderByClause
		orderByCol := np.Schema().Columns[0].Clone().(*expression.Column)
		sort := logicalop.LogicalSort{
			ByItems: []*util.ByItems{{Expr: orderByCol}},
		}.Init(b.ctx, b.getSelectOffset())
		sort.SetChildren(np)
		np = sort
	}
	return np, nil
}

func (b *PlanBuilder) buildSimple(ctx context.Context, node ast.StmtNode) (base.Plan, error) {
	p := &Simple{Statement: node}

	switch raw := node.(type) {
	case *ast.FlushStmt:
		err := plannererrors.ErrSpecificAccessDenied.GenWithStackByArgs("RELOAD")
		b.visitInfo = appendVisitInfo(b.visitInfo, mysql.ReloadPriv, "", "", "", err)
	case *ast.AlterInstanceStmt:
		err := plannererrors.ErrSpecificAccessDenied.GenWithStackByArgs("SUPER")
		b.visitInfo = appendVisitInfo(b.visitInfo, mysql.SuperPriv, "", "", "", err)
	case *ast.RenameUserStmt:
		err := plannererrors.ErrSpecificAccessDenied.GenWithStackByArgs("CREATE USER")
		b.visitInfo = appendVisitInfo(b.visitInfo, mysql.CreateUserPriv, "", "", "", err)
	case *ast.GrantStmt:
		var err error
		b.visitInfo, err = collectVisitInfoFromGrantStmt(b.ctx, b.visitInfo, raw)
		if err != nil {
			return nil, err
		}
	case *ast.BRIEStmt:
		p.setSchemaAndNames(buildBRIESchema(raw.Kind))
		if raw.Kind == ast.BRIEKindRestore {
			err := plannererrors.ErrSpecificAccessDenied.GenWithStackByArgs("SUPER or RESTORE_ADMIN")
			b.visitInfo = appendDynamicVisitInfo(b.visitInfo, []string{"RESTORE_ADMIN"}, false, err)
		} else {
			err := plannererrors.ErrSpecificAccessDenied.GenWithStackByArgs("SUPER or BACKUP_ADMIN")
			b.visitInfo = appendDynamicVisitInfo(b.visitInfo, []string{"BACKUP_ADMIN"}, false, err)
		}
	case *ast.CalibrateResourceStmt:
		err := plannererrors.ErrSpecificAccessDenied.GenWithStackByArgs("SUPER or RESOURCE_GROUP_ADMIN")
		b.visitInfo = appendDynamicVisitInfo(b.visitInfo, []string{"RESOURCE_GROUP_ADMIN"}, false, err)
		p.setSchemaAndNames(buildCalibrateResourceSchema())
	case *ast.AddQueryWatchStmt:
		err := plannererrors.ErrSpecificAccessDenied.GenWithStackByArgs("SUPER or RESOURCE_GROUP_ADMIN")
		b.visitInfo = appendDynamicVisitInfo(b.visitInfo, []string{"RESOURCE_GROUP_ADMIN"}, false, err)
		p.setSchemaAndNames(buildAddQueryWatchSchema())
	case *ast.DropQueryWatchStmt:
		err := plannererrors.ErrSpecificAccessDenied.GenWithStackByArgs("SUPER or RESOURCE_GROUP_ADMIN")
		b.visitInfo = appendDynamicVisitInfo(b.visitInfo, []string{"RESOURCE_GROUP_ADMIN"}, false, err)
	case *ast.GrantRoleStmt:
		err := plannererrors.ErrSpecificAccessDenied.GenWithStackByArgs("SUPER or ROLE_ADMIN")
		b.visitInfo = appendDynamicVisitInfo(b.visitInfo, []string{"ROLE_ADMIN"}, false, err)
	case *ast.RevokeRoleStmt:
		err := plannererrors.ErrSpecificAccessDenied.GenWithStackByArgs("SUPER or ROLE_ADMIN")
		b.visitInfo = appendDynamicVisitInfo(b.visitInfo, []string{"ROLE_ADMIN"}, false, err)
		// Check if any of the users are RESTRICTED
		for _, user := range raw.Users {
			b.visitInfo = appendVisitInfoIsRestrictedUser(b.visitInfo, b.ctx, user, "RESTRICTED_USER_ADMIN")
		}
	case *ast.RevokeStmt:
		var err error
		b.visitInfo, err = collectVisitInfoFromRevokeStmt(b.ctx, b.visitInfo, raw)
		if err != nil {
			return nil, err
		}
	case *ast.KillStmt:
		// All users can kill their own connections regardless.
		// If you have the SUPER privilege, you can kill all threads and statements unless SEM is enabled.
		// In which case you require RESTRICTED_CONNECTION_ADMIN to kill connections that belong to RESTRICTED_USER_ADMIN users.
		sm := b.ctx.GetSessionManager()
		if sm != nil {
			if pi, ok := sm.GetProcessInfo(raw.ConnectionID); ok {
				loginUser := b.ctx.GetSessionVars().User
				if pi.User != loginUser.Username {
					err := plannererrors.ErrSpecificAccessDenied.GenWithStackByArgs("SUPER or CONNECTION_ADMIN")
					b.visitInfo = appendDynamicVisitInfo(b.visitInfo, []string{"CONNECTION_ADMIN"}, false, err)
					b.visitInfo = appendVisitInfoIsRestrictedUser(b.visitInfo, b.ctx, &auth.UserIdentity{Username: pi.User, Hostname: pi.Host}, "RESTRICTED_CONNECTION_ADMIN")
				}
			} else if handleutil.GlobalAutoAnalyzeProcessList.Contains(raw.ConnectionID) {
				// Only the users with SUPER or CONNECTION_ADMIN privilege can kill auto analyze.
				err := plannererrors.ErrSpecificAccessDenied.GenWithStackByArgs("SUPER or CONNECTION_ADMIN")
				b.visitInfo = appendDynamicVisitInfo(b.visitInfo, []string{"CONNECTION_ADMIN"}, false, err)
			}
		}
	case *ast.UseStmt:
		if raw.DBName == "" {
			return nil, plannererrors.ErrNoDB
		}
	case *ast.DropUserStmt:
		// The main privilege checks for DROP USER are currently performed in executor/simple.go
		// because they use complex OR conditions (not supported by visitInfo).
		for _, user := range raw.UserList {
			b.visitInfo = appendVisitInfoIsRestrictedUser(b.visitInfo, b.ctx, user, "RESTRICTED_USER_ADMIN")
		}
	case *ast.SetPwdStmt:
		if raw.User != nil {
			b.visitInfo = appendVisitInfoIsRestrictedUser(b.visitInfo, b.ctx, raw.User, "RESTRICTED_USER_ADMIN")
		}
	case *ast.ShutdownStmt:
		b.visitInfo = appendVisitInfo(b.visitInfo, mysql.ShutdownPriv, "", "", "", nil)
	case *ast.BeginStmt:
		readTS := b.ctx.GetSessionVars().TxnReadTS.PeakTxnReadTS()
		if raw.AsOf != nil {
			startTS, err := staleread.CalculateAsOfTsExpr(ctx, b.ctx, raw.AsOf.TsExpr)
			if err != nil {
				return nil, err
			}
			if err := sessionctx.ValidateStaleReadTS(ctx, b.ctx.GetSessionVars().StmtCtx, b.ctx.GetStore(), startTS); err != nil {
				return nil, err
			}
			p.StaleTxnStartTS = startTS
		} else if readTS > 0 {
			p.StaleTxnStartTS = readTS
			// consume read ts here
			b.ctx.GetSessionVars().TxnReadTS.UseTxnReadTS()
		} else if b.ctx.GetSessionVars().EnableExternalTSRead && !b.ctx.GetSessionVars().InRestrictedSQL {
			// try to get the stale ts from external timestamp
			startTS, err := staleread.GetExternalTimestamp(ctx, b.ctx.GetSessionVars().StmtCtx)
			if err != nil {
				return nil, err
			}
			if err := sessionctx.ValidateStaleReadTS(ctx, b.ctx.GetSessionVars().StmtCtx, b.ctx.GetStore(), startTS); err != nil {
				return nil, err
			}
			p.StaleTxnStartTS = startTS
		}
	case *ast.SetResourceGroupStmt:
		if variable.EnableResourceControlStrictMode.Load() {
			err := plannererrors.ErrSpecificAccessDenied.GenWithStackByArgs("SUPER or RESOURCE_GROUP_ADMIN or RESOURCE_GROUP_USER")
			b.visitInfo = appendDynamicVisitInfo(b.visitInfo, []string{"RESOURCE_GROUP_ADMIN", "RESOURCE_GROUP_USER"}, false, err)
		}
	}
	return p, nil
}

func collectVisitInfoFromRevokeStmt(sctx base.PlanContext, vi []visitInfo, stmt *ast.RevokeStmt) ([]visitInfo, error) {
	// To use REVOKE, you must have the GRANT OPTION privilege,
	// and you must have the privileges that you are granting.
	dbName := stmt.Level.DBName
	tableName := stmt.Level.TableName
	// This supports a local revoke SELECT on tablename, but does
	// not add dbName to the visitInfo of a *.* grant.
	if dbName == "" && stmt.Level.Level != ast.GrantLevelGlobal {
		if sctx.GetSessionVars().CurrentDB == "" {
			return nil, plannererrors.ErrNoDB
		}
		dbName = sctx.GetSessionVars().CurrentDB
	}
	var nonDynamicPrivilege bool
	var allPrivs []mysql.PrivilegeType
	for _, item := range stmt.Privs {
		if item.Priv == mysql.ExtendedPriv {
			vi = appendDynamicVisitInfo(vi, []string{strings.ToUpper(item.Name)}, true, nil) // verified in MySQL: requires the dynamic grant option to revoke.
			continue
		}
		nonDynamicPrivilege = true
		if item.Priv == mysql.AllPriv {
			switch stmt.Level.Level {
			case ast.GrantLevelGlobal:
				allPrivs = mysql.AllGlobalPrivs
			case ast.GrantLevelDB:
				allPrivs = mysql.AllDBPrivs
			case ast.GrantLevelTable:
				allPrivs = mysql.AllTablePrivs
			}
			break
		}
		vi = appendVisitInfo(vi, item.Priv, dbName, tableName, "", nil)
	}

	for _, priv := range allPrivs {
		vi = appendVisitInfo(vi, priv, dbName, tableName, "", nil)
	}
	for _, u := range stmt.Users {
		// For SEM, make sure the users are not restricted
		vi = appendVisitInfoIsRestrictedUser(vi, sctx, u.User, "RESTRICTED_USER_ADMIN")
	}
	if nonDynamicPrivilege {
		// Dynamic privileges use their own GRANT OPTION. If there were any non-dynamic privilege requests,
		// we need to attach the "GLOBAL" version of the GRANT OPTION.
		vi = appendVisitInfo(vi, mysql.GrantPriv, dbName, tableName, "", nil)
	}
	return vi, nil
}

// appendVisitInfoIsRestrictedUser appends additional visitInfo if the user has a
// special privilege called "RESTRICTED_USER_ADMIN". It only applies when SEM is enabled.
func appendVisitInfoIsRestrictedUser(visitInfo []visitInfo, sctx base.PlanContext, user *auth.UserIdentity, priv string) []visitInfo {
	if !sem.IsEnabled() {
		return visitInfo
	}
	checker := privilege.GetPrivilegeManager(sctx)
	if checker != nil && checker.RequestDynamicVerificationWithUser("RESTRICTED_USER_ADMIN", false, user) {
		err := plannererrors.ErrSpecificAccessDenied.GenWithStackByArgs(priv)
		visitInfo = appendDynamicVisitInfo(visitInfo, []string{priv}, false, err)
	}
	return visitInfo
}

func collectVisitInfoFromGrantStmt(sctx base.PlanContext, vi []visitInfo, stmt *ast.GrantStmt) ([]visitInfo, error) {
	// To use GRANT, you must have the GRANT OPTION privilege,
	// and you must have the privileges that you are granting.
	dbName := stmt.Level.DBName
	tableName := stmt.Level.TableName
	// This supports a local revoke SELECT on tablename, but does
	// not add dbName to the visitInfo of a *.* grant.
	if dbName == "" && stmt.Level.Level != ast.GrantLevelGlobal {
		if sctx.GetSessionVars().CurrentDB == "" {
			return nil, plannererrors.ErrNoDB
		}
		dbName = sctx.GetSessionVars().CurrentDB
	}
	var nonDynamicPrivilege bool
	var allPrivs []mysql.PrivilegeType
	authErr := genAuthErrForGrantStmt(sctx, dbName)
	for _, item := range stmt.Privs {
		if item.Priv == mysql.ExtendedPriv {
			// The observed MySQL behavior is that the error is:
			// ERROR 1227 (42000): Access denied; you need (at least one of) the GRANT OPTION privilege(s) for this operation
			// This is ambiguous, because it doesn't say the GRANT OPTION for which dynamic privilege.

			// In privilege/privileges/cache.go:RequestDynamicVerification SUPER+Grant_Priv will also be accepted here by TiDB, but it is *not* by MySQL.
			// This extension is currently required because:
			// - The visitInfo system does not accept OR conditions. There are many scenarios where SUPER or a DYNAMIC privilege are supported,
			//   this is the one case where SUPER is not intended to be an alternative.
			// - The "ALL" privilege for TiDB does not include all dynamic privileges. This could be fixed by a bootstrap task to assign all SUPER users
			//   with dynamic privileges.

			err := plannererrors.ErrSpecificAccessDenied.GenWithStackByArgs("GRANT OPTION")
			vi = appendDynamicVisitInfo(vi, []string{item.Name}, true, err)
			continue
		}
		nonDynamicPrivilege = true
		if item.Priv == mysql.AllPriv {
			switch stmt.Level.Level {
			case ast.GrantLevelGlobal:
				allPrivs = mysql.AllGlobalPrivs
			case ast.GrantLevelDB:
				allPrivs = mysql.AllDBPrivs
			case ast.GrantLevelTable:
				allPrivs = mysql.AllTablePrivs
			}
			break
		}
		vi = appendVisitInfo(vi, item.Priv, dbName, tableName, "", authErr)
	}

	for _, priv := range allPrivs {
		vi = appendVisitInfo(vi, priv, dbName, tableName, "", authErr)
	}
	if nonDynamicPrivilege {
		// Dynamic privileges use their own GRANT OPTION. If there were any non-dynamic privilege requests,
		// we need to attach the "GLOBAL" version of the GRANT OPTION.
		vi = appendVisitInfo(vi, mysql.GrantPriv, dbName, tableName, "", authErr)
	}
	return vi, nil
}

func genAuthErrForGrantStmt(sctx base.PlanContext, dbName string) error {
	if !strings.EqualFold(dbName, variable.PerformanceSchema) {
		return nil
	}
	user := sctx.GetSessionVars().User
	if user == nil {
		return nil
	}
	u := user.Username
	h := user.Hostname
	if len(user.AuthUsername) > 0 && len(user.AuthHostname) > 0 {
		u = user.AuthUsername
		h = user.AuthHostname
	}
	return plannererrors.ErrDBaccessDenied.FastGenByArgs(u, h, dbName)
}

func (b *PlanBuilder) getDefaultValueForInsert(col *table.Column) (*expression.Constant, error) {
	var (
		value types.Datum
		err   error
	)
	if col.DefaultIsExpr && col.DefaultExpr != nil {
		value, err = table.EvalColDefaultExpr(b.ctx.GetExprCtx(), col.ToInfo(), col.DefaultExpr)
	} else {
		if err := table.CheckNoDefaultValueForInsert(b.ctx.GetSessionVars().StmtCtx, col.ToInfo()); err != nil {
			return nil, err
		}
		value, err = table.GetColDefaultValue(b.ctx.GetExprCtx(), col.ToInfo())
	}
	if err != nil {
		return nil, err
	}
	return &expression.Constant{Value: value, RetType: col.FieldType.Clone()}, nil
}

// resolveGeneratedColumns resolves generated columns with their generation
// expressions respectively. onDups indicates which columns are in on-duplicate list.
func (b *PlanBuilder) resolveGeneratedColumns(ctx context.Context, columns []*table.Column, onDups map[string]struct{}, mockPlan base.LogicalPlan) (igc InsertGeneratedColumns, err error) {
	for _, column := range columns {
		if !column.IsGenerated() {
			continue
		}
		columnName := &ast.ColumnName{Name: column.Name}
		columnName.SetText(nil, column.Name.O)

		idx, err := expression.FindFieldName(mockPlan.OutputNames(), columnName)
		if err != nil {
			return igc, err
		}
		colExpr := mockPlan.Schema().Columns[idx]

		originalVal := b.allowBuildCastArray
		b.allowBuildCastArray = true
		expr, _, err := b.rewrite(ctx, column.GeneratedExpr.Clone(), mockPlan, nil, true)
		b.allowBuildCastArray = originalVal
		if err != nil {
			return igc, err
		}

		igc.Exprs = append(igc.Exprs, expr)
		if onDups == nil {
			continue
		}
		for dep := range column.Dependences {
			if _, ok := onDups[dep]; ok {
				assign := &expression.Assignment{Col: colExpr, ColName: column.Name, Expr: expr}
				igc.OnDuplicates = append(igc.OnDuplicates, assign)
				break
			}
		}
	}
	return igc, nil
}

func (b *PlanBuilder) buildInsert(ctx context.Context, insert *ast.InsertStmt) (base.Plan, error) {
	ts, ok := insert.Table.TableRefs.Left.(*ast.TableSource)
	if !ok {
		return nil, infoschema.ErrTableNotExists.FastGenByArgs()
	}
	tn, ok := ts.Source.(*ast.TableName)
	if !ok {
		return nil, infoschema.ErrTableNotExists.FastGenByArgs()
	}
	tableInfo := tn.TableInfo
	if tableInfo.IsView() {
		err := errors.Errorf("insert into view %s is not supported now", tableInfo.Name.O)
		if insert.IsReplace {
			err = errors.Errorf("replace into view %s is not supported now", tableInfo.Name.O)
		}
		return nil, err
	}
	if tableInfo.IsSequence() {
		err := errors.Errorf("insert into sequence %s is not supported now", tableInfo.Name.O)
		if insert.IsReplace {
			err = errors.Errorf("replace into sequence %s is not supported now", tableInfo.Name.O)
		}
		return nil, err
	}
	// Build Schema with DBName otherwise ColumnRef with DBName cannot match any Column in Schema.
	schema, names, err := expression.TableInfo2SchemaAndNames(b.ctx.GetExprCtx(), tn.Schema, tableInfo)
	if err != nil {
		return nil, err
	}
	tableInPlan, ok := b.is.TableByID(ctx, tableInfo.ID)
	if !ok {
		return nil, errors.Errorf("Can't get table %s", tableInfo.Name.O)
	}

	insertPlan := Insert{
		Table:         tableInPlan,
		Columns:       insert.Columns,
		tableSchema:   schema,
		tableColNames: names,
		IsReplace:     insert.IsReplace,
		IgnoreErr:     insert.IgnoreErr,
	}.Init(b.ctx)

	if tableInfo.GetPartitionInfo() != nil && len(insert.PartitionNames) != 0 {
		givenPartitionSets := make(map[int64]struct{}, len(insert.PartitionNames))
		// check partition by name.
		for _, name := range insert.PartitionNames {
			id, err := tables.FindPartitionByName(tableInfo, name.L)
			if err != nil {
				return nil, err
			}
			givenPartitionSets[id] = struct{}{}
		}
		pt := tableInPlan.(table.PartitionedTable)
		insertPlan.Table = tables.NewPartitionTableWithGivenSets(pt, givenPartitionSets)
	} else if len(insert.PartitionNames) != 0 {
		return nil, plannererrors.ErrPartitionClauseOnNonpartitioned
	}

	user := b.ctx.GetSessionVars().User
	var authErr error
	if user != nil {
		authErr = plannererrors.ErrTableaccessDenied.FastGenByArgs("INSERT", user.AuthUsername, user.AuthHostname, tableInfo.Name.L)
	}

	b.visitInfo = appendVisitInfo(b.visitInfo, mysql.InsertPriv, tn.DBInfo.Name.L,
		tableInfo.Name.L, "", authErr)

	// `REPLACE INTO` requires both INSERT + DELETE privilege
	// `ON DUPLICATE KEY UPDATE` requires both INSERT + UPDATE privilege
	var extraPriv mysql.PrivilegeType
	if insert.IsReplace {
		extraPriv = mysql.DeletePriv
	} else if insert.OnDuplicate != nil {
		extraPriv = mysql.UpdatePriv
	}
	if extraPriv != 0 {
		if user != nil {
			cmd := strings.ToUpper(mysql.Priv2Str[extraPriv])
			authErr = plannererrors.ErrTableaccessDenied.FastGenByArgs(cmd, user.AuthUsername, user.AuthHostname, tableInfo.Name.L)
		}
		b.visitInfo = appendVisitInfo(b.visitInfo, extraPriv, tn.DBInfo.Name.L, tableInfo.Name.L, "", authErr)
	}

	mockTablePlan := logicalop.LogicalTableDual{}.Init(b.ctx, b.getSelectOffset())
	mockTablePlan.SetSchema(insertPlan.tableSchema)
	mockTablePlan.SetOutputNames(insertPlan.tableColNames)

	checkRefColumn := func(n ast.Node) ast.Node {
		if insertPlan.NeedFillDefaultValue {
			return n
		}
		switch n.(type) {
		case *ast.ColumnName, *ast.ColumnNameExpr:
			insertPlan.NeedFillDefaultValue = true
		}
		return n
	}

	if len(insert.Lists) > 0 {
		// Branch for `INSERT ... VALUES ...`.
		// Branch for `INSERT ... SET ...`.
		err := b.buildValuesListOfInsert(ctx, insert, insertPlan, mockTablePlan, checkRefColumn)
		if err != nil {
			return nil, err
		}
	} else {
		// Branch for `INSERT ... SELECT ...`.
		err := b.buildSelectPlanOfInsert(ctx, insert, insertPlan)
		if err != nil {
			return nil, err
		}
	}

	mockTablePlan.SetSchema(insertPlan.Schema4OnDuplicate)
	mockTablePlan.SetOutputNames(insertPlan.names4OnDuplicate)

	onDupColSet, err := insertPlan.resolveOnDuplicate(insert.OnDuplicate, tableInfo, func(node ast.ExprNode) (expression.Expression, error) {
		return b.rewriteInsertOnDuplicateUpdate(ctx, node, mockTablePlan, insertPlan)
	})
	if err != nil {
		return nil, err
	}

	// Calculate generated columns.
	mockTablePlan.SetSchema(insertPlan.tableSchema)
	mockTablePlan.SetOutputNames(insertPlan.tableColNames)
	insertPlan.GenCols, err = b.resolveGeneratedColumns(ctx, insertPlan.Table.Cols(), onDupColSet, mockTablePlan)
	if err != nil {
		return nil, err
	}

	err = insertPlan.ResolveIndices()
	if err != nil {
		return nil, err
	}
	err = insertPlan.buildOnInsertFKTriggers(b.ctx, b.is, tn.DBInfo.Name.L)
	return insertPlan, err
}

func (p *Insert) resolveOnDuplicate(onDup []*ast.Assignment, tblInfo *model.TableInfo, yield func(ast.ExprNode) (expression.Expression, error)) (map[string]struct{}, error) {
	onDupColSet := make(map[string]struct{}, len(onDup))
	colMap := make(map[string]*table.Column, len(p.Table.Cols()))
	for _, col := range p.Table.Cols() {
		colMap[col.Name.L] = col
	}
	for _, assign := range onDup {
		// Check whether the column to be updated exists in the source table.
		idx, err := expression.FindFieldName(p.tableColNames, assign.Column)
		if err != nil {
			return nil, err
		} else if idx < 0 {
			return nil, plannererrors.ErrUnknownColumn.GenWithStackByArgs(assign.Column.OrigColName(), clauseMsg[fieldList])
		}

		column := colMap[assign.Column.Name.L]
		if column.Hidden {
			return nil, plannererrors.ErrUnknownColumn.GenWithStackByArgs(column.Name, clauseMsg[fieldList])
		}
		// Check whether the column to be updated is the generated column.
		// Note: For INSERT, REPLACE, and UPDATE, if a generated column is inserted into, replaced, or updated explicitly, the only permitted value is DEFAULT.
		// see https://dev.mysql.com/doc/refman/8.0/en/create-table-generated-columns.html
		if column.IsGenerated() {
			if IsDefaultExprSameColumn(p.tableColNames[idx:idx+1], assign.Expr) {
				continue
			}
			return nil, plannererrors.ErrBadGeneratedColumn.GenWithStackByArgs(assign.Column.Name.O, tblInfo.Name.O)
		}
		defaultExpr := extractDefaultExpr(assign.Expr)
		if defaultExpr != nil {
			defaultExpr.Name = assign.Column
		}

		onDupColSet[column.Name.L] = struct{}{}

		expr, err := yield(assign.Expr)
		if err != nil {
			// Throw other error as soon as possible exceptplannererrors.ErrSubqueryMoreThan1Row which need duplicate in insert in triggered.
			// Refer to https://github.com/pingcap/tidb/issues/29260 for more information.
			if terr, ok := errors.Cause(err).(*terror.Error); !(ok && plannererrors.ErrSubqueryMoreThan1Row.Code() == terr.Code()) {
				return nil, err
			}
		}

		p.OnDuplicate = append(p.OnDuplicate, &expression.Assignment{
			Col:     p.tableSchema.Columns[idx],
			ColName: p.tableColNames[idx].ColName,
			Expr:    expr,
			LazyErr: err,
		})
	}
	return onDupColSet, nil
}

func (*PlanBuilder) getAffectCols(insertStmt *ast.InsertStmt, insertPlan *Insert) (affectedValuesCols []*table.Column, err error) {
	if len(insertStmt.Columns) > 0 {
		// This branch is for the following scenarios:
		// 1. `INSERT INTO tbl_name (col_name [, col_name] ...) {VALUES | VALUE} (value_list) [, (value_list)] ...`,
		// 2. `INSERT INTO tbl_name (col_name [, col_name] ...) SELECT ...`.
		// 3. `INSERT INTO tbl_name SET col1=x1, ... colM=xM...`.
		colName := make([]string, 0, len(insertStmt.Columns))
		for _, col := range insertStmt.Columns {
			colName = append(colName, col.Name.L)
		}
		var missingColIdx int
		affectedValuesCols, missingColIdx = table.FindColumns(insertPlan.Table.VisibleCols(), colName, insertPlan.Table.Meta().PKIsHandle)
		if missingColIdx >= 0 {
			return nil, plannererrors.ErrUnknownColumn.GenWithStackByArgs(
				insertStmt.Columns[missingColIdx].Name.O, clauseMsg[fieldList])
		}
	} else {
		// This branch is for the following scenarios:
		// 1. `INSERT INTO tbl_name {VALUES | VALUE} (value_list) [, (value_list)] ...`,
		// 2. `INSERT INTO tbl_name SELECT ...`.
		affectedValuesCols = insertPlan.Table.VisibleCols()
	}
	return affectedValuesCols, nil
}

func (b PlanBuilder) getInsertColExpr(ctx context.Context, insertPlan *Insert, mockTablePlan *logicalop.LogicalTableDual, col *table.Column, expr ast.ExprNode, checkRefColumn func(n ast.Node) ast.Node) (outExpr expression.Expression, err error) {
	if col.Hidden {
		return nil, plannererrors.ErrUnknownColumn.GenWithStackByArgs(col.Name, clauseMsg[fieldList])
	}
	switch x := expr.(type) {
	case *ast.DefaultExpr:
		refCol := col
		if x.Name != nil {
			refCol = table.FindColLowerCase(insertPlan.Table.Cols(), x.Name.Name.L)
			if refCol == nil {
				return nil, plannererrors.ErrUnknownColumn.GenWithStackByArgs(x.Name.OrigColName(), clauseMsg[fieldList])
			}
			// Cannot use DEFAULT(generated column) except for the same column
			if col != refCol && (col.IsGenerated() || refCol.IsGenerated()) {
				return nil, plannererrors.ErrBadGeneratedColumn.GenWithStackByArgs(col.Name.O, insertPlan.Table.Meta().Name.O)
			} else if col == refCol && col.IsGenerated() {
				return nil, nil
			}
		} else if col.IsGenerated() {
			// See note in the end of the function. Only default for generated columns are OK.
			return nil, nil
		}
		outExpr, err = b.getDefaultValueForInsert(refCol)
	case *driver.ValueExpr:
		outExpr = &expression.Constant{
			Value:   x.Datum,
			RetType: &x.Type,
		}
	case *driver.ParamMarkerExpr:
		outExpr, err = expression.ParamMarkerExpression(b.ctx.GetExprCtx(), x, false)
	default:
		b.curClause = fieldList
		// subquery in insert values should not reference upper scope
		usingPlan := mockTablePlan
		if _, ok := expr.(*ast.SubqueryExpr); ok {
			usingPlan = logicalop.LogicalTableDual{}.Init(b.ctx, b.getSelectOffset())
		}
		var np base.LogicalPlan
		outExpr, np, err = b.rewriteWithPreprocess(ctx, expr, usingPlan, nil, nil, true, checkRefColumn)
		if np != nil {
			if _, ok := np.(*logicalop.LogicalTableDual); !ok {
				// See issue#30626 and the related tests in function TestInsertValuesWithSubQuery for more details.
				// This is a TODO and we will support it later.
				return nil, errors.New("Insert's SET operation or VALUES_LIST doesn't support complex subqueries now")
			}
		}
	}
	if err != nil {
		return nil, err
	}
	if insertPlan.AllAssignmentsAreConstant {
		_, isConstant := outExpr.(*expression.Constant)
		insertPlan.AllAssignmentsAreConstant = isConstant
	}
	// Note: For INSERT, REPLACE, and UPDATE, if a generated column is inserted into, replaced, or updated explicitly, the only permitted value is DEFAULT.
	// see https://dev.mysql.com/doc/refman/8.0/en/create-table-generated-columns.html
	if col.IsGenerated() {
		return nil, plannererrors.ErrBadGeneratedColumn.GenWithStackByArgs(col.Name.O, insertPlan.Table.Meta().Name.O)
	}
	return outExpr, nil
}

func (b *PlanBuilder) buildValuesListOfInsert(ctx context.Context, insert *ast.InsertStmt, insertPlan *Insert, mockTablePlan *logicalop.LogicalTableDual, checkRefColumn func(n ast.Node) ast.Node) error {
	affectedValuesCols, err := b.getAffectCols(insert, insertPlan)
	if err != nil {
		return err
	}

	// If value_list and col_list are empty and we have a generated column, we can still write data to this table.
	// For example, insert into t values(); can be executed successfully if t has a generated column.
	if len(insert.Columns) > 0 || len(insert.Lists[0]) > 0 {
		// If value_list or col_list is not empty, the length of value_list should be the same with that of col_list.
		if len(insert.Lists[0]) != len(affectedValuesCols) {
			return plannererrors.ErrWrongValueCountOnRow.GenWithStackByArgs(1)
		}
	}

	insertPlan.AllAssignmentsAreConstant = true
	for i, valuesItem := range insert.Lists {
		// The length of all the value_list should be the same.
		// "insert into t values (), ()" is valid.
		// "insert into t values (), (1)" is not valid.
		// "insert into t values (1), ()" is not valid.
		// "insert into t values (1,2), (1)" is not valid.
		if i > 0 && len(insert.Lists[i-1]) != len(insert.Lists[i]) {
			return plannererrors.ErrWrongValueCountOnRow.GenWithStackByArgs(i + 1)
		}
		exprList := make([]expression.Expression, 0, len(valuesItem))
		for j, valueItem := range valuesItem {
			expr, err := b.getInsertColExpr(ctx, insertPlan, mockTablePlan, affectedValuesCols[j], valueItem, checkRefColumn)
			if err != nil {
				return err
			}
			if expr == nil {
				continue
			}
			exprList = append(exprList, expr)
		}
		insertPlan.Lists = append(insertPlan.Lists, exprList)
	}
	insertPlan.Schema4OnDuplicate = insertPlan.tableSchema
	insertPlan.names4OnDuplicate = insertPlan.tableColNames
	return nil
}

type colNameInOnDupExtractor struct {
	colNameMap map[types.FieldName]*ast.ColumnNameExpr
}

func (c *colNameInOnDupExtractor) Enter(node ast.Node) (ast.Node, bool) {
	switch x := node.(type) {
	case *ast.ColumnNameExpr:
		fieldName := types.FieldName{
			DBName:  x.Name.Schema,
			TblName: x.Name.Table,
			ColName: x.Name.Name,
		}
		c.colNameMap[fieldName] = x
		return node, true
	// We don't extract the column names from the sub select.
	case *ast.SelectStmt, *ast.SetOprStmt:
		return node, true
	default:
		return node, false
	}
}

func (*colNameInOnDupExtractor) Leave(node ast.Node) (ast.Node, bool) {
	return node, true
}

func (b *PlanBuilder) buildSelectPlanOfInsert(ctx context.Context, insert *ast.InsertStmt, insertPlan *Insert) error {
	b.isForUpdateRead = true
	affectedValuesCols, err := b.getAffectCols(insert, insertPlan)
	if err != nil {
		return err
	}
	actualColLen := -1
	// For MYSQL, it handles the case that the columns in ON DUPLICATE UPDATE is not the project column of the SELECT clause
	// but just in the table occurs in the SELECT CLAUSE.
	//   e.g. insert into a select x from b ON DUPLICATE KEY UPDATE  a.x=b.y; the `y` is not a column of select's output.
	//        MySQL won't throw error and will execute this SQL successfully.
	// To make compatible with this strange feature, we add the variable `actualColLen` and the following IF branch.
	if len(insert.OnDuplicate) > 0 {
		// If the select has aggregation, it cannot see the columns not in the select field.
		//   e.g. insert into a select x from b ON DUPLICATE KEY UPDATE  a.x=b.y; can be executed successfully.
		//        insert into a select x from b group by x ON DUPLICATE KEY UPDATE  a.x=b.y; will report b.y not found.
		if sel, ok := insert.Select.(*ast.SelectStmt); ok && !b.detectSelectAgg(sel) {
			hasWildCard := false
			for _, field := range sel.Fields.Fields {
				if field.WildCard != nil {
					hasWildCard = true
					break
				}
			}
			if !hasWildCard {
				colExtractor := &colNameInOnDupExtractor{colNameMap: make(map[types.FieldName]*ast.ColumnNameExpr)}
				for _, assign := range insert.OnDuplicate {
					assign.Expr.Accept(colExtractor)
				}
				actualColLen = len(sel.Fields.Fields)
				for _, colName := range colExtractor.colNameMap {
					// If we found the name from the INSERT's table columns, we don't try to find it in select field anymore.
					if insertPlan.tableColNames.FindAstColName(colName.Name) {
						continue
					}
					found := false
					for _, field := range sel.Fields.Fields {
						if colField, ok := field.Expr.(*ast.ColumnNameExpr); ok &&
							(colName.Name.Schema.L == "" || colField.Name.Schema.L == "" || colName.Name.Schema.L == colField.Name.Schema.L) &&
							(colName.Name.Table.L == "" || colField.Name.Table.L == "" || colName.Name.Table.L == colField.Name.Table.L) &&
							colName.Name.Name.L == colField.Name.Name.L {
							found = true
							break
						}
					}
					if found {
						continue
					}
					sel.Fields.Fields = append(sel.Fields.Fields, &ast.SelectField{Expr: colName, Offset: len(sel.Fields.Fields)})
				}
				defer func(originSelFieldLen int) {
					// Revert the change for ast. Because when we use the 'prepare' and 'execute' statement it will both build plan which will cause problem.
					// You can see the issue #37187 for more details.
					sel.Fields.Fields = sel.Fields.Fields[:originSelFieldLen]
				}(actualColLen)
			}
		}
	}
	selectPlan, err := b.Build(ctx, insert.Select)
	if err != nil {
		return err
	}

	// Check to guarantee that the length of the row returned by select is equal to that of affectedValuesCols.
	if (actualColLen == -1 && selectPlan.Schema().Len() != len(affectedValuesCols)) || (actualColLen != -1 && actualColLen != len(affectedValuesCols)) {
		return plannererrors.ErrWrongValueCountOnRow.GenWithStackByArgs(1)
	}

	// Check to guarantee that there's no generated column.
	// This check should be done after the above one to make its behavior compatible with MySQL.
	// For example, table t has two columns, namely a and b, and b is a generated column.
	// "insert into t (b) select * from t" will raise an error that the column count is not matched.
	// "insert into t select * from t" will raise an error that there's a generated column in the column list.
	// If we do this check before the above one, "insert into t (b) select * from t" will raise an error
	// that there's a generated column in the column list.
	for _, col := range affectedValuesCols {
		if col.IsGenerated() {
			return plannererrors.ErrBadGeneratedColumn.GenWithStackByArgs(col.Name.O, insertPlan.Table.Meta().Name.O)
		}
	}

	names := selectPlan.OutputNames()
	insertPlan.SelectPlan, _, err = DoOptimize(ctx, b.ctx, b.optFlag, selectPlan.(base.LogicalPlan))
	if err != nil {
		return err
	}

	if actualColLen == -1 {
		actualColLen = selectPlan.Schema().Len()
	}
	insertPlan.RowLen = actualColLen
	// schema4NewRow is the schema for the newly created data record based on
	// the result of the select statement.
	schema4NewRow := expression.NewSchema(make([]*expression.Column, len(insertPlan.Table.Cols()))...)
	names4NewRow := make(types.NameSlice, len(insertPlan.Table.Cols()))
	// TODO: don't clone it.
	for i := 0; i < actualColLen; i++ {
		selCol := insertPlan.SelectPlan.Schema().Columns[i]
		ordinal := affectedValuesCols[i].Offset
		schema4NewRow.Columns[ordinal] = &expression.Column{}
		*schema4NewRow.Columns[ordinal] = *selCol

		schema4NewRow.Columns[ordinal].RetType = &types.FieldType{}
		*schema4NewRow.Columns[ordinal].RetType = affectedValuesCols[i].FieldType

		names4NewRow[ordinal] = names[i]
	}
	for i := range schema4NewRow.Columns {
		if schema4NewRow.Columns[i] == nil {
			schema4NewRow.Columns[i] = &expression.Column{UniqueID: insertPlan.SCtx().GetSessionVars().AllocPlanColumnID()}
			names4NewRow[i] = types.EmptyName
		}
	}
	insertPlan.Schema4OnDuplicate = expression.NewSchema(insertPlan.tableSchema.Columns...)
	insertPlan.Schema4OnDuplicate.Append(insertPlan.SelectPlan.Schema().Columns[actualColLen:]...)
	insertPlan.Schema4OnDuplicate.Append(schema4NewRow.Columns...)
	insertPlan.names4OnDuplicate = append(insertPlan.tableColNames.Shallow(), names[actualColLen:]...)
	insertPlan.names4OnDuplicate = append(insertPlan.names4OnDuplicate, names4NewRow...)
	return nil
}

func (b *PlanBuilder) buildLoadData(ctx context.Context, ld *ast.LoadDataStmt) (base.Plan, error) {
	mockTablePlan := logicalop.LogicalTableDual{}.Init(b.ctx, b.getSelectOffset())
	var (
		err     error
		options = make([]*LoadDataOpt, 0, len(ld.Options))
	)
	for _, opt := range ld.Options {
		loadDataOpt := LoadDataOpt{Name: opt.Name}
		if opt.Value != nil {
			loadDataOpt.Value, _, err = b.rewrite(ctx, opt.Value, mockTablePlan, nil, true)
			if err != nil {
				return nil, err
			}
		}
		options = append(options, &loadDataOpt)
	}
	p := LoadData{
		FileLocRef:         ld.FileLocRef,
		OnDuplicate:        ld.OnDuplicate,
		Path:               ld.Path,
		Format:             ld.Format,
		Table:              ld.Table,
		Charset:            ld.Charset,
		Columns:            ld.Columns,
		FieldsInfo:         ld.FieldsInfo,
		LinesInfo:          ld.LinesInfo,
		IgnoreLines:        ld.IgnoreLines,
		ColumnAssignments:  ld.ColumnAssignments,
		ColumnsAndUserVars: ld.ColumnsAndUserVars,
		Options:            options,
	}.Init(b.ctx)
	user := b.ctx.GetSessionVars().User
	var insertErr, deleteErr error
	if user != nil {
		insertErr = plannererrors.ErrTableaccessDenied.GenWithStackByArgs("INSERT", user.AuthUsername, user.AuthHostname, p.Table.Name.O)
		deleteErr = plannererrors.ErrTableaccessDenied.GenWithStackByArgs("DELETE", user.AuthUsername, user.AuthHostname, p.Table.Name.O)
	}
	b.visitInfo = appendVisitInfo(b.visitInfo, mysql.InsertPriv, p.Table.Schema.O, p.Table.Name.O, "", insertErr)
	if p.OnDuplicate == ast.OnDuplicateKeyHandlingReplace {
		b.visitInfo = appendVisitInfo(b.visitInfo, mysql.DeletePriv, p.Table.Schema.O, p.Table.Name.O, "", deleteErr)
	}
	tableInfo := p.Table.TableInfo
	tableInPlan, ok := b.is.TableByID(ctx, tableInfo.ID)
	if !ok {
		db := b.ctx.GetSessionVars().CurrentDB
		return nil, infoschema.ErrTableNotExists.FastGenByArgs(db, tableInfo.Name.O)
	}
	schema, names, err := expression.TableInfo2SchemaAndNames(b.ctx.GetExprCtx(), model.NewCIStr(""), tableInfo)
	if err != nil {
		return nil, err
	}
	mockTablePlan.SetSchema(schema)
	mockTablePlan.SetOutputNames(names)

	p.GenCols, err = b.resolveGeneratedColumns(ctx, tableInPlan.Cols(), nil, mockTablePlan)
	return p, err
}

var (
	importIntoSchemaNames = []string{"Job_ID", "Data_Source", "Target_Table", "Table_ID",
		"Phase", "Status", "Source_File_Size", "Imported_Rows",
		"Result_Message", "Create_Time", "Start_Time", "End_Time", "Created_By"}
	importIntoSchemaFTypes = []byte{mysql.TypeLonglong, mysql.TypeString, mysql.TypeString, mysql.TypeLonglong,
		mysql.TypeString, mysql.TypeString, mysql.TypeString, mysql.TypeLonglong,
		mysql.TypeString, mysql.TypeTimestamp, mysql.TypeTimestamp, mysql.TypeTimestamp, mysql.TypeString}

	// ImportIntoDataSource used inplannererrors.ErrLoadDataInvalidURI.
	ImportIntoDataSource = "data source"
)

func (b *PlanBuilder) buildImportInto(ctx context.Context, ld *ast.ImportIntoStmt) (base.Plan, error) {
	mockTablePlan := logicalop.LogicalTableDual{}.Init(b.ctx, b.getSelectOffset())
	var (
		err              error
		options          = make([]*LoadDataOpt, 0, len(ld.Options))
		importFromServer bool
	)

	if ld.Select == nil {
		importFromServer, err = storage.IsLocalPath(ld.Path)
		if err != nil {
			return nil, exeerrors.ErrLoadDataInvalidURI.FastGenByArgs(ImportIntoDataSource, err.Error())
		}
	}

	if importFromServer && sem.IsEnabled() {
		return nil, plannererrors.ErrNotSupportedWithSem.GenWithStackByArgs("IMPORT INTO from server disk")
	}

	for _, opt := range ld.Options {
		loadDataOpt := LoadDataOpt{Name: opt.Name}
		if opt.Value != nil {
			loadDataOpt.Value, _, err = b.rewrite(ctx, opt.Value, mockTablePlan, nil, true)
			if err != nil {
				return nil, err
			}
		}
		options = append(options, &loadDataOpt)
	}
<<<<<<< HEAD
	// TODO(lance6716): check used functions
	neededVars := make(map[string]int)
	for i, a := range ld.ColumnAssignments {
		switch v := a.Expr.(type) {
		case *ast.SubqueryExpr:
			return nil, errors.Errorf(
				"subquery is not supported in IMPORT INTO column assignment, index %d", i,
			)
		case *ast.VariableExpr:
			neededVars[v.Name] = i
		case *ast.FuncCallExpr:
			//expression.GetOptionalEvalPropsForExpr(v)
		}
	}
	for _, v := range ld.ColumnsAndUserVars {
		userVar := v.UserVar
		if userVar == nil {
			continue
		}
		delete(neededVars, userVar.Name)
	}
	if len(neededVars) > 0 {
		valuesStr := make([]string, 0, len(neededVars))
		for _, v := range neededVars {
			valuesStr = append(valuesStr, strconv.Itoa(v))
		}
		return nil, errors.Errorf(
			"column assignment cannot use variables set outside IMPORT INTO statement, index %s",
			strings.Join(valuesStr, ","),
		)
	}

=======
	// TODO(lance6716): check ColumnsAndUserVars
	for i, a := range ld.ColumnAssignments {
		_, ok := a.Expr.(*ast.SubqueryExpr)
		if ok {
			return nil, errors.Errorf(
				"subquery is not supported in IMPORT INTO column assignment, index %d", i,
			)
		}
	}
>>>>>>> fa533f82
	p := ImportInto{
		Path:               ld.Path,
		Format:             ld.Format,
		Table:              ld.Table,
		ColumnAssignments:  ld.ColumnAssignments,
		ColumnsAndUserVars: ld.ColumnsAndUserVars,
		Options:            options,
		Stmt:               ld.Text(),
	}.Init(b.ctx)
	user := b.ctx.GetSessionVars().User
	// IMPORT INTO need full DML privilege of the target table
	// to support add-index by SQL, we need ALTER privilege
	var selectErr, updateErr, insertErr, deleteErr, alterErr error
	if user != nil {
		selectErr = plannererrors.ErrTableaccessDenied.GenWithStackByArgs("SELECT", user.AuthUsername, user.AuthHostname, p.Table.Name.O)
		updateErr = plannererrors.ErrTableaccessDenied.GenWithStackByArgs("UPDATE", user.AuthUsername, user.AuthHostname, p.Table.Name.O)
		insertErr = plannererrors.ErrTableaccessDenied.GenWithStackByArgs("INSERT", user.AuthUsername, user.AuthHostname, p.Table.Name.O)
		deleteErr = plannererrors.ErrTableaccessDenied.GenWithStackByArgs("DELETE", user.AuthUsername, user.AuthHostname, p.Table.Name.O)
		alterErr = plannererrors.ErrTableaccessDenied.GenWithStackByArgs("ALTER", user.AuthUsername, user.AuthHostname, p.Table.Name.O)
	}
	b.visitInfo = appendVisitInfo(b.visitInfo, mysql.SelectPriv, p.Table.Schema.O, p.Table.Name.O, "", selectErr)
	b.visitInfo = appendVisitInfo(b.visitInfo, mysql.UpdatePriv, p.Table.Schema.O, p.Table.Name.O, "", updateErr)
	b.visitInfo = appendVisitInfo(b.visitInfo, mysql.InsertPriv, p.Table.Schema.O, p.Table.Name.O, "", insertErr)
	b.visitInfo = appendVisitInfo(b.visitInfo, mysql.DeletePriv, p.Table.Schema.O, p.Table.Name.O, "", deleteErr)
	b.visitInfo = appendVisitInfo(b.visitInfo, mysql.AlterPriv, p.Table.Schema.O, p.Table.Name.O, "", alterErr)
	if importFromServer {
		b.visitInfo = appendVisitInfo(b.visitInfo, mysql.FilePriv, "", "", "", plannererrors.ErrSpecificAccessDenied.GenWithStackByArgs("FILE"))
	}
	tableInfo := p.Table.TableInfo
	// we use the latest IS to support IMPORT INTO dst FROM SELECT * FROM src AS OF TIMESTAMP '2020-01-01 00:00:00'
	// Note: we need to get p.Table when preprocessing, at that time, IS of session
	// transaction is used, if the session ctx is already in snapshot read using tidb_snapshot, we might
	// not get the schema or get a stale schema of the target table, so we don't
	// support set 'tidb_snapshot' first and then import into the target table.
	//
	// tidb_read_staleness can be used to do stale read too, it's allowed as long as
	// TableInfo.ID matches with the latest schema.
	latestIS := b.ctx.GetDomainInfoSchema().(infoschema.InfoSchema)
	tableInPlan, ok := latestIS.TableByID(ctx, tableInfo.ID)
	if !ok {
		// adaptor.handleNoDelayExecutor has a similar check, but we want to give
		// a more specific error message here.
		if b.ctx.GetSessionVars().SnapshotTS != 0 {
			return nil, errors.New("can not execute IMPORT statement when 'tidb_snapshot' is set")
		}
		db := b.ctx.GetSessionVars().CurrentDB
		return nil, infoschema.ErrTableNotExists.FastGenByArgs(db, tableInfo.Name.O)
	}
	schema, names, err := expression.TableInfo2SchemaAndNames(b.ctx.GetExprCtx(), model.NewCIStr(""), tableInfo)
	if err != nil {
		return nil, err
	}
	mockTablePlan.SetSchema(schema)
	mockTablePlan.SetOutputNames(names)

	p.GenCols, err = b.resolveGeneratedColumns(ctx, tableInPlan.Cols(), nil, mockTablePlan)
	if err != nil {
		return nil, err
	}

	if ld.Select != nil {
		// privilege of tables in select will be checked here
		selectPlan, err2 := b.Build(ctx, ld.Select)
		if err2 != nil {
			return nil, err2
		}
		// it's allowed to use IMPORT INTO t FROM SELECT * FROM t
		// as we pre-check that the target table must be empty.
		if (len(ld.ColumnsAndUserVars) > 0 && len(selectPlan.Schema().Columns) != len(ld.ColumnsAndUserVars)) ||
			(len(ld.ColumnsAndUserVars) == 0 && len(selectPlan.Schema().Columns) != len(tableInPlan.VisibleCols())) {
			return nil, plannererrors.ErrWrongValueCountOnRow.GenWithStackByArgs(1)
		}
		p.SelectPlan, _, err2 = DoOptimize(ctx, b.ctx, b.optFlag, selectPlan.(base.LogicalPlan))
		if err2 != nil {
			return nil, err2
		}
	} else {
		outputSchema, outputFields := convert2OutputSchemasAndNames(importIntoSchemaNames, importIntoSchemaFTypes, []uint{})
		p.setSchemaAndNames(outputSchema, outputFields)
	}
	return p, nil
}

func (*PlanBuilder) buildLoadStats(ld *ast.LoadStatsStmt) base.Plan {
	p := &LoadStats{Path: ld.Path}
	return p
}

// buildLockStats requires INSERT and SELECT privilege for the tables same as buildAnalyze.
func (b *PlanBuilder) buildLockStats(ld *ast.LockStatsStmt) base.Plan {
	p := &LockStats{
		Tables: ld.Tables,
	}

	b.requireInsertAndSelectPriv(ld.Tables)

	return p
}

// buildUnlockStats requires INSERT and SELECT privilege for the tables same as buildAnalyze.
func (b *PlanBuilder) buildUnlockStats(ld *ast.UnlockStatsStmt) base.Plan {
	p := &UnlockStats{
		Tables: ld.Tables,
	}
	b.requireInsertAndSelectPriv(ld.Tables)

	return p
}

// requireInsertAndSelectPriv requires INSERT and SELECT privilege for the tables.
func (b *PlanBuilder) requireInsertAndSelectPriv(tables []*ast.TableName) {
	for _, tbl := range tables {
		user := b.ctx.GetSessionVars().User
		var insertErr, selectErr error
		if user != nil {
			insertErr = plannererrors.ErrTableaccessDenied.GenWithStackByArgs("INSERT", user.AuthUsername, user.AuthHostname, tbl.Name.O)
			selectErr = plannererrors.ErrTableaccessDenied.GenWithStackByArgs("SELECT", user.AuthUsername, user.AuthHostname, tbl.Name.O)
		}
		b.visitInfo = appendVisitInfo(b.visitInfo, mysql.InsertPriv, tbl.Schema.O, tbl.Name.O, "", insertErr)
		b.visitInfo = appendVisitInfo(b.visitInfo, mysql.SelectPriv, tbl.Schema.O, tbl.Name.O, "", selectErr)
	}
}

func (*PlanBuilder) buildIndexAdvise(node *ast.IndexAdviseStmt) base.Plan {
	p := &IndexAdvise{
		IsLocal:        node.IsLocal,
		Path:           node.Path,
		MaxMinutes:     node.MaxMinutes,
		MaxIndexNum:    node.MaxIndexNum,
		LineFieldsInfo: NewLineFieldsInfo(nil, node.LinesInfo),
	}
	return p
}

func (b *PlanBuilder) buildSplitRegion(node *ast.SplitRegionStmt) (base.Plan, error) {
	if node.Table.TableInfo.TempTableType != model.TempTableNone {
		return nil, plannererrors.ErrOptOnTemporaryTable.GenWithStackByArgs("split table")
	}
	if node.SplitSyntaxOpt != nil && node.SplitSyntaxOpt.HasPartition && node.Table.TableInfo.Partition == nil {
		return nil, plannererrors.ErrPartitionClauseOnNonpartitioned
	}
	if len(node.IndexName.L) != 0 {
		return b.buildSplitIndexRegion(node)
	}
	return b.buildSplitTableRegion(node)
}

func (b *PlanBuilder) buildSplitIndexRegion(node *ast.SplitRegionStmt) (base.Plan, error) {
	tblInfo := node.Table.TableInfo
	if node.IndexName.L == strings.ToLower(mysql.PrimaryKeyName) &&
		(tblInfo.IsCommonHandle || tblInfo.PKIsHandle) {
		return nil, plannererrors.ErrKeyDoesNotExist.FastGen("unable to split clustered index, please split table instead.")
	}

	indexInfo := tblInfo.FindIndexByName(node.IndexName.L)
	if indexInfo == nil {
		return nil, plannererrors.ErrKeyDoesNotExist.GenWithStackByArgs(node.IndexName, tblInfo.Name)
	}
	mockTablePlan := logicalop.LogicalTableDual{}.Init(b.ctx, b.getSelectOffset())
	schema, names, err := expression.TableInfo2SchemaAndNames(b.ctx.GetExprCtx(), node.Table.Schema, tblInfo)
	if err != nil {
		return nil, err
	}
	mockTablePlan.SetSchema(schema)
	mockTablePlan.SetOutputNames(names)

	p := &SplitRegion{
		TableInfo:      tblInfo,
		PartitionNames: node.PartitionNames,
		IndexInfo:      indexInfo,
	}
	p.names = names
	p.setSchemaAndNames(buildSplitRegionsSchema())
	// Split index regions by user specified value lists.
	if len(node.SplitOpt.ValueLists) > 0 {
		indexValues := make([][]types.Datum, 0, len(node.SplitOpt.ValueLists))
		for i, valuesItem := range node.SplitOpt.ValueLists {
			if len(valuesItem) > len(indexInfo.Columns) {
				return nil, plannererrors.ErrWrongValueCountOnRow.GenWithStackByArgs(i + 1)
			}
			values, err := b.convertValue2ColumnType(valuesItem, mockTablePlan, indexInfo, tblInfo)
			if err != nil {
				return nil, err
			}
			indexValues = append(indexValues, values)
		}
		p.ValueLists = indexValues
		return p, nil
	}

	// Split index regions by lower, upper value.
	checkLowerUpperValue := func(valuesItem []ast.ExprNode, name string) ([]types.Datum, error) {
		if len(valuesItem) == 0 {
			return nil, errors.Errorf("Split index `%v` region %s value count should more than 0", indexInfo.Name, name)
		}
		if len(valuesItem) > len(indexInfo.Columns) {
			return nil, errors.Errorf("Split index `%v` region column count doesn't match value count at %v", indexInfo.Name, name)
		}
		return b.convertValue2ColumnType(valuesItem, mockTablePlan, indexInfo, tblInfo)
	}
	lowerValues, err := checkLowerUpperValue(node.SplitOpt.Lower, "lower")
	if err != nil {
		return nil, err
	}
	upperValues, err := checkLowerUpperValue(node.SplitOpt.Upper, "upper")
	if err != nil {
		return nil, err
	}
	p.Lower = lowerValues
	p.Upper = upperValues

	maxSplitRegionNum := int64(config.GetGlobalConfig().SplitRegionMaxNum)
	if node.SplitOpt.Num > maxSplitRegionNum {
		return nil, errors.Errorf("Split index region num exceeded the limit %v", maxSplitRegionNum)
	} else if node.SplitOpt.Num < 1 {
		return nil, errors.Errorf("Split index region num should more than 0")
	}
	p.Num = int(node.SplitOpt.Num)
	return p, nil
}

func (b *PlanBuilder) convertValue2ColumnType(valuesItem []ast.ExprNode, mockTablePlan base.LogicalPlan, indexInfo *model.IndexInfo, tblInfo *model.TableInfo) ([]types.Datum, error) {
	values := make([]types.Datum, 0, len(valuesItem))
	for j, valueItem := range valuesItem {
		colOffset := indexInfo.Columns[j].Offset
		value, err := b.convertValue(valueItem, mockTablePlan, tblInfo.Columns[colOffset])
		if err != nil {
			return nil, err
		}
		values = append(values, value)
	}
	return values, nil
}

func (b *PlanBuilder) convertValue(valueItem ast.ExprNode, mockTablePlan base.LogicalPlan, col *model.ColumnInfo) (d types.Datum, err error) {
	var expr expression.Expression
	switch x := valueItem.(type) {
	case *driver.ValueExpr:
		expr = &expression.Constant{
			Value:   x.Datum,
			RetType: &x.Type,
		}
	default:
		expr, _, err = b.rewrite(context.TODO(), valueItem, mockTablePlan, nil, true)
		if err != nil {
			return d, err
		}
	}
	constant, ok := expr.(*expression.Constant)
	if !ok {
		return d, errors.New("Expect constant values")
	}
	value, err := constant.Eval(b.ctx.GetExprCtx().GetEvalCtx(), chunk.Row{})
	if err != nil {
		return d, err
	}
	d, err = value.ConvertTo(b.ctx.GetSessionVars().StmtCtx.TypeCtx(), &col.FieldType)
	if err != nil {
		if !types.ErrTruncated.Equal(err) && !types.ErrTruncatedWrongVal.Equal(err) && !types.ErrBadNumber.Equal(err) {
			return d, err
		}
		valStr, err1 := value.ToString()
		if err1 != nil {
			return d, err
		}
		return d, types.ErrTruncated.GenWithStack("Incorrect value: '%-.128s' for column '%.192s'", valStr, col.Name.O)
	}
	return d, nil
}

func (b *PlanBuilder) buildSplitTableRegion(node *ast.SplitRegionStmt) (base.Plan, error) {
	tblInfo := node.Table.TableInfo
	handleColInfos := buildHandleColumnInfos(tblInfo)
	mockTablePlan := logicalop.LogicalTableDual{}.Init(b.ctx, b.getSelectOffset())
	schema, names, err := expression.TableInfo2SchemaAndNames(b.ctx.GetExprCtx(), node.Table.Schema, tblInfo)
	if err != nil {
		return nil, err
	}
	mockTablePlan.SetSchema(schema)
	mockTablePlan.SetOutputNames(names)

	p := &SplitRegion{
		TableInfo:      tblInfo,
		PartitionNames: node.PartitionNames,
	}
	p.setSchemaAndNames(buildSplitRegionsSchema())
	if len(node.SplitOpt.ValueLists) > 0 {
		values := make([][]types.Datum, 0, len(node.SplitOpt.ValueLists))
		for i, valuesItem := range node.SplitOpt.ValueLists {
			data, err := convertValueListToData(valuesItem, handleColInfos, i, b, mockTablePlan)
			if err != nil {
				return nil, err
			}
			values = append(values, data)
		}
		p.ValueLists = values
		return p, nil
	}

	p.Lower, err = convertValueListToData(node.SplitOpt.Lower, handleColInfos, lowerBound, b, mockTablePlan)
	if err != nil {
		return nil, err
	}
	p.Upper, err = convertValueListToData(node.SplitOpt.Upper, handleColInfos, upperBound, b, mockTablePlan)
	if err != nil {
		return nil, err
	}

	maxSplitRegionNum := int64(config.GetGlobalConfig().SplitRegionMaxNum)
	if node.SplitOpt.Num > maxSplitRegionNum {
		return nil, errors.Errorf("Split table region num exceeded the limit %v", maxSplitRegionNum)
	} else if node.SplitOpt.Num < 1 {
		return nil, errors.Errorf("Split table region num should more than 0")
	}
	p.Num = int(node.SplitOpt.Num)
	return p, nil
}

func buildHandleColumnInfos(tblInfo *model.TableInfo) []*model.ColumnInfo {
	switch {
	case tblInfo.PKIsHandle:
		if col := tblInfo.GetPkColInfo(); col != nil {
			return []*model.ColumnInfo{col}
		}
	case tblInfo.IsCommonHandle:
		pkIdx := tables.FindPrimaryIndex(tblInfo)
		pkCols := make([]*model.ColumnInfo, 0, len(pkIdx.Columns))
		cols := tblInfo.Columns
		for _, idxCol := range pkIdx.Columns {
			pkCols = append(pkCols, cols[idxCol.Offset])
		}
		return pkCols
	default:
		return []*model.ColumnInfo{model.NewExtraHandleColInfo()}
	}
	return nil
}

const (
	lowerBound int = -1
	upperBound int = -2
)

func convertValueListToData(valueList []ast.ExprNode, handleColInfos []*model.ColumnInfo, rowIdx int,
	b *PlanBuilder, mockTablePlan *logicalop.LogicalTableDual) ([]types.Datum, error) {
	if len(valueList) != len(handleColInfos) {
		var err error
		switch rowIdx {
		case lowerBound:
			err = errors.Errorf("Split table region lower value count should be %d", len(handleColInfos))
		case upperBound:
			err = errors.Errorf("Split table region upper value count should be %d", len(handleColInfos))
		default:
			err = plannererrors.ErrWrongValueCountOnRow.GenWithStackByArgs(rowIdx)
		}
		return nil, err
	}
	data := make([]types.Datum, 0, len(handleColInfos))
	for i, v := range valueList {
		convertedDatum, err := b.convertValue(v, mockTablePlan, handleColInfos[i])
		if err != nil {
			return nil, err
		}
		if convertedDatum.IsNull() {
			return nil, plannererrors.ErrBadNull.GenWithStackByArgs(handleColInfos[i].Name.O)
		}
		data = append(data, convertedDatum)
	}
	return data, nil
}

func (b *PlanBuilder) buildDDL(ctx context.Context, node ast.DDLNode) (base.Plan, error) {
	var authErr error
	switch v := node.(type) {
	case *ast.AlterDatabaseStmt:
		if v.AlterDefaultDatabase {
			v.Name = model.NewCIStr(b.ctx.GetSessionVars().CurrentDB)
		}
		if v.Name.O == "" {
			return nil, plannererrors.ErrNoDB
		}
		if b.ctx.GetSessionVars().User != nil {
			authErr = plannererrors.ErrDBaccessDenied.GenWithStackByArgs(b.ctx.GetSessionVars().User.AuthUsername,
				b.ctx.GetSessionVars().User.AuthHostname, v.Name.O)
		}
		b.visitInfo = appendVisitInfo(b.visitInfo, mysql.AlterPriv, v.Name.L, "", "", authErr)
	case *ast.AlterTableStmt:
		if b.ctx.GetSessionVars().User != nil {
			authErr = plannererrors.ErrTableaccessDenied.GenWithStackByArgs("ALTER", b.ctx.GetSessionVars().User.AuthUsername,
				b.ctx.GetSessionVars().User.AuthHostname, v.Table.Name.L)
		}
		dbName := v.Table.Schema.L
		if dbName == "" {
			dbName = b.ctx.GetSessionVars().CurrentDB
		}
		b.visitInfo = appendVisitInfo(b.visitInfo, mysql.AlterPriv, dbName,
			v.Table.Name.L, "", authErr)
		for _, spec := range v.Specs {
			if spec.Tp == ast.AlterTableRenameTable || spec.Tp == ast.AlterTableExchangePartition {
				if b.ctx.GetSessionVars().User != nil {
					authErr = plannererrors.ErrTableaccessDenied.GenWithStackByArgs("DROP", b.ctx.GetSessionVars().User.AuthUsername,
						b.ctx.GetSessionVars().User.AuthHostname, v.Table.Name.L)
				}
				b.visitInfo = appendVisitInfo(b.visitInfo, mysql.DropPriv, dbName,
					v.Table.Name.L, "", authErr)

				if b.ctx.GetSessionVars().User != nil {
					authErr = plannererrors.ErrTableaccessDenied.GenWithStackByArgs("CREATE", b.ctx.GetSessionVars().User.AuthUsername,
						b.ctx.GetSessionVars().User.AuthHostname, spec.NewTable.Name.L)
				}
				b.visitInfo = appendVisitInfo(b.visitInfo, mysql.CreatePriv, dbName,
					spec.NewTable.Name.L, "", authErr)

				if b.ctx.GetSessionVars().User != nil {
					authErr = plannererrors.ErrTableaccessDenied.GenWithStackByArgs("INSERT", b.ctx.GetSessionVars().User.AuthUsername,
						b.ctx.GetSessionVars().User.AuthHostname, spec.NewTable.Name.L)
				}
				b.visitInfo = appendVisitInfo(b.visitInfo, mysql.InsertPriv, dbName,
					spec.NewTable.Name.L, "", authErr)
			} else if spec.Tp == ast.AlterTableDropPartition {
				if b.ctx.GetSessionVars().User != nil {
					authErr = plannererrors.ErrTableaccessDenied.GenWithStackByArgs("DROP", b.ctx.GetSessionVars().User.AuthUsername,
						b.ctx.GetSessionVars().User.AuthHostname, v.Table.Name.L)
				}
				b.visitInfo = appendVisitInfo(b.visitInfo, mysql.DropPriv, v.Table.Schema.L,
					v.Table.Name.L, "", authErr)
			} else if spec.Tp == ast.AlterTableWriteable {
				b.visitInfo[0].alterWritable = true
			} else if spec.Tp == ast.AlterTableAddStatistics {
				var selectErr, insertErr error
				user := b.ctx.GetSessionVars().User
				if user != nil {
					selectErr = plannererrors.ErrTableaccessDenied.GenWithStackByArgs("ADD STATS_EXTENDED", user.AuthUsername,
						user.AuthHostname, v.Table.Name.L)
					insertErr = plannererrors.ErrTableaccessDenied.GenWithStackByArgs("ADD STATS_EXTENDED", user.AuthUsername,
						user.AuthHostname, "stats_extended")
				}
				b.visitInfo = appendVisitInfo(b.visitInfo, mysql.SelectPriv, v.Table.Schema.L,
					v.Table.Name.L, "", selectErr)
				b.visitInfo = appendVisitInfo(b.visitInfo, mysql.InsertPriv, mysql.SystemDB,
					"stats_extended", "", insertErr)
			} else if spec.Tp == ast.AlterTableDropStatistics {
				user := b.ctx.GetSessionVars().User
				if user != nil {
					authErr = plannererrors.ErrTableaccessDenied.GenWithStackByArgs("DROP STATS_EXTENDED", user.AuthUsername,
						user.AuthHostname, "stats_extended")
				}
				b.visitInfo = appendVisitInfo(b.visitInfo, mysql.UpdatePriv, mysql.SystemDB,
					"stats_extended", "", authErr)
			} else if spec.Tp == ast.AlterTableAddConstraint {
				if b.ctx.GetSessionVars().User != nil && spec.Constraint != nil &&
					spec.Constraint.Tp == ast.ConstraintForeignKey && spec.Constraint.Refer != nil {
					authErr = plannererrors.ErrTableaccessDenied.GenWithStackByArgs("REFERENCES", b.ctx.GetSessionVars().User.AuthUsername,
						b.ctx.GetSessionVars().User.AuthHostname, spec.Constraint.Refer.Table.Name.L)
					b.visitInfo = appendVisitInfo(b.visitInfo, mysql.ReferencesPriv, spec.Constraint.Refer.Table.Schema.L,
						spec.Constraint.Refer.Table.Name.L, "", authErr)
				}
			}
		}
	case *ast.AlterSequenceStmt:
		if b.ctx.GetSessionVars().User != nil {
			authErr = plannererrors.ErrTableaccessDenied.GenWithStackByArgs("ALTER", b.ctx.GetSessionVars().User.AuthUsername,
				b.ctx.GetSessionVars().User.AuthHostname, v.Name.Name.L)
		}
		b.visitInfo = appendVisitInfo(b.visitInfo, mysql.AlterPriv, v.Name.Schema.L,
			v.Name.Name.L, "", authErr)
	case *ast.CreateDatabaseStmt:
		if b.ctx.GetSessionVars().User != nil {
			authErr = plannererrors.ErrDBaccessDenied.GenWithStackByArgs(b.ctx.GetSessionVars().User.AuthUsername,
				b.ctx.GetSessionVars().User.AuthHostname, v.Name)
		}
		b.visitInfo = appendVisitInfo(b.visitInfo, mysql.CreatePriv, v.Name.L,
			"", "", authErr)
	case *ast.CreateIndexStmt:
		if b.ctx.GetSessionVars().User != nil {
			authErr = plannererrors.ErrTableaccessDenied.GenWithStackByArgs("INDEX", b.ctx.GetSessionVars().User.AuthUsername,
				b.ctx.GetSessionVars().User.AuthHostname, v.Table.Name.L)
		}
		b.visitInfo = appendVisitInfo(b.visitInfo, mysql.IndexPriv, v.Table.Schema.L,
			v.Table.Name.L, "", authErr)
	case *ast.CreateTableStmt:
		if v.TemporaryKeyword != ast.TemporaryNone {
			for _, cons := range v.Constraints {
				if cons.Tp == ast.ConstraintForeignKey {
					return nil, infoschema.ErrCannotAddForeign
				}
			}
		}
		if b.ctx.GetSessionVars().User != nil {
			// This is tricky here: we always need the visitInfo because it's not only used in privilege checks, and we
			// must pass the table name. However, the privilege check is towards the database. We'll deal with it later.
			if v.TemporaryKeyword == ast.TemporaryLocal {
				authErr = plannererrors.ErrDBaccessDenied.GenWithStackByArgs(b.ctx.GetSessionVars().User.AuthUsername,
					b.ctx.GetSessionVars().User.AuthHostname, v.Table.Schema.L)
			} else {
				authErr = plannererrors.ErrTableaccessDenied.GenWithStackByArgs("CREATE", b.ctx.GetSessionVars().User.AuthUsername,
					b.ctx.GetSessionVars().User.AuthHostname, v.Table.Name.L)
			}
			for _, cons := range v.Constraints {
				if cons.Tp == ast.ConstraintForeignKey && cons.Refer != nil {
					authErr = plannererrors.ErrTableaccessDenied.GenWithStackByArgs("REFERENCES", b.ctx.GetSessionVars().User.AuthUsername,
						b.ctx.GetSessionVars().User.AuthHostname, cons.Refer.Table.Name.L)
					b.visitInfo = appendVisitInfo(b.visitInfo, mysql.ReferencesPriv, cons.Refer.Table.Schema.L,
						cons.Refer.Table.Name.L, "", authErr)
				}
			}
		}
		b.visitInfo = appendVisitInfo(b.visitInfo, mysql.CreatePriv, v.Table.Schema.L,
			v.Table.Name.L, "", authErr)
		if v.ReferTable != nil {
			if b.ctx.GetSessionVars().User != nil {
				authErr = plannererrors.ErrTableaccessDenied.GenWithStackByArgs("CREATE", b.ctx.GetSessionVars().User.AuthUsername,
					b.ctx.GetSessionVars().User.AuthHostname, v.ReferTable.Name.L)
			}
			b.visitInfo = appendVisitInfo(b.visitInfo, mysql.SelectPriv, v.ReferTable.Schema.L,
				v.ReferTable.Name.L, "", authErr)
		}
	case *ast.CreateViewStmt:
		b.isCreateView = true
		b.capFlag |= canExpandAST | renameView
		b.renamingViewName = v.ViewName.Schema.L + "." + v.ViewName.Name.L
		defer func() {
			b.capFlag &= ^canExpandAST
			b.capFlag &= ^renameView
			b.isCreateView = false
		}()

		if stmt := findStmtAsViewSchema(v); stmt != nil {
			stmt.AsViewSchema = true
		}

		plan, err := b.Build(ctx, v.Select)
		if err != nil {
			return nil, err
		}
		schema := plan.Schema()
		names := plan.OutputNames()
		if v.Cols == nil {
			adjustOverlongViewColname(plan.(base.LogicalPlan))
			v.Cols = make([]model.CIStr, len(schema.Columns))
			for i, name := range names {
				v.Cols[i] = name.ColName
			}
		}
		if len(v.Cols) != schema.Len() {
			return nil, dbterror.ErrViewWrongList
		}
		if user := b.ctx.GetSessionVars().User; user != nil {
			authErr = plannererrors.ErrTableaccessDenied.GenWithStackByArgs("CREATE VIEW", user.AuthUsername,
				user.AuthHostname, v.ViewName.Name.L)
		}
		b.visitInfo = appendVisitInfo(b.visitInfo, mysql.CreateViewPriv, v.ViewName.Schema.L,
			v.ViewName.Name.L, "", authErr)
		if v.Definer.CurrentUser && b.ctx.GetSessionVars().User != nil {
			v.Definer = b.ctx.GetSessionVars().User
		}
		if b.ctx.GetSessionVars().User != nil && v.Definer.String() != b.ctx.GetSessionVars().User.String() {
			err = plannererrors.ErrSpecificAccessDenied.GenWithStackByArgs("SUPER")
			b.visitInfo = appendVisitInfo(b.visitInfo, mysql.SuperPriv, "",
				"", "", err)
		}
	case *ast.CreateSequenceStmt:
		if b.ctx.GetSessionVars().User != nil {
			authErr = plannererrors.ErrTableaccessDenied.GenWithStackByArgs("CREATE", b.ctx.GetSessionVars().User.AuthUsername,
				b.ctx.GetSessionVars().User.AuthHostname, v.Name.Name.L)
		}
		b.visitInfo = appendVisitInfo(b.visitInfo, mysql.CreatePriv, v.Name.Schema.L,
			v.Name.Name.L, "", authErr)
	case *ast.DropDatabaseStmt:
		if b.ctx.GetSessionVars().User != nil {
			authErr = plannererrors.ErrDBaccessDenied.GenWithStackByArgs(b.ctx.GetSessionVars().User.AuthUsername,
				b.ctx.GetSessionVars().User.AuthHostname, v.Name)
		}
		b.visitInfo = appendVisitInfo(b.visitInfo, mysql.DropPriv, v.Name.L,
			"", "", authErr)
	case *ast.DropIndexStmt:
		if b.ctx.GetSessionVars().User != nil {
			authErr = plannererrors.ErrTableaccessDenied.GenWithStackByArgs("INDEX", b.ctx.GetSessionVars().User.AuthUsername,
				b.ctx.GetSessionVars().User.AuthHostname, v.Table.Name.L)
		}
		b.visitInfo = appendVisitInfo(b.visitInfo, mysql.IndexPriv, v.Table.Schema.L,
			v.Table.Name.L, "", authErr)
	case *ast.DropTableStmt:
		for _, tableVal := range v.Tables {
			if b.ctx.GetSessionVars().User != nil {
				authErr = plannererrors.ErrTableaccessDenied.GenWithStackByArgs("DROP", b.ctx.GetSessionVars().User.AuthUsername,
					b.ctx.GetSessionVars().User.AuthHostname, tableVal.Name.L)
			}
			b.visitInfo = appendVisitInfo(b.visitInfo, mysql.DropPriv, tableVal.Schema.L,
				tableVal.Name.L, "", authErr)
		}
	case *ast.DropSequenceStmt:
		for _, sequence := range v.Sequences {
			if b.ctx.GetSessionVars().User != nil {
				authErr = plannererrors.ErrTableaccessDenied.GenWithStackByArgs("DROP", b.ctx.GetSessionVars().User.AuthUsername,
					b.ctx.GetSessionVars().User.AuthHostname, sequence.Name.L)
			}
			b.visitInfo = appendVisitInfo(b.visitInfo, mysql.DropPriv, sequence.Schema.L,
				sequence.Name.L, "", authErr)
		}
	case *ast.TruncateTableStmt:
		if b.ctx.GetSessionVars().User != nil {
			authErr = plannererrors.ErrTableaccessDenied.GenWithStackByArgs("DROP", b.ctx.GetSessionVars().User.AuthUsername,
				b.ctx.GetSessionVars().User.AuthHostname, v.Table.Name.L)
		}
		b.visitInfo = appendVisitInfo(b.visitInfo, mysql.DropPriv, v.Table.Schema.L,
			v.Table.Name.L, "", authErr)
	case *ast.RenameTableStmt:
		if b.ctx.GetSessionVars().User != nil {
			authErr = plannererrors.ErrTableaccessDenied.GenWithStackByArgs("ALTER", b.ctx.GetSessionVars().User.AuthUsername,
				b.ctx.GetSessionVars().User.AuthHostname, v.TableToTables[0].OldTable.Name.L)
		}
		b.visitInfo = appendVisitInfo(b.visitInfo, mysql.AlterPriv, v.TableToTables[0].OldTable.Schema.L,
			v.TableToTables[0].OldTable.Name.L, "", authErr)

		if b.ctx.GetSessionVars().User != nil {
			authErr = plannererrors.ErrTableaccessDenied.GenWithStackByArgs("DROP", b.ctx.GetSessionVars().User.AuthUsername,
				b.ctx.GetSessionVars().User.AuthHostname, v.TableToTables[0].OldTable.Name.L)
		}
		b.visitInfo = appendVisitInfo(b.visitInfo, mysql.DropPriv, v.TableToTables[0].OldTable.Schema.L,
			v.TableToTables[0].OldTable.Name.L, "", authErr)

		if b.ctx.GetSessionVars().User != nil {
			authErr = plannererrors.ErrTableaccessDenied.GenWithStackByArgs("CREATE", b.ctx.GetSessionVars().User.AuthUsername,
				b.ctx.GetSessionVars().User.AuthHostname, v.TableToTables[0].NewTable.Name.L)
		}
		b.visitInfo = appendVisitInfo(b.visitInfo, mysql.CreatePriv, v.TableToTables[0].NewTable.Schema.L,
			v.TableToTables[0].NewTable.Name.L, "", authErr)

		if b.ctx.GetSessionVars().User != nil {
			authErr = plannererrors.ErrTableaccessDenied.GenWithStackByArgs("INSERT", b.ctx.GetSessionVars().User.AuthUsername,
				b.ctx.GetSessionVars().User.AuthHostname, v.TableToTables[0].NewTable.Name.L)
		}
		b.visitInfo = appendVisitInfo(b.visitInfo, mysql.InsertPriv, v.TableToTables[0].NewTable.Schema.L,
			v.TableToTables[0].NewTable.Name.L, "", authErr)
	case *ast.RecoverTableStmt:
		if v.Table == nil {
			b.visitInfo = appendVisitInfo(b.visitInfo, mysql.SuperPriv, "", "", "", nil)
		} else {
			if b.ctx.GetSessionVars().User != nil {
				authErr = plannererrors.ErrTableaccessDenied.GenWithStackByArgs("CREATE", b.ctx.GetSessionVars().User.AuthUsername,
					b.ctx.GetSessionVars().User.AuthHostname, v.Table.Name.L)
			}
			b.visitInfo = appendVisitInfo(b.visitInfo, mysql.CreatePriv, v.Table.Schema.L, v.Table.Name.L, "", authErr)
			if b.ctx.GetSessionVars().User != nil {
				authErr = plannererrors.ErrTableaccessDenied.GenWithStackByArgs("DROP", b.ctx.GetSessionVars().User.AuthUsername,
					b.ctx.GetSessionVars().User.AuthHostname, v.Table.Name.L)
			}
			b.visitInfo = appendVisitInfo(b.visitInfo, mysql.DropPriv, v.Table.Schema.L, v.Table.Name.L, "", authErr)
		}
	case *ast.FlashBackTableStmt:
		if b.ctx.GetSessionVars().User != nil {
			authErr = plannererrors.ErrTableaccessDenied.GenWithStackByArgs("CREATE", b.ctx.GetSessionVars().User.AuthUsername,
				b.ctx.GetSessionVars().User.AuthHostname, v.Table.Name.L)
		}
		b.visitInfo = appendVisitInfo(b.visitInfo, mysql.CreatePriv, v.Table.Schema.L, v.Table.Name.L, "", authErr)
		if b.ctx.GetSessionVars().User != nil {
			authErr = plannererrors.ErrTableaccessDenied.GenWithStackByArgs("DROP", b.ctx.GetSessionVars().User.AuthUsername,
				b.ctx.GetSessionVars().User.AuthHostname, v.Table.Name.L)
		}
		b.visitInfo = appendVisitInfo(b.visitInfo, mysql.DropPriv, v.Table.Schema.L, v.Table.Name.L, "", authErr)
	case *ast.FlashBackDatabaseStmt:
		if b.ctx.GetSessionVars().User != nil {
			authErr = plannererrors.ErrDBaccessDenied.GenWithStackByArgs(b.ctx.GetSessionVars().User.AuthUsername,
				b.ctx.GetSessionVars().User.AuthHostname, v.DBName.L)
		}
		b.visitInfo = appendVisitInfo(b.visitInfo, mysql.CreatePriv, v.DBName.L, "", "", authErr)
		b.visitInfo = appendVisitInfo(b.visitInfo, mysql.DropPriv, v.DBName.L, "", "", authErr)
	case *ast.FlashBackToTimestampStmt:
		// Flashback cluster can only be executed by user with `super` privilege.
		b.visitInfo = appendVisitInfo(b.visitInfo, mysql.SuperPriv, "", "", "", nil)
	case *ast.LockTablesStmt:
		user := b.ctx.GetSessionVars().User
		for _, lock := range v.TableLocks {
			var lockAuthErr, selectAuthErr error
			if user != nil {
				lockAuthErr = plannererrors.ErrDBaccessDenied.FastGenByArgs(user.AuthUsername, user.AuthHostname, lock.Table.Schema.L)
				selectAuthErr = plannererrors.ErrTableaccessDenied.FastGenByArgs("SELECT", user.AuthUsername, user.AuthHostname, lock.Table.Name.L)
			}
			b.visitInfo = appendVisitInfo(b.visitInfo, mysql.LockTablesPriv, lock.Table.Schema.L, lock.Table.Name.L, "", lockAuthErr)
			b.visitInfo = appendVisitInfo(b.visitInfo, mysql.SelectPriv, lock.Table.Schema.L, lock.Table.Name.L, "", selectAuthErr)
		}
	case *ast.CleanupTableLockStmt:
		// This command can only be executed by administrator.
		b.visitInfo = appendVisitInfo(b.visitInfo, mysql.SuperPriv, "", "", "", nil)
	case *ast.RepairTableStmt:
		// Repair table command can only be executed by administrator.
		b.visitInfo = appendVisitInfo(b.visitInfo, mysql.SuperPriv, "", "", "", nil)
	case *ast.DropPlacementPolicyStmt, *ast.CreatePlacementPolicyStmt, *ast.AlterPlacementPolicyStmt:
		err := plannererrors.ErrSpecificAccessDenied.GenWithStackByArgs("SUPER or PLACEMENT_ADMIN")
		b.visitInfo = appendDynamicVisitInfo(b.visitInfo, []string{"PLACEMENT_ADMIN"}, false, err)
	case *ast.CreateResourceGroupStmt, *ast.DropResourceGroupStmt, *ast.AlterResourceGroupStmt:
		err := plannererrors.ErrSpecificAccessDenied.GenWithStackByArgs("SUPER or RESOURCE_GROUP_ADMIN")
		b.visitInfo = appendDynamicVisitInfo(b.visitInfo, []string{"RESOURCE_GROUP_ADMIN"}, false, err)
	case *ast.OptimizeTableStmt:
		return nil, dbterror.ErrGeneralUnsupportedDDL.GenWithStack("OPTIMIZE TABLE is not supported")
	}
	p := &DDL{Statement: node}
	return p, nil
}

const (
	// TraceFormatRow indicates row tracing format.
	TraceFormatRow = "row"
	// TraceFormatJSON indicates json tracing format.
	TraceFormatJSON = "json"
	// TraceFormatLog indicates log tracing format.
	TraceFormatLog = "log"

	// TracePlanTargetEstimation indicates CE trace target for optimizer trace.
	TracePlanTargetEstimation = "estimation"
	// TracePlanTargetDebug indicates debug trace target for optimizer trace.
	TracePlanTargetDebug = "debug"
)

// buildTrace builds a trace plan. Inside this method, it first optimize the
// underlying query and then constructs a schema, which will be used to constructs
// rows result.
func (*PlanBuilder) buildTrace(trace *ast.TraceStmt) (base.Plan, error) {
	p := &Trace{
		StmtNode:             trace.Stmt,
		Format:               trace.Format,
		OptimizerTrace:       trace.TracePlan,
		OptimizerTraceTarget: trace.TracePlanTarget,
	}
	// TODO: forbid trace plan if the statement isn't select read-only statement
	if trace.TracePlan {
		switch trace.TracePlanTarget {
		case "":
			schema := newColumnsWithNames(1)
			schema.Append(buildColumnWithName("", "Dump_link", mysql.TypeVarchar, 128))
			p.SetSchema(schema.col2Schema())
			p.names = schema.names
		case TracePlanTargetEstimation:
			schema := newColumnsWithNames(1)
			schema.Append(buildColumnWithName("", "CE_trace", mysql.TypeVarchar, mysql.MaxBlobWidth))
			p.SetSchema(schema.col2Schema())
			p.names = schema.names
		case TracePlanTargetDebug:
			schema := newColumnsWithNames(1)
			schema.Append(buildColumnWithName("", "Debug_trace", mysql.TypeVarchar, mysql.MaxBlobWidth))
			p.SetSchema(schema.col2Schema())
			p.names = schema.names
		default:
			return nil, errors.New("trace plan target should only be 'estimation'")
		}
		return p, nil
	}
	switch trace.Format {
	case TraceFormatRow:
		schema := newColumnsWithNames(3)
		schema.Append(buildColumnWithName("", "operation", mysql.TypeString, mysql.MaxBlobWidth))
		schema.Append(buildColumnWithName("", "startTS", mysql.TypeString, mysql.MaxBlobWidth))
		schema.Append(buildColumnWithName("", "duration", mysql.TypeString, mysql.MaxBlobWidth))
		p.SetSchema(schema.col2Schema())
		p.names = schema.names
	case TraceFormatJSON:
		schema := newColumnsWithNames(1)
		schema.Append(buildColumnWithName("", "operation", mysql.TypeString, mysql.MaxBlobWidth))
		p.SetSchema(schema.col2Schema())
		p.names = schema.names
	case TraceFormatLog:
		schema := newColumnsWithNames(4)
		schema.Append(buildColumnWithName("", "time", mysql.TypeTimestamp, mysql.MaxBlobWidth))
		schema.Append(buildColumnWithName("", "event", mysql.TypeString, mysql.MaxBlobWidth))
		schema.Append(buildColumnWithName("", "tags", mysql.TypeString, mysql.MaxBlobWidth))
		schema.Append(buildColumnWithName("", "spanName", mysql.TypeString, mysql.MaxBlobWidth))
		p.SetSchema(schema.col2Schema())
		p.names = schema.names
	default:
		return nil, errors.New("trace format should be one of 'row', 'log' or 'json'")
	}
	return p, nil
}

func (b *PlanBuilder) buildExplainPlan(targetPlan base.Plan, format string, explainRows [][]string, analyze bool, execStmt ast.StmtNode, runtimeStats *execdetails.RuntimeStatsColl) (base.Plan, error) {
	format = strings.ToLower(format)
	if format == types.ExplainFormatTrueCardCost && !analyze {
		return nil, errors.Errorf("'explain format=%v' cannot work without 'analyze', please use 'explain analyze format=%v'", format, format)
	}

	p := &Explain{
		TargetPlan:       targetPlan,
		Format:           format,
		Analyze:          analyze,
		ExecStmt:         execStmt,
		ExplainRows:      explainRows,
		RuntimeStatsColl: runtimeStats,
	}
	p.SetSCtx(b.ctx)
	return p, p.prepareSchema()
}

// buildExplainFor gets *last* (maybe running or finished) query plan from connection #connection id.
// See https://dev.mysql.com/doc/refman/8.0/en/explain-for-connection.html.
func (b *PlanBuilder) buildExplainFor(explainFor *ast.ExplainForStmt) (base.Plan, error) {
	processInfo, ok := b.ctx.GetSessionManager().GetProcessInfo(explainFor.ConnectionID)
	if !ok {
		return nil, plannererrors.ErrNoSuchThread.GenWithStackByArgs(explainFor.ConnectionID)
	}
	if b.ctx.GetSessionVars() != nil && b.ctx.GetSessionVars().User != nil {
		if b.ctx.GetSessionVars().User.Username != processInfo.User {
			err := plannererrors.ErrAccessDenied.GenWithStackByArgs(b.ctx.GetSessionVars().User.Username, b.ctx.GetSessionVars().User.Hostname)
			// Different from MySQL's behavior and document.
			b.visitInfo = appendVisitInfo(b.visitInfo, mysql.SuperPriv, "", "", "", err)
		}
	}

	targetPlan, ok := processInfo.Plan.(base.Plan)
	explainForFormat := strings.ToLower(explainFor.Format)
	if !ok || targetPlan == nil {
		return &Explain{Format: explainForFormat}, nil
	}
	var explainRows [][]string
	if explainForFormat == types.ExplainFormatROW {
		explainRows = processInfo.PlanExplainRows
	}
	return b.buildExplainPlan(targetPlan, explainForFormat, explainRows, false, nil, processInfo.RuntimeStatsColl)
}

func (b *PlanBuilder) buildExplain(ctx context.Context, explain *ast.ExplainStmt) (base.Plan, error) {
	if show, ok := explain.Stmt.(*ast.ShowStmt); ok {
		return b.buildShow(ctx, show)
	}

	sctx, err := AsSctx(b.ctx)
	if err != nil {
		return nil, err
	}

	targetPlan, _, err := OptimizeAstNode(ctx, sctx, explain.Stmt, b.is)
	if err != nil {
		return nil, err
	}

	return b.buildExplainPlan(targetPlan, explain.Format, nil, explain.Analyze, explain.Stmt, nil)
}

func (b *PlanBuilder) buildSelectInto(ctx context.Context, sel *ast.SelectStmt) (base.Plan, error) {
	if sem.IsEnabled() {
		return nil, plannererrors.ErrNotSupportedWithSem.GenWithStackByArgs("SELECT INTO")
	}
	selectIntoInfo := sel.SelectIntoOpt
	sel.SelectIntoOpt = nil
	sctx, err := AsSctx(b.ctx)
	if err != nil {
		return nil, err
	}
	targetPlan, _, err := OptimizeAstNode(ctx, sctx, sel, b.is)
	if err != nil {
		return nil, err
	}
	b.visitInfo = appendVisitInfo(b.visitInfo, mysql.FilePriv, "", "", "", plannererrors.ErrSpecificAccessDenied.GenWithStackByArgs("FILE"))
	return &SelectInto{
		TargetPlan:     targetPlan,
		IntoOpt:        selectIntoInfo,
		LineFieldsInfo: NewLineFieldsInfo(selectIntoInfo.FieldsInfo, selectIntoInfo.LinesInfo),
	}, nil
}

func buildShowProcedureSchema() (*expression.Schema, []*types.FieldName) {
	tblName := "ROUTINES"
	schema := newColumnsWithNames(11)
	schema.Append(buildColumnWithName(tblName, "Db", mysql.TypeVarchar, 128))
	schema.Append(buildColumnWithName(tblName, "Name", mysql.TypeVarchar, 128))
	schema.Append(buildColumnWithName(tblName, "Type", mysql.TypeVarchar, 128))
	schema.Append(buildColumnWithName(tblName, "Definer", mysql.TypeVarchar, 128))
	schema.Append(buildColumnWithName(tblName, "Modified", mysql.TypeDatetime, 19))
	schema.Append(buildColumnWithName(tblName, "Created", mysql.TypeDatetime, 19))
	schema.Append(buildColumnWithName(tblName, "Security_type", mysql.TypeVarchar, 128))
	schema.Append(buildColumnWithName(tblName, "Comment", mysql.TypeBlob, 196605))
	schema.Append(buildColumnWithName(tblName, "character_set_client", mysql.TypeVarchar, 32))
	schema.Append(buildColumnWithName(tblName, "collation_connection", mysql.TypeVarchar, 32))
	schema.Append(buildColumnWithName(tblName, "Database Collation", mysql.TypeVarchar, 32))
	return schema.col2Schema(), schema.names
}

func buildShowTriggerSchema() (*expression.Schema, []*types.FieldName) {
	tblName := "TRIGGERS"
	schema := newColumnsWithNames(11)
	schema.Append(buildColumnWithName(tblName, "Trigger", mysql.TypeVarchar, 128))
	schema.Append(buildColumnWithName(tblName, "Event", mysql.TypeVarchar, 128))
	schema.Append(buildColumnWithName(tblName, "Table", mysql.TypeVarchar, 128))
	schema.Append(buildColumnWithName(tblName, "Statement", mysql.TypeBlob, 196605))
	schema.Append(buildColumnWithName(tblName, "Timing", mysql.TypeVarchar, 128))
	schema.Append(buildColumnWithName(tblName, "Created", mysql.TypeDatetime, 19))
	schema.Append(buildColumnWithName(tblName, "sql_mode", mysql.TypeBlob, 8192))
	schema.Append(buildColumnWithName(tblName, "Definer", mysql.TypeVarchar, 128))
	schema.Append(buildColumnWithName(tblName, "character_set_client", mysql.TypeVarchar, 32))
	schema.Append(buildColumnWithName(tblName, "collation_connection", mysql.TypeVarchar, 32))
	schema.Append(buildColumnWithName(tblName, "Database Collation", mysql.TypeVarchar, 32))
	return schema.col2Schema(), schema.names
}

func buildShowEventsSchema() (*expression.Schema, []*types.FieldName) {
	tblName := "EVENTS"
	schema := newColumnsWithNames(15)
	schema.Append(buildColumnWithName(tblName, "Db", mysql.TypeVarchar, 128))
	schema.Append(buildColumnWithName(tblName, "Name", mysql.TypeVarchar, 128))
	schema.Append(buildColumnWithName(tblName, "Time zone", mysql.TypeVarchar, 32))
	schema.Append(buildColumnWithName(tblName, "Definer", mysql.TypeVarchar, 128))
	schema.Append(buildColumnWithName(tblName, "Type", mysql.TypeVarchar, 128))
	schema.Append(buildColumnWithName(tblName, "Execute At", mysql.TypeDatetime, 19))
	schema.Append(buildColumnWithName(tblName, "Interval Value", mysql.TypeVarchar, 128))
	schema.Append(buildColumnWithName(tblName, "Interval Field", mysql.TypeVarchar, 128))
	schema.Append(buildColumnWithName(tblName, "Starts", mysql.TypeDatetime, 19))
	schema.Append(buildColumnWithName(tblName, "Ends", mysql.TypeDatetime, 19))
	schema.Append(buildColumnWithName(tblName, "Status", mysql.TypeVarchar, 32))
	schema.Append(buildColumnWithName(tblName, "Originator", mysql.TypeInt24, 4))
	schema.Append(buildColumnWithName(tblName, "character_set_client", mysql.TypeVarchar, 32))
	schema.Append(buildColumnWithName(tblName, "collation_connection", mysql.TypeVarchar, 32))
	schema.Append(buildColumnWithName(tblName, "Database Collation", mysql.TypeVarchar, 32))
	return schema.col2Schema(), schema.names
}

func buildShowWarningsSchema() (*expression.Schema, types.NameSlice) {
	tblName := "WARNINGS"
	schema := newColumnsWithNames(3)
	schema.Append(buildColumnWithName(tblName, "Level", mysql.TypeVarchar, 64))
	schema.Append(buildColumnWithName(tblName, "Code", mysql.TypeLong, 19))
	schema.Append(buildColumnWithName(tblName, "Message", mysql.TypeVarchar, 64))
	return schema.col2Schema(), schema.names
}

// buildShowSchema builds column info for ShowStmt including column name and type.
func buildShowSchema(s *ast.ShowStmt, isView bool, isSequence bool) (schema *expression.Schema, outputNames []*types.FieldName) {
	var names []string
	var ftypes []byte
	var flags []uint

	switch s.Tp {
	case ast.ShowBinlogStatus:
		names = []string{"File", "Position", "Binlog_Do_DB", "Binlog_Ignore_DB", "Executed_Gtid_Set"}
		ftypes = []byte{mysql.TypeVarchar, mysql.TypeLonglong, mysql.TypeVarchar, mysql.TypeVarchar, mysql.TypeVarchar}
	case ast.ShowProcedureStatus, ast.ShowFunctionStatus:
		return buildShowProcedureSchema()
	case ast.ShowTriggers:
		return buildShowTriggerSchema()
	case ast.ShowEvents:
		return buildShowEventsSchema()
	case ast.ShowWarnings, ast.ShowErrors:
		if s.CountWarningsOrErrors {
			names = []string{"Count"}
			ftypes = []byte{mysql.TypeLong}
			break
		}
		return buildShowWarningsSchema()
	case ast.ShowRegions:
		return buildTableRegionsSchema()
	case ast.ShowEngines:
		names = []string{"Engine", "Support", "Comment", "Transactions", "XA", "Savepoints"}
	case ast.ShowConfig:
		names = []string{"Type", "Instance", "Name", "Value"}
	case ast.ShowDatabases:
		fieldDB := "Database"
		if patternName := extractPatternLikeOrIlikeName(s.Pattern); patternName != "" {
			fieldDB = fmt.Sprintf("%s (%s)", fieldDB, patternName)
		}
		names = []string{fieldDB}
	case ast.ShowOpenTables:
		names = []string{"Database", "Table", "In_use", "Name_locked"}
		ftypes = []byte{mysql.TypeVarchar, mysql.TypeVarchar, mysql.TypeLong, mysql.TypeLong}
	case ast.ShowTables:
		fieldTable := fmt.Sprintf("Tables_in_%s", s.DBName)
		if patternName := extractPatternLikeOrIlikeName(s.Pattern); patternName != "" {
			fieldTable = fmt.Sprintf("%s (%s)", fieldTable, patternName)
		}
		names = []string{fieldTable}
		if s.Full {
			names = append(names, "Table_type")
		}
	case ast.ShowTableStatus:
		names = []string{"Name", "Engine", "Version", "Row_format", "Rows", "Avg_row_length",
			"Data_length", "Max_data_length", "Index_length", "Data_free", "Auto_increment",
			"Create_time", "Update_time", "Check_time", "Collation", "Checksum",
			"Create_options", "Comment"}
		ftypes = []byte{mysql.TypeVarchar, mysql.TypeVarchar, mysql.TypeLonglong, mysql.TypeVarchar, mysql.TypeLonglong, mysql.TypeLonglong,
			mysql.TypeLonglong, mysql.TypeLonglong, mysql.TypeLonglong, mysql.TypeLonglong, mysql.TypeLonglong,
			mysql.TypeDatetime, mysql.TypeDatetime, mysql.TypeDatetime, mysql.TypeVarchar, mysql.TypeVarchar,
			mysql.TypeVarchar, mysql.TypeVarchar}
	case ast.ShowColumns:
		names = table.ColDescFieldNames(s.Full)
	case ast.ShowCharset:
		names = []string{"Charset", "Description", "Default collation", "Maxlen"}
		ftypes = []byte{mysql.TypeVarchar, mysql.TypeVarchar, mysql.TypeVarchar, mysql.TypeLonglong}
	case ast.ShowVariables, ast.ShowStatus:
		names = []string{"Variable_name", "Value"}
	case ast.ShowCollation:
		names = []string{"Collation", "Charset", "Id", "Default", "Compiled", "Sortlen", "Pad_attribute"}
		ftypes = []byte{mysql.TypeVarchar, mysql.TypeVarchar, mysql.TypeLonglong,
			mysql.TypeVarchar, mysql.TypeVarchar, mysql.TypeLonglong, mysql.TypeVarchar}
		flags = []uint{0, 0, mysql.UnsignedFlag | mysql.NotNullFlag, 0, 0, 0, 0}
	case ast.ShowCreateTable, ast.ShowCreateSequence:
		if isSequence {
			names = []string{"Sequence", "Create Sequence"}
		} else if isView {
			names = []string{"View", "Create View", "character_set_client", "collation_connection"}
		} else {
			names = []string{"Table", "Create Table"}
		}
	case ast.ShowCreatePlacementPolicy:
		names = []string{"Policy", "Create Policy"}
	case ast.ShowCreateResourceGroup:
		names = []string{"Resource_Group", "Create Resource Group"}
	case ast.ShowCreateUser:
		if s.User != nil {
			names = []string{fmt.Sprintf("CREATE USER for %s", s.User)}
		}
	case ast.ShowCreateView:
		names = []string{"View", "Create View", "character_set_client", "collation_connection"}
	case ast.ShowCreateDatabase:
		names = []string{"Database", "Create Database"}
	case ast.ShowDrainerStatus:
		names = []string{"NodeID", "Address", "State", "Max_Commit_Ts", "Update_Time"}
		ftypes = []byte{mysql.TypeVarchar, mysql.TypeVarchar, mysql.TypeVarchar, mysql.TypeLonglong, mysql.TypeVarchar}
	case ast.ShowGrants:
		if s.User != nil {
			names = []string{fmt.Sprintf("Grants for %s", s.User)}
		} else {
			// Don't know the name yet, so just say "user"
			names = []string{"Grants for User"}
		}
	case ast.ShowIndex:
		names = []string{"Table", "Non_unique", "Key_name", "Seq_in_index",
			"Column_name", "Collation", "Cardinality", "Sub_part", "Packed",
			"Null", "Index_type", "Comment", "Index_comment", "Visible", "Expression", "Clustered"}
		ftypes = []byte{mysql.TypeVarchar, mysql.TypeLonglong, mysql.TypeVarchar, mysql.TypeLonglong,
			mysql.TypeVarchar, mysql.TypeVarchar, mysql.TypeLonglong, mysql.TypeLonglong,
			mysql.TypeVarchar, mysql.TypeVarchar, mysql.TypeVarchar, mysql.TypeVarchar,
			mysql.TypeVarchar, mysql.TypeVarchar, mysql.TypeVarchar, mysql.TypeVarchar}
	case ast.ShowPlugins:
		names = []string{"Name", "Status", "Type", "Library", "License", "Version"}
		ftypes = []byte{
			mysql.TypeVarchar, mysql.TypeVarchar, mysql.TypeVarchar, mysql.TypeVarchar, mysql.TypeVarchar, mysql.TypeVarchar,
		}
	case ast.ShowProcessList:
		names = []string{"Id", "User", "Host", "db", "Command", "Time", "State", "Info"}
		ftypes = []byte{mysql.TypeLonglong, mysql.TypeVarchar, mysql.TypeVarchar,
			mysql.TypeVarchar, mysql.TypeVarchar, mysql.TypeLong, mysql.TypeVarchar, mysql.TypeString}
	case ast.ShowPumpStatus:
		names = []string{"NodeID", "Address", "State", "Max_Commit_Ts", "Update_Time"}
		ftypes = []byte{mysql.TypeVarchar, mysql.TypeVarchar, mysql.TypeVarchar, mysql.TypeLonglong, mysql.TypeVarchar}
	case ast.ShowStatsMeta:
		names = []string{"Db_name", "Table_name", "Partition_name", "Update_time", "Modify_count", "Row_count", "Last_analyze_time"}
		ftypes = []byte{mysql.TypeVarchar, mysql.TypeVarchar, mysql.TypeVarchar, mysql.TypeDatetime, mysql.TypeLonglong, mysql.TypeLonglong, mysql.TypeDatetime}
	case ast.ShowStatsExtended:
		names = []string{"Db_name", "Table_name", "Stats_name", "Column_names", "Stats_type", "Stats_val", "Last_update_version"}
		ftypes = []byte{mysql.TypeVarchar, mysql.TypeVarchar, mysql.TypeVarchar, mysql.TypeVarchar, mysql.TypeVarchar, mysql.TypeVarchar, mysql.TypeLonglong}
	case ast.ShowStatsHistograms:
		names = []string{"Db_name", "Table_name", "Partition_name", "Column_name", "Is_index", "Update_time", "Distinct_count", "Null_count", "Avg_col_size", "Correlation",
			"Load_status", "Total_mem_usage", "Hist_mem_usage", "Topn_mem_usage", "Cms_mem_usage"}
		ftypes = []byte{mysql.TypeVarchar, mysql.TypeVarchar, mysql.TypeVarchar, mysql.TypeVarchar, mysql.TypeTiny, mysql.TypeDatetime,
			mysql.TypeLonglong, mysql.TypeLonglong, mysql.TypeDouble, mysql.TypeDouble,
			mysql.TypeVarchar, mysql.TypeLonglong, mysql.TypeLonglong, mysql.TypeLonglong, mysql.TypeLonglong}
	case ast.ShowStatsBuckets:
		names = []string{"Db_name", "Table_name", "Partition_name", "Column_name", "Is_index", "Bucket_id", "Count",
			"Repeats", "Lower_Bound", "Upper_Bound", "Ndv"}
		ftypes = []byte{mysql.TypeVarchar, mysql.TypeVarchar, mysql.TypeVarchar, mysql.TypeVarchar, mysql.TypeTiny, mysql.TypeLonglong,
			mysql.TypeLonglong, mysql.TypeLonglong, mysql.TypeVarchar, mysql.TypeVarchar, mysql.TypeLonglong}
	case ast.ShowStatsTopN:
		names = []string{"Db_name", "Table_name", "Partition_name", "Column_name", "Is_index", "Value", "Count"}
		ftypes = []byte{mysql.TypeVarchar, mysql.TypeVarchar, mysql.TypeVarchar, mysql.TypeVarchar, mysql.TypeTiny, mysql.TypeVarchar, mysql.TypeLonglong}
	case ast.ShowStatsHealthy:
		names = []string{"Db_name", "Table_name", "Partition_name", "Healthy"}
		ftypes = []byte{mysql.TypeVarchar, mysql.TypeVarchar, mysql.TypeVarchar, mysql.TypeLonglong}
	case ast.ShowHistogramsInFlight:
		names = []string{"HistogramsInFlight"}
		ftypes = []byte{mysql.TypeLonglong}
	case ast.ShowColumnStatsUsage:
		names = []string{"Db_name", "Table_name", "Partition_name", "Column_name", "Last_used_at", "Last_analyzed_at"}
		ftypes = []byte{mysql.TypeVarchar, mysql.TypeVarchar, mysql.TypeVarchar, mysql.TypeVarchar, mysql.TypeDatetime, mysql.TypeDatetime}
	case ast.ShowStatsLocked:
		names = []string{"Db_name", "Table_name", "Partition_name", "Status"}
		ftypes = []byte{mysql.TypeVarchar, mysql.TypeVarchar, mysql.TypeVarchar, mysql.TypeVarchar}
	case ast.ShowProfiles: // ShowProfiles is deprecated.
		names = []string{"Query_ID", "Duration", "Query"}
		ftypes = []byte{mysql.TypeLong, mysql.TypeDouble, mysql.TypeVarchar}
	case ast.ShowMasterStatus:
		names = []string{"File", "Position", "Binlog_Do_DB", "Binlog_Ignore_DB", "Executed_Gtid_Set"}
		ftypes = []byte{mysql.TypeVarchar, mysql.TypeLonglong, mysql.TypeVarchar, mysql.TypeVarchar, mysql.TypeVarchar}
	case ast.ShowPrivileges:
		names = []string{"Privilege", "Context", "Comment"}
		ftypes = []byte{mysql.TypeVarchar, mysql.TypeVarchar, mysql.TypeVarchar}
	case ast.ShowBindings:
		names = []string{"Original_sql", "Bind_sql", "Default_db", "Status", "Create_time", "Update_time", "Charset", "Collation", "Source", "Sql_digest", "Plan_digest"}
		ftypes = []byte{mysql.TypeVarchar, mysql.TypeVarchar, mysql.TypeVarchar, mysql.TypeVarchar, mysql.TypeDatetime, mysql.TypeDatetime, mysql.TypeVarchar, mysql.TypeVarchar, mysql.TypeVarchar, mysql.TypeVarchar, mysql.TypeVarchar}
	case ast.ShowBindingCacheStatus:
		names = []string{"bindings_in_cache", "bindings_in_table", "memory_usage", "memory_quota"}
		ftypes = []byte{mysql.TypeLonglong, mysql.TypeLonglong, mysql.TypeVarchar, mysql.TypeVarchar}
	case ast.ShowAnalyzeStatus:
		names = []string{"Table_schema", "Table_name", "Partition_name", "Job_info", "Processed_rows", "Start_time",
			"End_time", "State", "Fail_reason", "Instance", "Process_ID", "Remaining_seconds", "Progress", "Estimated_total_rows"}
		ftypes = []byte{mysql.TypeVarchar, mysql.TypeVarchar, mysql.TypeVarchar, mysql.TypeVarchar, mysql.TypeLonglong,
			mysql.TypeDatetime, mysql.TypeDatetime, mysql.TypeVarchar, mysql.TypeVarchar, mysql.TypeVarchar, mysql.TypeLonglong, mysql.TypeVarchar, mysql.TypeDouble, mysql.TypeLonglong}
	case ast.ShowBuiltins:
		names = []string{"Supported_builtin_functions"}
		ftypes = []byte{mysql.TypeVarchar}
	case ast.ShowBackups, ast.ShowRestores:
		names = []string{"Id", "Destination", "State", "Progress", "Queue_time", "Execution_time", "Finish_time", "Connection", "Message"}
		ftypes = []byte{mysql.TypeLonglong, mysql.TypeVarchar, mysql.TypeVarchar, mysql.TypeDouble, mysql.TypeDatetime, mysql.TypeDatetime, mysql.TypeDatetime, mysql.TypeLonglong, mysql.TypeVarchar}
	case ast.ShowPlacementLabels:
		names = []string{"Key", "Values"}
		ftypes = []byte{mysql.TypeVarchar, mysql.TypeJSON}
	case ast.ShowPlacement, ast.ShowPlacementForDatabase, ast.ShowPlacementForTable, ast.ShowPlacementForPartition:
		names = []string{"Target", "Placement", "Scheduling_State"}
		ftypes = []byte{mysql.TypeVarchar, mysql.TypeVarchar, mysql.TypeVarchar}
	case ast.ShowSessionStates:
		names = []string{"Session_states", "Session_token"}
		ftypes = []byte{mysql.TypeJSON, mysql.TypeJSON}
	case ast.ShowImportJobs:
		names = importIntoSchemaNames
		ftypes = importIntoSchemaFTypes
	}
	return convert2OutputSchemasAndNames(names, ftypes, flags)
}

func convert2OutputSchemasAndNames(names []string, ftypes []byte, flags []uint) (schema *expression.Schema, outputNames []*types.FieldName) {
	schema = expression.NewSchema(make([]*expression.Column, 0, len(names))...)
	outputNames = make([]*types.FieldName, 0, len(names))
	for i := range names {
		col := &expression.Column{}
		outputNames = append(outputNames, &types.FieldName{ColName: model.NewCIStr(names[i])})
		// User varchar as the default return column type.
		tp := mysql.TypeVarchar
		if len(ftypes) != 0 && ftypes[i] != mysql.TypeUnspecified {
			tp = ftypes[i]
		}
		fieldType := types.NewFieldType(tp)
		flen, decimal := mysql.GetDefaultFieldLengthAndDecimal(tp)
		fieldType.SetFlen(flen)
		fieldType.SetDecimal(decimal)
		charset, collate := types.DefaultCharsetForType(tp)
		fieldType.SetCharset(charset)
		fieldType.SetCollate(collate)
		if len(flags) > 0 {
			fieldType.SetFlag(flags[i])
		}
		col.RetType = fieldType
		schema.Append(col)
	}
	return
}

func (b *PlanBuilder) buildPlanReplayer(pc *ast.PlanReplayerStmt) base.Plan {
	p := &PlanReplayer{ExecStmt: pc.Stmt, Analyze: pc.Analyze, Load: pc.Load, File: pc.File,
		Capture: pc.Capture, Remove: pc.Remove, SQLDigest: pc.SQLDigest, PlanDigest: pc.PlanDigest}

	if pc.HistoricalStatsInfo != nil {
		p.HistoricalStatsTS = calcTSForPlanReplayer(b.ctx, pc.HistoricalStatsInfo.TsExpr)
	}

	schema := newColumnsWithNames(1)
	schema.Append(buildColumnWithName("", "File_token", mysql.TypeVarchar, 128))
	p.SetSchema(schema.col2Schema())
	p.names = schema.names
	return p
}

func calcTSForPlanReplayer(sctx base.PlanContext, tsExpr ast.ExprNode) uint64 {
	tsVal, err := evalAstExprWithPlanCtx(sctx, tsExpr)
	if err != nil {
		sctx.GetSessionVars().StmtCtx.AppendWarning(err)
		return 0
	}
	// mustn't be NULL
	if tsVal.IsNull() {
		return 0
	}

	// first, treat it as a TSO
	tpLonglong := types.NewFieldType(mysql.TypeLonglong)
	tpLonglong.SetFlag(mysql.UnsignedFlag)
	// We need a strict check, which means no truncate or any other warnings/errors, or it will wrongly try to parse
	// a date/time string into a TSO.
	// To achieve this, we create a new type context without re-using the one in statement context.
	tso, err := tsVal.ConvertTo(types.DefaultStmtNoWarningContext.WithLocation(sctx.GetSessionVars().Location()), tpLonglong)
	if err == nil {
		return tso.GetUint64()
	}

	// if failed, treat it as a date/time
	// this part is similar to CalculateAsOfTsExpr
	tpDateTime := types.NewFieldType(mysql.TypeDatetime)
	tpDateTime.SetDecimal(6)
	timestamp, err := tsVal.ConvertTo(sctx.GetSessionVars().StmtCtx.TypeCtx(), tpDateTime)
	if err != nil {
		sctx.GetSessionVars().StmtCtx.AppendWarning(err)
		return 0
	}
	goTime, err := timestamp.GetMysqlTime().GoTime(sctx.GetSessionVars().Location())
	if err != nil {
		sctx.GetSessionVars().StmtCtx.AppendWarning(err)
		return 0
	}
	return oracle.GoTimeToTS(goTime)
}

func buildChecksumTableSchema() (*expression.Schema, []*types.FieldName) {
	schema := newColumnsWithNames(5)
	schema.Append(buildColumnWithName("", "Db_name", mysql.TypeVarchar, 128))
	schema.Append(buildColumnWithName("", "Table_name", mysql.TypeVarchar, 128))
	schema.Append(buildColumnWithName("", "Checksum_crc64_xor", mysql.TypeLonglong, 22))
	schema.Append(buildColumnWithName("", "Total_kvs", mysql.TypeLonglong, 22))
	schema.Append(buildColumnWithName("", "Total_bytes", mysql.TypeLonglong, 22))
	return schema.col2Schema(), schema.names
}

// adjustOverlongViewColname adjusts the overlong outputNames of a view to
// `new_exp_$off` where `$off` is the offset of the output column, $off starts from 1.
// There is still some MySQL compatible problems.
func adjustOverlongViewColname(plan base.LogicalPlan) {
	outputNames := plan.OutputNames()
	for i := range outputNames {
		if outputName := outputNames[i].ColName.L; len(outputName) > mysql.MaxColumnNameLength {
			outputNames[i].ColName = model.NewCIStr(fmt.Sprintf("name_exp_%d", i+1))
		}
	}
}

// findStmtAsViewSchema finds the first SelectStmt as the schema for the view
func findStmtAsViewSchema(stmt ast.Node) *ast.SelectStmt {
	switch x := stmt.(type) {
	case *ast.CreateViewStmt:
		return findStmtAsViewSchema(x.Select)
	case *ast.SetOprStmt:
		return findStmtAsViewSchema(x.SelectList)
	case *ast.SetOprSelectList:
		return findStmtAsViewSchema(x.Selects[0])
	case *ast.SelectStmt:
		return x
	}
	return nil
}

// buildCompactTable builds a plan for the "ALTER TABLE [NAME] COMPACT ..." statement.
func (b *PlanBuilder) buildCompactTable(node *ast.CompactTableStmt) (base.Plan, error) {
	var authErr error
	if b.ctx.GetSessionVars().User != nil {
		authErr = plannererrors.ErrTableaccessDenied.GenWithStackByArgs("ALTER", b.ctx.GetSessionVars().User.AuthUsername,
			b.ctx.GetSessionVars().User.AuthHostname, node.Table.Name.L)
	}
	b.visitInfo = appendVisitInfo(b.visitInfo, mysql.AlterPriv, node.Table.Schema.L,
		node.Table.Name.L, "", authErr)

	tblInfo := node.Table.TableInfo
	p := &CompactTable{
		ReplicaKind:    node.ReplicaKind,
		TableInfo:      tblInfo,
		PartitionNames: node.PartitionNames,
	}
	return p, nil
}

func extractPatternLikeOrIlikeName(patternLike *ast.PatternLikeOrIlikeExpr) string {
	if patternLike == nil {
		return ""
	}
	if v, ok := patternLike.Pattern.(*driver.ValueExpr); ok {
		return v.GetString()
	}
	return ""
}<|MERGE_RESOLUTION|>--- conflicted
+++ resolved
@@ -4334,8 +4334,7 @@
 		}
 		options = append(options, &loadDataOpt)
 	}
-<<<<<<< HEAD
-	// TODO(lance6716): check used functions
+	// TODO(lance6716): check functions
 	neededVars := make(map[string]int)
 	for i, a := range ld.ColumnAssignments {
 		switch v := a.Expr.(type) {
@@ -4345,8 +4344,6 @@
 			)
 		case *ast.VariableExpr:
 			neededVars[v.Name] = i
-		case *ast.FuncCallExpr:
-			//expression.GetOptionalEvalPropsForExpr(v)
 		}
 	}
 	for _, v := range ld.ColumnsAndUserVars {
@@ -4367,17 +4364,6 @@
 		)
 	}
 
-=======
-	// TODO(lance6716): check ColumnsAndUserVars
-	for i, a := range ld.ColumnAssignments {
-		_, ok := a.Expr.(*ast.SubqueryExpr)
-		if ok {
-			return nil, errors.Errorf(
-				"subquery is not supported in IMPORT INTO column assignment, index %d", i,
-			)
-		}
-	}
->>>>>>> fa533f82
 	p := ImportInto{
 		Path:               ld.Path,
 		Format:             ld.Format,
