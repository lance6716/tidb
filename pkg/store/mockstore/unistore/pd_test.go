// Copyright 2021 PingCAP, Inc.
//
// Licensed under the Apache License, Version 2.0 (the "License");
// you may not use this file except in compliance with the License.
// You may obtain a copy of the License at
//
//     http://www.apache.org/licenses/LICENSE-2.0
//
// Unless required by applicable law or agreed to in writing, software
// distributed under the License is distributed on an "AS IS" BASIS,
// WITHOUT WARRANTIES OR CONDITIONS OF ANY KIND, either express or implied.
// See the License for the specific language governing permissions and
// limitations under the License.

package unistore

import (
	"context"
	"fmt"
	"testing"

	"github.com/asaskevich/govalidator"
	"github.com/stretchr/testify/require"
	pd "github.com/tikv/pd/client"
)

type GlobalConfigTestSuite struct {
	rpc     *RPCClient
	cluster *Cluster
	client  pd.Client
}

func SetUpSuite() *GlobalConfigTestSuite {
	s := &GlobalConfigTestSuite{}
	s.rpc, s.client, s.cluster, _ = New("", nil)
	return s
}

func TestLoad(t *testing.T) {
	s := SetUpSuite()
	err := s.client.StoreGlobalConfig(context.Background(), "", []pd.GlobalConfigItem{{Name: "LoadOkGlobalConfig", Value: "ok"}})
	require.Equal(t, nil, err)
	res, _, err := s.client.LoadGlobalConfig(context.Background(), []string{"LoadOkGlobalConfig", "LoadErrGlobalConfig"}, "")
	require.Equal(t, err, nil)
	for _, j := range res {
		println(j.Name)
		switch j.Name {
		case "/global/config/LoadOkGlobalConfig":
			require.Equal(t, "ok", j.Value)
		case "/global/config/LoadErrGlobalConfig":
			require.Equal(t, "", j.Value)
		default:
			require.Equal(t, true, false)
		}
	}
	s.TearDownSuite()
}

func TestStore(t *testing.T) {
	s := SetUpSuite()

	res, _, err := s.client.LoadGlobalConfig(context.Background(), []string{"NewObject"}, "")
	require.Equal(t, err, nil)
	require.Equal(t, res[0].Value, "")

	err = s.client.StoreGlobalConfig(context.Background(), "", []pd.GlobalConfigItem{{Name: "NewObject", Value: "ok"}})
	require.Equal(t, err, nil)

	res, _, err = s.client.LoadGlobalConfig(context.Background(), []string{"NewObject"}, "")
	require.Equal(t, err, nil)
	require.Equal(t, res[0].Value, "ok")

	s.TearDownSuite()
}

func TestWatch(t *testing.T) {
	s := SetUpSuite()
	err := s.client.StoreGlobalConfig(context.Background(), "/global/config", []pd.GlobalConfigItem{{Name: "NewObject", Value: "ok"}})
	require.Equal(t, err, nil)

	ch, err := s.client.WatchGlobalConfig(context.Background(), "/global/config", 0)
	require.Equal(t, err, nil)

	for i := 0; i < 10; i++ {
		res := <-ch
		require.NotEqual(t, res[0].Value, "")
	}
	close(ch)

	s.TearDownSuite()
}

func (s *GlobalConfigTestSuite) TearDownSuite() {
	s.client.Close()
	s.rpc.Close()
	s.cluster.Close()
}

func TestMockPDServiceDiscovery(t *testing.T) {
	re := require.New(t)
	pdAddrs := []string{"invalid_pd_address", "127.0.0.1:2379", "http://172.32.21.32:2379"}
	for i, addr := range pdAddrs {
		check := govalidator.IsURL(addr)
<<<<<<< HEAD
		fmt.Println(i)
=======
>>>>>>> de177d85
		if i > 0 {
			re.True(check)
		} else {
			re.False(check)
		}
	}
	sd := NewMockPDServiceDiscovery(pdAddrs)
	clis := sd.GetAllServiceClients()
	re.Len(clis, 2)
	re.Equal(clis[0].GetHTTPAddress(), "http://127.0.0.1:2379")
	re.Equal(clis[1].GetHTTPAddress(), "http://172.32.21.32:2379")
}<|MERGE_RESOLUTION|>--- conflicted
+++ resolved
@@ -16,7 +16,6 @@
 
 import (
 	"context"
-	"fmt"
 	"testing"
 
 	"github.com/asaskevich/govalidator"
@@ -101,10 +100,6 @@
 	pdAddrs := []string{"invalid_pd_address", "127.0.0.1:2379", "http://172.32.21.32:2379"}
 	for i, addr := range pdAddrs {
 		check := govalidator.IsURL(addr)
-<<<<<<< HEAD
-		fmt.Println(i)
-=======
->>>>>>> de177d85
 		if i > 0 {
 			re.True(check)
 		} else {
