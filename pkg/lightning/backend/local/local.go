// Copyright 2020 PingCAP, Inc.
//
// Licensed under the Apache License, Version 2.0 (the "License");
// you may not use this file except in compliance with the License.
// You may obtain a copy of the License at
//
//     http://www.apache.org/licenses/LICENSE-2.0
//
// Unless required by applicable law or agreed to in writing, software
// distributed under the License is distributed on an "AS IS" BASIS,
// WITHOUT WARRANTIES OR CONDITIONS OF ANY KIND, either express or implied.
// See the License for the specific language governing permissions and
// limitations under the License.

package local

import (
	"bytes"
	"context"
	"database/sql"
	"encoding/hex"
	"io"
	"math"
	"net"
	"path/filepath"
	"strings"
	"sync"
	"time"

	"github.com/coreos/go-semver/semver"
	"github.com/docker/go-units"
	"github.com/google/uuid"
	"github.com/pingcap/errors"
	"github.com/pingcap/failpoint"
	sst "github.com/pingcap/kvproto/pkg/import_sstpb"
	"github.com/pingcap/kvproto/pkg/metapb"
	"github.com/pingcap/tidb/br/pkg/logutil"
	"github.com/pingcap/tidb/br/pkg/membuf"
	"github.com/pingcap/tidb/br/pkg/pdutil"
	"github.com/pingcap/tidb/br/pkg/restore/split"
	"github.com/pingcap/tidb/br/pkg/version"
	"github.com/pingcap/tidb/pkg/infoschema"
	"github.com/pingcap/tidb/pkg/lightning/backend"
	"github.com/pingcap/tidb/pkg/lightning/backend/encode"
	"github.com/pingcap/tidb/pkg/lightning/backend/external"
	"github.com/pingcap/tidb/pkg/lightning/backend/kv"
	"github.com/pingcap/tidb/pkg/lightning/common"
	"github.com/pingcap/tidb/pkg/lightning/config"
	"github.com/pingcap/tidb/pkg/lightning/errormanager"
	"github.com/pingcap/tidb/pkg/lightning/log"
	"github.com/pingcap/tidb/pkg/lightning/metric"
	"github.com/pingcap/tidb/pkg/lightning/tikv"
	"github.com/pingcap/tidb/pkg/meta/model"
	"github.com/pingcap/tidb/pkg/metrics"
	"github.com/pingcap/tidb/pkg/tablecodec"
	"github.com/pingcap/tidb/pkg/util"
	"github.com/pingcap/tidb/pkg/util/codec"
	"github.com/pingcap/tidb/pkg/util/engine"
	"github.com/pingcap/tidb/pkg/util/intest"
	tikvclient "github.com/tikv/client-go/v2/tikv"
	pd "github.com/tikv/pd/client"
	pdhttp "github.com/tikv/pd/client/http"
	"github.com/tikv/pd/client/retry"
	"go.uber.org/zap"
	"google.golang.org/grpc"
	"google.golang.org/grpc/backoff"
	"google.golang.org/grpc/codes"
	"google.golang.org/grpc/credentials"
	"google.golang.org/grpc/credentials/insecure"
	"google.golang.org/grpc/keepalive"
	"google.golang.org/grpc/status"
)

const (
	dialTimeout             = 5 * time.Minute
	maxRetryTimes           = 20
	defaultRetryBackoffTime = 3 * time.Second
	// maxWriteAndIngestRetryTimes is the max retry times for write and ingest.
	// A large retry times is for tolerating tikv cluster failures.
	maxWriteAndIngestRetryTimes = 30

	gRPCKeepAliveTime    = 10 * time.Minute
	gRPCKeepAliveTimeout = 5 * time.Minute
	gRPCBackOffMaxDelay  = 10 * time.Minute

	// The max ranges count in a batch to split and scatter.
	maxBatchSplitRanges = 4096

	propRangeIndex = "tikv.range_index"

	defaultPropSizeIndexDistance = 4 * units.MiB
	defaultPropKeysIndexDistance = 40 * 1024

	// the lower threshold of max open files for pebble db.
	openFilesLowerThreshold = 128

	duplicateDBName = "duplicates"
	scanRegionLimit = 128
)

var (
	// Local backend is compatible with TiDB [4.0.0, NextMajorVersion).
	localMinTiDBVersion    = *semver.New("4.0.0")
	localMinTiKVVersion    = *semver.New("4.0.0")
	localMinPDVersion      = *semver.New("4.0.0")
	localMaxTiDBVersion    = version.NextMajorVersion()
	localMaxTiKVVersion    = version.NextMajorVersion()
	localMaxPDVersion      = version.NextMajorVersion()
	tiFlashMinVersion      = *semver.New("4.0.5")
	tikvSideFreeSpaceCheck = *semver.New("8.0.0")

	errorEngineClosed     = errors.New("engine is closed")
	maxRetryBackoffSecond = 30
)

// ImportClientFactory is factory to create new import client for specific store.
type ImportClientFactory interface {
	Create(ctx context.Context, storeID uint64) (sst.ImportSSTClient, error)
	Close()
}

type importClientFactoryImpl struct {
	conns           *common.GRPCConns
	splitCli        split.SplitClient
	tls             *common.TLS
	tcpConcurrency  int
	compressionType config.CompressionType
}

func newImportClientFactoryImpl(
	splitCli split.SplitClient,
	tls *common.TLS,
	tcpConcurrency int,
	compressionType config.CompressionType,
) *importClientFactoryImpl {
	return &importClientFactoryImpl{
		conns:           common.NewGRPCConns(),
		splitCli:        splitCli,
		tls:             tls,
		tcpConcurrency:  tcpConcurrency,
		compressionType: compressionType,
	}
}

func (f *importClientFactoryImpl) makeConn(ctx context.Context, storeID uint64) (*grpc.ClientConn, error) {
	store, err := f.splitCli.GetStore(ctx, storeID)
	if err != nil {
		return nil, errors.Trace(err)
	}
	var opts []grpc.DialOption
	if f.tls.TLSConfig() != nil {
		opts = append(opts, grpc.WithTransportCredentials(credentials.NewTLS(f.tls.TLSConfig())))
	} else {
		opts = append(opts, grpc.WithTransportCredentials(insecure.NewCredentials()))
	}
	ctx, cancel := context.WithTimeout(ctx, dialTimeout)
	defer cancel()

	bfConf := backoff.DefaultConfig
	bfConf.MaxDelay = gRPCBackOffMaxDelay
	// we should use peer address for tiflash. for tikv, peer address is empty
	addr := store.GetPeerAddress()
	if addr == "" {
		addr = store.GetAddress()
	}
	opts = append(opts,
		grpc.WithConnectParams(grpc.ConnectParams{Backoff: bfConf}),
		grpc.WithKeepaliveParams(keepalive.ClientParameters{
			Time:                gRPCKeepAliveTime,
			Timeout:             gRPCKeepAliveTimeout,
			PermitWithoutStream: true,
		}),
	)
	switch f.compressionType {
	case config.CompressionNone:
		// do nothing
	case config.CompressionGzip:
		// Use custom compressor/decompressor to speed up compression/decompression.
		// Note that here we don't use grpc.UseCompressor option although it's the recommended way.
		// Because gprc-go uses a global registry to store compressor/decompressor, we can't make sure
		// the compressor/decompressor is not registered by other components.
		opts = append(opts, grpc.WithCompressor(&gzipCompressor{}), grpc.WithDecompressor(&gzipDecompressor{}))
	default:
		return nil, common.ErrInvalidConfig.GenWithStack("unsupported compression type %s", f.compressionType)
	}

	failpoint.Inject("LoggingImportBytes", func() {
		opts = append(opts, grpc.WithContextDialer(func(ctx context.Context, target string) (net.Conn, error) {
			conn, err := (&net.Dialer{}).DialContext(ctx, "tcp", target)
			if err != nil {
				return nil, err
			}
			return &loggingConn{Conn: conn}, nil
		}))
	})

	conn, err := grpc.DialContext(ctx, addr, opts...)
	if err != nil {
		return nil, errors.Trace(err)
	}
	return conn, nil
}

func (f *importClientFactoryImpl) getGrpcConn(ctx context.Context, storeID uint64) (*grpc.ClientConn, error) {
	return f.conns.GetGrpcConn(ctx, storeID, f.tcpConcurrency,
		func(ctx context.Context) (*grpc.ClientConn, error) {
			return f.makeConn(ctx, storeID)
		})
}

// Create creates a new import client for specific store.
func (f *importClientFactoryImpl) Create(ctx context.Context, storeID uint64) (sst.ImportSSTClient, error) {
	conn, err := f.getGrpcConn(ctx, storeID)
	if err != nil {
		return nil, err
	}
	return sst.NewImportSSTClient(conn), nil
}

// Close closes the factory.
func (f *importClientFactoryImpl) Close() {
	f.conns.Close()
}

type loggingConn struct {
	net.Conn
}

// Write implements net.Conn.Write
func (c loggingConn) Write(b []byte) (int, error) {
	log.L().Debug("import write", zap.Int("bytes", len(b)))
	return c.Conn.Write(b)
}

type encodingBuilder struct {
	metrics *metric.Metrics
}

// NewEncodingBuilder creates an KVEncodingBuilder with local backend implementation.
func NewEncodingBuilder(ctx context.Context) encode.EncodingBuilder {
	result := new(encodingBuilder)
	if m, ok := metric.FromContext(ctx); ok {
		result.metrics = m
	}
	return result
}

// NewEncoder creates a KV encoder.
// It implements the `backend.EncodingBuilder` interface.
func (b *encodingBuilder) NewEncoder(_ context.Context, config *encode.EncodingConfig) (encode.Encoder, error) {
	return kv.NewTableKVEncoder(config, b.metrics)
}

// MakeEmptyRows creates an empty KV rows.
// It implements the `backend.EncodingBuilder` interface.
func (*encodingBuilder) MakeEmptyRows() encode.Rows {
	return kv.MakeRowsFromKvPairs(nil)
}

type targetInfoGetter struct {
	tls       *common.TLS
	targetDB  *sql.DB
	pdHTTPCli pdhttp.Client
}

// NewTargetInfoGetter creates an TargetInfoGetter with local backend
// implementation. `pdHTTPCli` should not be nil when need to check component
// versions in CheckRequirements.
func NewTargetInfoGetter(
	tls *common.TLS,
	db *sql.DB,
	pdHTTPCli pdhttp.Client,
) backend.TargetInfoGetter {
	return &targetInfoGetter{
		tls:       tls,
		targetDB:  db,
		pdHTTPCli: pdHTTPCli,
	}
}

// FetchRemoteDBModels implements the `backend.TargetInfoGetter` interface.
func (g *targetInfoGetter) FetchRemoteDBModels(ctx context.Context) ([]*model.DBInfo, error) {
	return tikv.FetchRemoteDBModelsFromTLS(ctx, g.tls)
}

// FetchRemoteTableModels obtains the models of all tables given the schema name.
// It implements the `TargetInfoGetter` interface.
func (g *targetInfoGetter) FetchRemoteTableModels(ctx context.Context, schemaName string) ([]*model.TableInfo, error) {
	return tikv.FetchRemoteTableModelsFromTLS(ctx, g.tls, schemaName)
}

// CheckRequirements performs the check whether the backend satisfies the version requirements.
// It implements the `TargetInfoGetter` interface.
func (g *targetInfoGetter) CheckRequirements(ctx context.Context, checkCtx *backend.CheckCtx) error {
	// TODO: support lightning via SQL
	versionStr, err := version.FetchVersion(ctx, g.targetDB)
	if err != nil {
		return errors.Trace(err)
	}
	if err := checkTiDBVersion(ctx, versionStr, localMinTiDBVersion, localMaxTiDBVersion); err != nil {
		return err
	}
	if g.pdHTTPCli == nil {
		return common.ErrUnknown.GenWithStack("pd HTTP client is required for component version check in local backend")
	}
	if err := tikv.CheckPDVersion(ctx, g.pdHTTPCli, localMinPDVersion, localMaxPDVersion); err != nil {
		return err
	}
	if err := tikv.CheckTiKVVersion(ctx, g.pdHTTPCli, localMinTiKVVersion, localMaxTiKVVersion); err != nil {
		return err
	}

	serverInfo := version.ParseServerInfo(versionStr)
	return checkTiFlashVersion(ctx, g.targetDB, checkCtx, *serverInfo.ServerVersion)
}

func checkTiDBVersion(_ context.Context, versionStr string, requiredMinVersion, requiredMaxVersion semver.Version) error {
	return version.CheckTiDBVersion(versionStr, requiredMinVersion, requiredMaxVersion)
}

var tiFlashReplicaQuery = "SELECT TABLE_SCHEMA, TABLE_NAME FROM information_schema.TIFLASH_REPLICA WHERE REPLICA_COUNT > 0;"

// TiFlashReplicaQueryForTest is only used for tests.
var TiFlashReplicaQueryForTest = tiFlashReplicaQuery

type tblName struct {
	schema string
	name   string
}

type tblNames []tblName

// String implements fmt.Stringer
func (t tblNames) String() string {
	var b strings.Builder
	b.WriteByte('[')
	for i, n := range t {
		if i > 0 {
			b.WriteString(", ")
		}
		b.WriteString(common.UniqueTable(n.schema, n.name))
	}
	b.WriteByte(']')
	return b.String()
}

// CheckTiFlashVersionForTest is only used for tests.
var CheckTiFlashVersionForTest = checkTiFlashVersion

// check TiFlash replicas.
// local backend doesn't support TiFlash before tidb v4.0.5
func checkTiFlashVersion(ctx context.Context, db *sql.DB, checkCtx *backend.CheckCtx, tidbVersion semver.Version) error {
	if tidbVersion.Compare(tiFlashMinVersion) >= 0 {
		return nil
	}

	exec := common.SQLWithRetry{
		DB:     db,
		Logger: log.FromContext(ctx),
	}

	res, err := exec.QueryStringRows(ctx, "fetch tiflash replica info", tiFlashReplicaQuery)
	if err != nil {
		return errors.Annotate(err, "fetch tiflash replica info failed")
	}

	tiFlashTablesMap := make(map[tblName]struct{}, len(res))
	for _, tblInfo := range res {
		name := tblName{schema: tblInfo[0], name: tblInfo[1]}
		tiFlashTablesMap[name] = struct{}{}
	}

	tiFlashTables := make(tblNames, 0)
	for _, dbMeta := range checkCtx.DBMetas {
		for _, tblMeta := range dbMeta.Tables {
			if len(tblMeta.DataFiles) == 0 {
				continue
			}
			name := tblName{schema: tblMeta.DB, name: tblMeta.Name}
			if _, ok := tiFlashTablesMap[name]; ok {
				tiFlashTables = append(tiFlashTables, name)
			}
		}
	}

	if len(tiFlashTables) > 0 {
		helpInfo := "Please either upgrade TiDB to version >= 4.0.5 or add TiFlash replica after load data."
		return errors.Errorf("lightning local backend doesn't support TiFlash in this TiDB version. conflict tables: %s. "+helpInfo, tiFlashTables)
	}
	return nil
}

// BackendConfig is the config for local backend.
type BackendConfig struct {
	// comma separated list of PD endpoints.
	PDAddr        string
	LocalStoreDir string
	// max number of cached grpc.ClientConn to a store.
	// note: this is not the limit of actual connections, each grpc.ClientConn can have one or more of it.
	MaxConnPerStore int
	// compress type when write or ingest into tikv
	ConnCompressType config.CompressionType
	// concurrency of generateJobForRange and import(write & ingest) workers
	WorkerConcurrency int
	// batch kv size when writing to TiKV
	KVWriteBatchSize       int64
	RegionSplitBatchSize   int
	RegionSplitConcurrency int
	CheckpointEnabled      bool
	// memory table size of pebble. since pebble can have multiple mem tables, the max memory used is
	// MemTableSize * MemTableStopWritesThreshold, see pebble.Options for more details.
	MemTableSize int
	// LocalWriterMemCacheSize is the memory threshold for one local writer of
	// engines. If the KV payload size exceeds LocalWriterMemCacheSize, local writer
	// will flush them into the engine.
	//
	// It has lower priority than LocalWriterConfig.Local.MemCacheSize.
	LocalWriterMemCacheSize int64
	// whether check TiKV capacity before write & ingest.
	ShouldCheckTiKV    bool
	DupeDetectEnabled  bool
	DuplicateDetectOpt common.DupDetectOpt
	// max write speed in bytes per second to each store(burst is allowed), 0 means no limit
	StoreWriteBWLimit int
	// When TiKV is in normal mode, ingesting too many SSTs will cause TiKV write stall.
	// To avoid this, we should check write stall before ingesting SSTs. Note that, we
	// must check both leader node and followers in client side, because followers will
	// not check write stall as long as ingest command is accepted by leader.
	ShouldCheckWriteStall bool
	// soft limit on the number of open files that can be used by pebble DB.
	// the minimum value is 128.
	MaxOpenFiles int
	KeyspaceName string
	// the scope when pause PD schedulers.
	PausePDSchedulerScope     config.PausePDSchedulerScope
	ResourceGroupName         string
	TaskType                  string
	RaftKV2SwitchModeDuration time.Duration
	// whether disable automatic compactions of pebble db of engine.
	// deduplicate pebble db is not affected by this option.
	// see DisableAutomaticCompactions of pebble.Options for more details.
	// default true.
	DisableAutomaticCompactions bool
	BlockSize                   int
}

// NewBackendConfig creates a new BackendConfig.
func NewBackendConfig(cfg *config.Config, maxOpenFiles int, keyspaceName, resourceGroupName, taskType string, raftKV2SwitchModeDuration time.Duration) BackendConfig {
	return BackendConfig{
		PDAddr:                      cfg.TiDB.PdAddr,
		LocalStoreDir:               cfg.TikvImporter.SortedKVDir,
		MaxConnPerStore:             cfg.TikvImporter.RangeConcurrency,
		ConnCompressType:            cfg.TikvImporter.CompressKVPairs,
		WorkerConcurrency:           cfg.TikvImporter.RangeConcurrency * 2,
		BlockSize:                   int(cfg.TikvImporter.BlockSize),
		KVWriteBatchSize:            int64(cfg.TikvImporter.SendKVSize),
		RegionSplitBatchSize:        cfg.TikvImporter.RegionSplitBatchSize,
		RegionSplitConcurrency:      cfg.TikvImporter.RegionSplitConcurrency,
		CheckpointEnabled:           cfg.Checkpoint.Enable,
		MemTableSize:                int(cfg.TikvImporter.EngineMemCacheSize),
		LocalWriterMemCacheSize:     int64(cfg.TikvImporter.LocalWriterMemCacheSize),
		ShouldCheckTiKV:             cfg.App.CheckRequirements,
		DupeDetectEnabled:           cfg.Conflict.Strategy != config.NoneOnDup,
		DuplicateDetectOpt:          common.DupDetectOpt{ReportErrOnDup: cfg.Conflict.Strategy == config.ErrorOnDup},
		StoreWriteBWLimit:           int(cfg.TikvImporter.StoreWriteBWLimit),
		ShouldCheckWriteStall:       cfg.Cron.SwitchMode.Duration == 0,
		MaxOpenFiles:                maxOpenFiles,
		KeyspaceName:                keyspaceName,
		PausePDSchedulerScope:       cfg.TikvImporter.PausePDSchedulerScope,
		ResourceGroupName:           resourceGroupName,
		TaskType:                    taskType,
		RaftKV2SwitchModeDuration:   raftKV2SwitchModeDuration,
		DisableAutomaticCompactions: true,
	}
}

func (c *BackendConfig) adjust() {
	c.MaxOpenFiles = max(c.MaxOpenFiles, openFilesLowerThreshold)
}

// Backend is a local backend.
type Backend struct {
	pdCli     pd.Client
	pdHTTPCli pdhttp.Client
	splitCli  split.SplitClient
	tikvCli   *tikvclient.KVStore
	tls       *common.TLS
	tikvCodec tikvclient.Codec

	BackendConfig
	engineMgr *engineManager

	supportMultiIngest  bool
	importClientFactory ImportClientFactory

	metrics      *metric.Common
	writeLimiter StoreWriteLimiter
	logger       log.Logger
	// This mutex is used to do some mutual exclusion work in the backend, flushKVs() in writer for now.
	mu sync.Mutex
}

var _ DiskUsage = (*Backend)(nil)
var _ StoreHelper = (*Backend)(nil)
var _ backend.Backend = (*Backend)(nil)

const (
	pdCliMaxMsgSize = int(128 * units.MiB) // pd.ScanRegion may return a large response
)

var (
	maxCallMsgSize = []grpc.DialOption{
		grpc.WithDefaultCallOptions(grpc.MaxCallRecvMsgSize(pdCliMaxMsgSize)),
		grpc.WithDefaultCallOptions(grpc.MaxCallSendMsgSize(pdCliMaxMsgSize)),
	}
)

// NewBackend creates new connections to tikv.
func NewBackend(
	ctx context.Context,
	tls *common.TLS,
	config BackendConfig,
	pdSvcDiscovery pd.ServiceDiscovery,
) (b *Backend, err error) {
	var (
		pdCli                pd.Client
		spkv                 *tikvclient.EtcdSafePointKV
		pdCliForTiKV         *tikvclient.CodecPDClient
		rpcCli               tikvclient.Client
		tikvCli              *tikvclient.KVStore
		pdHTTPCli            pdhttp.Client
		importClientFactory  *importClientFactoryImpl
		multiIngestSupported bool
	)
	defer func() {
		if err == nil {
			return
		}
		if importClientFactory != nil {
			importClientFactory.Close()
		}
		if pdHTTPCli != nil {
			pdHTTPCli.Close()
		}
		if tikvCli != nil {
			// tikvCli uses pdCliForTiKV(which wraps pdCli) , spkv and rpcCli, so
			// close tikvCli will close all of them.
			_ = tikvCli.Close()
		} else {
			if rpcCli != nil {
				_ = rpcCli.Close()
			}
			if spkv != nil {
				_ = spkv.Close()
			}
			// pdCliForTiKV wraps pdCli, so we only need close pdCli
			if pdCli != nil {
				pdCli.Close()
			}
		}
	}()
	config.adjust()
	var pdAddrs []string
	if pdSvcDiscovery != nil {
		pdAddrs = pdSvcDiscovery.GetServiceURLs()
		// TODO(lance6716): if PD client can support creating a client with external
		// service discovery, we can directly pass pdSvcDiscovery.
	} else {
		pdAddrs = strings.Split(config.PDAddr, ",")
	}
	pdCli, err = pd.NewClientWithContext(
		ctx, pdAddrs, tls.ToPDSecurityOption(),
		pd.WithGRPCDialOptions(maxCallMsgSize...),
		// If the time too short, we may scatter a region many times, because
		// the interface `ScatterRegions` may time out.
		pd.WithCustomTimeoutOption(60*time.Second),
	)
	if err != nil {
		return nil, common.NormalizeOrWrapErr(common.ErrCreatePDClient, err)
	}

	// The following copies tikv.NewTxnClient without creating yet another pdClient.
	spkv, err = tikvclient.NewEtcdSafePointKV(strings.Split(config.PDAddr, ","), tls.TLSConfig())
	if err != nil {
		return nil, common.ErrCreateKVClient.Wrap(err).GenWithStackByArgs()
	}

	if config.KeyspaceName == "" {
		pdCliForTiKV = tikvclient.NewCodecPDClient(tikvclient.ModeTxn, pdCli)
	} else {
		pdCliForTiKV, err = tikvclient.NewCodecPDClientWithKeyspace(tikvclient.ModeTxn, pdCli, config.KeyspaceName)
		if err != nil {
			return nil, common.ErrCreatePDClient.Wrap(err).GenWithStackByArgs()
		}
	}

	tikvCodec := pdCliForTiKV.GetCodec()
	rpcCli = tikvclient.NewRPCClient(tikvclient.WithSecurity(tls.ToTiKVSecurityConfig()), tikvclient.WithCodec(tikvCodec))
	tikvCli, err = tikvclient.NewKVStore("lightning-local-backend", pdCliForTiKV, spkv, rpcCli)
	if err != nil {
		return nil, common.ErrCreateKVClient.Wrap(err).GenWithStackByArgs()
	}
	pdHTTPCli = pdhttp.NewClientWithServiceDiscovery(
		"lightning",
		pdCli.GetServiceDiscovery(),
		pdhttp.WithTLSConfig(tls.TLSConfig()),
	).WithBackoffer(retry.InitialBackoffer(time.Second, time.Second, pdutil.PDRequestRetryTime*time.Second))
	splitCli := split.NewClient(pdCli, pdHTTPCli, tls.TLSConfig(), config.RegionSplitBatchSize, config.RegionSplitConcurrency)
	importClientFactory = newImportClientFactoryImpl(splitCli, tls, config.MaxConnPerStore, config.ConnCompressType)

	multiIngestSupported, err = checkMultiIngestSupport(ctx, pdCli, importClientFactory)
	if err != nil {
		return nil, common.ErrCheckMultiIngest.Wrap(err).GenWithStackByArgs()
	}

	var writeLimiter StoreWriteLimiter
	if config.StoreWriteBWLimit > 0 {
		writeLimiter = newStoreWriteLimiter(config.StoreWriteBWLimit)
	} else {
		writeLimiter = noopStoreWriteLimiter{}
	}
	local := &Backend{
		pdCli:     pdCli,
		pdHTTPCli: pdHTTPCli,
		splitCli:  splitCli,
		tikvCli:   tikvCli,
		tls:       tls,
		tikvCodec: tikvCodec,

		BackendConfig: config,

		supportMultiIngest:  multiIngestSupported,
		importClientFactory: importClientFactory,
		writeLimiter:        writeLimiter,
		logger:              log.FromContext(ctx),
	}
	local.engineMgr, err = newEngineManager(config, local, local.logger)
	if err != nil {
		return nil, err
	}
	if m, ok := metric.GetCommonMetric(ctx); ok {
		local.metrics = m
	}
	local.tikvSideCheckFreeSpace(ctx)

	return local, nil
}

// NewBackendForTest creates a new Backend for test.
func NewBackendForTest(ctx context.Context, config BackendConfig, storeHelper StoreHelper) (*Backend, error) {
	config.adjust()

	logger := log.FromContext(ctx)
	engineMgr, err := newEngineManager(config, storeHelper, logger)
	if err != nil {
		return nil, err
	}
	local := &Backend{
		BackendConfig: config,
		logger:        logger,
		engineMgr:     engineMgr,
	}
	if m, ok := metric.GetCommonMetric(ctx); ok {
		local.metrics = m
	}

	return local, nil
}

// TotalMemoryConsume returns the total memory usage of the local backend.
func (local *Backend) TotalMemoryConsume() int64 {
	return local.engineMgr.totalMemoryConsume()
}

func checkMultiIngestSupport(ctx context.Context, pdCli pd.Client, importClientFactory ImportClientFactory) (bool, error) {
	stores, err := pdCli.GetAllStores(ctx, pd.WithExcludeTombstone())
	if err != nil {
		return false, errors.Trace(err)
	}

	hasTiFlash := false
	for _, s := range stores {
		if s.State == metapb.StoreState_Up && engine.IsTiFlash(s) {
			hasTiFlash = true
			break
		}
	}

	for _, s := range stores {
		// skip stores that are not online
		if s.State != metapb.StoreState_Up || engine.IsTiFlash(s) {
			continue
		}
		var err error
		for i := 0; i < maxRetryTimes; i++ {
			if i > 0 {
				select {
				case <-time.After(100 * time.Millisecond):
				case <-ctx.Done():
					return false, ctx.Err()
				}
			}
			client, err1 := importClientFactory.Create(ctx, s.Id)
			if err1 != nil {
				err = err1
				log.FromContext(ctx).Warn("get import client failed", zap.Error(err), zap.String("store", s.Address))
				continue
			}
			_, err = client.MultiIngest(ctx, &sst.MultiIngestRequest{})
			if err == nil {
				break
			}
			if st, ok := status.FromError(err); ok {
				if st.Code() == codes.Unimplemented {
					log.FromContext(ctx).Info("multi ingest not support", zap.Any("unsupported store", s))
					return false, nil
				}
			}
			log.FromContext(ctx).Warn("check multi ingest support failed", zap.Error(err), zap.String("store", s.Address),
				zap.Int("retry", i))
		}
		if err != nil {
			// if the cluster contains no TiFlash store, we don't need the multi-ingest feature,
			// so in this condition, downgrade the logic instead of return an error.
			if hasTiFlash {
				return false, errors.Trace(err)
			}
			log.FromContext(ctx).Warn("check multi failed all retry, fallback to false", log.ShortError(err))
			return false, nil
		}
	}

	log.FromContext(ctx).Info("multi ingest support")
	return true, nil
}

func (local *Backend) tikvSideCheckFreeSpace(ctx context.Context) {
	if !local.ShouldCheckTiKV {
		return
	}
	err := tikv.ForTiKVVersions(
		ctx,
		local.pdHTTPCli,
		func(version *semver.Version, addrMsg string) error {
			if version.Compare(tikvSideFreeSpaceCheck) < 0 {
				return errors.Errorf(
					"%s has version %s, it does not support server side free space check",
					addrMsg, version,
				)
			}
			return nil
		},
	)
	if err == nil {
		local.logger.Info("TiKV server side free space check is enabled, so lightning will turn it off")
		local.ShouldCheckTiKV = false
	} else {
		local.logger.Info("", zap.Error(err))
	}
}

// Close the local backend.
func (local *Backend) Close() {
	local.engineMgr.close()
	local.importClientFactory.Close()

	_ = local.tikvCli.Close()
	local.pdHTTPCli.Close()
	local.pdCli.Close()
}

// FlushEngine ensure the written data is saved successfully, to make sure no data lose after restart
func (local *Backend) FlushEngine(ctx context.Context, engineID uuid.UUID) error {
	return local.engineMgr.flushEngine(ctx, engineID)
}

// FlushAllEngines flush all engines.
func (local *Backend) FlushAllEngines(parentCtx context.Context) (err error) {
	return local.engineMgr.flushAllEngines(parentCtx)
}

// RetryImportDelay returns the delay time before retrying to import a file.
func (*Backend) RetryImportDelay() time.Duration {
	return defaultRetryBackoffTime
}

// ShouldPostProcess returns true if the backend should post process the data.
func (*Backend) ShouldPostProcess() bool {
	return true
}

// OpenEngine must be called with holding mutex of Engine.
func (local *Backend) OpenEngine(ctx context.Context, cfg *backend.EngineConfig, engineUUID uuid.UUID) error {
	return local.engineMgr.openEngine(ctx, cfg, engineUUID)
}

// CloseEngine closes backend engine by uuid.
func (local *Backend) CloseEngine(ctx context.Context, cfg *backend.EngineConfig, engineUUID uuid.UUID) error {
	return local.engineMgr.closeEngine(ctx, cfg, engineUUID)
}

func (local *Backend) getImportClient(ctx context.Context, storeID uint64) (sst.ImportSSTClient, error) {
	return local.importClientFactory.Create(ctx, storeID)
}

func splitRangeBySizeProps(fullRange common.Range, sizeProps *sizeProperties, sizeLimit int64, keysLimit int64) []common.Range {
	ranges := make([]common.Range, 0, sizeProps.totalSize/uint64(sizeLimit))
	curSize := uint64(0)
	curKeys := uint64(0)
	curKey := fullRange.Start

	sizeProps.iter(func(p *rangeProperty) bool {
		if bytes.Compare(p.Key, curKey) <= 0 {
			return true
		}
		if bytes.Compare(p.Key, fullRange.End) > 0 {
			return false
		}
		curSize += p.Size
		curKeys += p.Keys
		if int64(curSize) >= sizeLimit || int64(curKeys) >= keysLimit {
			ranges = append(ranges, common.Range{Start: curKey, End: p.Key})
			curKey = p.Key
			curSize = 0
			curKeys = 0
		}
		return true
	})

	if bytes.Compare(curKey, fullRange.End) < 0 {
		// If the remaining range is too small, append it to last range.
		if len(ranges) > 0 && curKeys == 0 {
			ranges[len(ranges)-1].End = fullRange.End
		} else {
			ranges = append(ranges, common.Range{Start: curKey, End: fullRange.End})
		}
	}
	return ranges
}

func getRegionSplitKeys(
	ctx context.Context,
	engine common.Engine,
	sizeLimit int64,
	keysLimit int64,
) ([][]byte, error) {
	startKey, endKey, err := engine.GetKeyRange()
	if err != nil {
		return nil, err
	}
	if startKey == nil {
		return nil, errors.New("could not find first pair")
	}

	engineFileTotalSize, engineFileLength := engine.KVStatistics()

	if engineFileTotalSize <= sizeLimit && engineFileLength <= keysLimit {
		return [][]byte{startKey, endKey}, nil
	}

	logger := log.FromContext(ctx).With(zap.String("engine", engine.ID()))
	keys, err := engine.GetRegionSplitKeys()
	logger.Info("split engine key ranges",
		zap.Int64("totalSize", engineFileTotalSize),
		zap.Int64("totalCount", engineFileLength),
		logutil.Key("startKey", startKey), logutil.Key("endKey", endKey),
		zap.Int("len(keys)", len(keys)), zap.Error(err))
	return keys, err
}

// prepareAndSendJob will read the engine to get estimated key range, then split
// and scatter regions for these range and send region jobs to jobToWorkerCh.
func (local *Backend) prepareAndSendJob(
	ctx context.Context,
	engine common.Engine,
	regionSplitKeys [][]byte,
	regionSplitSize, regionSplitKeyCnt int64,
	jobToWorkerCh chan<- *regionJob,
	jobWg *sync.WaitGroup,
) error {
	lfTotalSize, lfLength := engine.KVStatistics()
	log.FromContext(ctx).Info("import engine ranges", zap.Int("len(regionSplitKeyCnt)", len(regionSplitKeys)))

	// if all the kv can fit in one region, skip split regions. TiDB will split one region for
	// the table when table is created.
	needSplit := len(regionSplitKeys) > 2 || lfTotalSize > regionSplitSize || lfLength > regionSplitKeyCnt
	// split region by given ranges
	failpoint.Inject("failToSplit", func(_ failpoint.Value) {
		needSplit = true
	})
	if needSplit {
		var err error
		logger := log.FromContext(ctx).With(zap.String("uuid", engine.ID())).Begin(zap.InfoLevel, "split and scatter ranges")
		backOffTime := 10 * time.Second
		maxbackoffTime := 120 * time.Second
		for i := 0; i < maxRetryTimes; i++ {
			failpoint.Inject("skipSplitAndScatter", func() {
				failpoint.Break()
			})

			err = local.splitAndScatterRegionInBatches(ctx, regionSplitKeys, maxBatchSplitRanges)
			if err == nil || common.IsContextCanceledError(err) {
				break
			}

			log.FromContext(ctx).Warn("split and scatter failed in retry", zap.String("engine ID", engine.ID()),
				log.ShortError(err), zap.Int("retry", i))
			select {
			case <-time.After(backOffTime):
			case <-ctx.Done():
				return ctx.Err()
			}
			backOffTime *= 2
			if backOffTime > maxbackoffTime {
				backOffTime = maxbackoffTime
			}
		}
		logger.End(zap.ErrorLevel, err)
		if err != nil {
			return err
		}
	}

	return local.generateAndSendJob(
		ctx,
		engine,
		regionSplitSize,
		regionSplitKeyCnt,
		jobToWorkerCh,
		jobWg,
	)
}

// generateAndSendJob scans the region in ranges and send region jobs to jobToWorkerCh.
func (local *Backend) generateAndSendJob(
	ctx context.Context,
	engine common.Engine,
	regionSplitSize, regionSplitKeys int64,
	jobToWorkerCh chan<- *regionJob,
	jobWg *sync.WaitGroup,
) error {
	eg, egCtx := util.NewErrorGroupWithRecoverWithCtx(ctx)

	dataAndRangeCh := make(chan common.DataAndRanges)
	conn := local.WorkerConcurrency
	if _, ok := engine.(*external.Engine); ok {
		// currently external engine will generate a large IngestData, se we lower the
		// concurrency to pass backpressure to the LoadIngestData goroutine to avoid OOM
		conn = 1
	}
	for i := 0; i < conn; i++ {
		eg.Go(func() error {
			for {
				select {
				case <-egCtx.Done():
					return nil
				case p, ok := <-dataAndRangeCh:
					if !ok {
						return nil
					}

					failpoint.Inject("beforeGenerateJob", nil)
					failpoint.Inject("sendDummyJob", func(_ failpoint.Value) {
						// this is used to trigger worker failure, used together
						// with WriteToTiKVNotEnoughDiskSpace
						jobToWorkerCh <- &regionJob{}
						time.Sleep(5 * time.Second)
					})
					jobs, err := local.generateJobForRange(egCtx, p.Data, p.SortedRanges, regionSplitSize, regionSplitKeys)
					if err != nil {
						if common.IsContextCanceledError(err) {
							return nil
						}
						return err
					}
					for _, job := range jobs {
						job.ref(jobWg)
						select {
						case <-egCtx.Done():
							// this job is not put into jobToWorkerCh
							job.done(jobWg)
							// if the context is canceled, it means worker has error.
							return nil
						case jobToWorkerCh <- job:
						}
					}
				}
			}
		})
	}

	eg.Go(func() error {
		err := engine.LoadIngestData(egCtx, dataAndRangeCh)
		if err != nil {
			return errors.Trace(err)
		}
		close(dataAndRangeCh)
		return nil
	})

	return eg.Wait()
}

// fakeRegionJobs is used in test, the injected job can be found by (startKey, endKey).
var fakeRegionJobs map[[2]string]struct {
	jobs []*regionJob
	err  error
}

// generateJobForRange will scan the region in `keyRange` and generate region jobs.
// It will retry internally when scan region meet error.
func (local *Backend) generateJobForRange(
	ctx context.Context,
	data common.IngestData,
	sortedJobRanges []common.Range,
	regionSplitSize, regionSplitKeys int64,
) ([]*regionJob, error) {
	startOfAllRanges, endOfAllRanges := sortedJobRanges[0].Start, sortedJobRanges[len(sortedJobRanges)-1].End

	failpoint.Inject("fakeRegionJobs", func() {
		if ctx.Err() != nil {
			failpoint.Return(nil, ctx.Err())
		}
		key := [2]string{string(startOfAllRanges), string(endOfAllRanges)}
		injected := fakeRegionJobs[key]
		// overwrite the stage to regionScanned, because some time same sortedJobRanges
		// will be generated more than once.
		for _, job := range injected.jobs {
			job.stage = regionScanned
		}
		failpoint.Return(injected.jobs, injected.err)
	})

	pairStart, pairEnd, err := data.GetFirstAndLastKey(startOfAllRanges, endOfAllRanges)
	if err != nil {
		return nil, err
	}
	if pairStart == nil {
		logFn := log.FromContext(ctx).Info
		if _, ok := data.(*external.MemoryIngestData); ok {
			logFn = log.FromContext(ctx).Warn
		}
		logFn("There is no pairs in range",
			logutil.Key("startOfAllRanges", startOfAllRanges),
			logutil.Key("endOfAllRanges", endOfAllRanges))
		// trigger cleanup
		data.IncRef()
		data.DecRef()
		return nil, nil
	}

	startKey := codec.EncodeBytes([]byte{}, pairStart)
	endKey := codec.EncodeBytes([]byte{}, nextKey(pairEnd))
	regions, err := split.PaginateScanRegion(ctx, local.splitCli, startKey, endKey, scanRegionLimit)
	if err != nil {
		log.FromContext(ctx).Error("scan region failed",
			log.ShortError(err), zap.Int("region_len", len(regions)),
			logutil.Key("startKey", startKey),
			logutil.Key("endKey", endKey))
		return nil, err
	}

	jobs := newRegionJobs(regions, data, sortedJobRanges, regionSplitSize, regionSplitKeys, local.metrics)
	log.FromContext(ctx).Info("generate region jobs",
		zap.Int("len(jobs)", len(jobs)),
		zap.String("startOfAllRanges", hex.EncodeToString(startOfAllRanges)),
		zap.String("endOfAllRanges", hex.EncodeToString(endOfAllRanges)),
		zap.String("startKeyOfFirstRegion", hex.EncodeToString(regions[0].Region.GetStartKey())),
		zap.String("endKeyOfLastRegion", hex.EncodeToString(regions[len(regions)-1].Region.GetEndKey())),
	)
	return jobs, nil
}

// startWorker creates a worker that reads from the job channel and processes.
// startWorker will return nil if it's expected to stop, where the cases are all
// jobs are finished or the context canceled because other components report
// error. It will return not nil error when it actively stops. startWorker must
// call job.done() if it does not put the job into jobOutCh.
func (local *Backend) startWorker(
	ctx context.Context,
	jobInCh, jobOutCh chan *regionJob,
	afterExecuteJob func([]*metapb.Peer),
	jobWg *sync.WaitGroup,
) error {
	metrics.GlobalSortIngestWorkerCnt.WithLabelValues("execute job").Set(0)
	for {
		select {
		case <-ctx.Done():
			return nil
		case job, ok := <-jobInCh:
			if !ok {
				return nil
			}

<<<<<<< HEAD
			failpoint.InjectCall("beforeExecuteRegionJob", ctx)

=======
			var peers []*metapb.Peer
			// in unit test, we may not have the real peers
			if job.region != nil && job.region.Region != nil {
				peers = job.region.Region.GetPeers()
			}
>>>>>>> 01797cb3
			metrics.GlobalSortIngestWorkerCnt.WithLabelValues("execute job").Inc()
			err := local.executeJob(ctx, job)
			metrics.GlobalSortIngestWorkerCnt.WithLabelValues("execute job").Dec()

			if afterExecuteJob != nil {
				afterExecuteJob(peers)
			}
			switch job.stage {
			case regionScanned, wrote, ingested:
				select {
				case <-ctx.Done():
					job.done(jobWg)
					return nil
				case jobOutCh <- job:
				}
			case needRescan:
				jobs, err2 := local.generateJobForRange(
					ctx,
					job.ingestData,
					[]common.Range{job.keyRange},
					job.regionSplitSize,
					job.regionSplitKeys,
				)
				if err2 != nil {
					// Don't need to put the job back to retry, because generateJobForRange
					// has done the retry internally. Here just done for the "needRescan"
					// job and exit directly.
					job.done(jobWg)
					return err2
				}
				// 1 "needRescan" job becomes len(jobs) "regionScanned" jobs.
				newJobCnt := len(jobs) - 1
				for newJobCnt > 0 {
					job.ref(jobWg)
					newJobCnt--
				}
				for _, j := range jobs {
					j.lastRetryableErr = job.lastRetryableErr
					select {
					case <-ctx.Done():
						j.done(jobWg)
						// don't exit here, we mark done for each job and exit in the outer loop
					case jobOutCh <- j:
					}
				}
			}

			if err != nil {
				return err
			}
		}
	}
}

func (*Backend) isRetryableImportTiKVError(err error) bool {
	err = errors.Cause(err)
	// io.EOF is not retryable in normal case
	// but on TiKV restart, if we're writing to TiKV(through GRPC)
	// it might return io.EOF(it's GRPC Unavailable in most case),
	// we need to retry on this error.
	// see SendMsg in https://pkg.go.dev/google.golang.org/grpc#ClientStream
	if err == io.EOF {
		return true
	}
	return common.IsRetryableError(err)
}

func checkDiskAvail(ctx context.Context, store *pdhttp.StoreInfo) error {
	logger := log.FromContext(ctx)
	capacity, err := units.RAMInBytes(store.Status.Capacity)
	if err != nil {
		logger.Warn("failed to parse capacity",
			zap.String("capacity", store.Status.Capacity), zap.Error(err))
		return nil
	}
	if capacity <= 0 {
		// PD will return a zero value StoreInfo if heartbeat is not received after
		// startup, skip temporarily.
		return nil
	}
	available, err := units.RAMInBytes(store.Status.Available)
	if err != nil {
		logger.Warn("failed to parse available",
			zap.String("available", store.Status.Available), zap.Error(err))
		return nil
	}
	ratio := available * 100 / capacity
	if ratio < 10 {
		storeType := "TiKV"
		if engine.IsTiFlashHTTPResp(&store.Store) {
			storeType = "TiFlash"
		}
		return errors.Errorf("the remaining storage capacity of %s(%s) is less than 10%%; please increase the storage capacity of %s and try again",
			storeType, store.Store.Address, storeType)
	}
	return nil
}

// executeJob handles a regionJob and tries to convert it to ingested stage.
// If non-retryable error occurs, it will return the error.
// If retryable error occurs, it will return nil and caller should check the stage
// of the regionJob to determine what to do with it.
func (local *Backend) executeJob(
	ctx context.Context,
	job *regionJob,
) error {
	failpoint.Inject("WriteToTiKVNotEnoughDiskSpace", func(_ failpoint.Value) {
		failpoint.Return(
			errors.New("the remaining storage capacity of TiKV is less than 10%%; please increase the storage capacity of TiKV and try again"))
	})
	if local.ShouldCheckTiKV {
		for _, peer := range job.region.Region.GetPeers() {
			store, err := local.pdHTTPCli.GetStore(ctx, peer.StoreId)
			if err != nil {
				log.FromContext(ctx).Warn("failed to get StoreInfo from pd http api", zap.Error(err))
				continue
			}
			err = checkDiskAvail(ctx, store)
			if err != nil {
				return err
			}
		}
	}

	for {
		err := local.writeToTiKV(ctx, job)
		if err != nil {
			if !local.isRetryableImportTiKVError(err) {
				return err
			}
			// if it's retryable error, we retry from scanning region
			log.FromContext(ctx).Warn("meet retryable error when writing to TiKV",
				log.ShortError(err), zap.Stringer("job stage", job.stage))
			job.lastRetryableErr = err
			return nil
		}

		err = local.ingest(ctx, job)
		if err != nil {
			if !local.isRetryableImportTiKVError(err) {
				return err
			}
			log.FromContext(ctx).Warn("meet retryable error when ingesting",
				log.ShortError(err), zap.Stringer("job stage", job.stage))
			job.lastRetryableErr = err
			return nil
		}
		// if the job.stage successfully converted into "ingested", it means
		// these data are ingested into TiKV so we handle remaining data.
		// For other job.stage, the job should be sent back to caller to retry
		// later.
		if job.stage != ingested {
			return nil
		}

		if job.writeResult == nil || job.writeResult.remainingStartKey == nil {
			return nil
		}
		job.keyRange.Start = job.writeResult.remainingStartKey
		job.convertStageTo(regionScanned)
	}
}

// ImportEngine imports an engine to TiKV.
func (local *Backend) ImportEngine(
	ctx context.Context,
	engineUUID uuid.UUID,
	regionSplitSize, regionSplitKeys int64,
) error {
	kvRegionSplitSize, kvRegionSplitKeys, err := GetRegionSplitSizeKeys(ctx, local.pdCli, local.tls)
	if err == nil {
		if kvRegionSplitSize > regionSplitSize {
			regionSplitSize = kvRegionSplitSize
		}
		if kvRegionSplitKeys > regionSplitKeys {
			regionSplitKeys = kvRegionSplitKeys
		}
	} else {
		log.FromContext(ctx).Warn("fail to get region split keys and size", zap.Error(err))
	}

	var e common.Engine
	if externalEngine, ok := local.engineMgr.getExternalEngine(engineUUID); ok {
		e = externalEngine
	} else {
		localEngine := local.engineMgr.lockEngine(engineUUID, importMutexStateImport)
		if localEngine == nil {
			// skip if engine not exist. See the comment of `CloseEngine` for more detail.
			return nil
		}
		defer localEngine.unlock()
		localEngine.regionSplitSize = regionSplitSize
		localEngine.regionSplitKeyCnt = regionSplitKeys
		e = localEngine
	}
	lfTotalSize, lfLength := e.KVStatistics()
	if lfTotalSize == 0 {
		// engine is empty, this is likes because it's a index engine but the table contains no index
		log.FromContext(ctx).Info("engine contains no kv, skip import", zap.Stringer("engine", engineUUID))
		return nil
	}

	// split sorted file into range about regionSplitSize per file
	splitKeys, err := getRegionSplitKeys(ctx, e, regionSplitSize, regionSplitKeys)
	if err != nil {
		return err
	}

	if len(splitKeys) > 0 && local.PausePDSchedulerScope == config.PausePDSchedulerScopeTable {
		log.FromContext(ctx).Info("pause pd scheduler of table scope")
		subCtx, cancel := context.WithCancel(ctx)
		defer cancel()

		var startKey, endKey []byte
		if len(splitKeys[0]) > 0 {
			startKey = codec.EncodeBytes(nil, splitKeys[0])
		}
		if len(splitKeys[len(splitKeys)-1]) > 0 {
			endKey = codec.EncodeBytes(nil, splitKeys[len(splitKeys)-1])
		}
		done, err := pdutil.PauseSchedulersByKeyRange(subCtx, local.pdHTTPCli, startKey, endKey)
		if err != nil {
			return errors.Trace(err)
		}
		defer func() {
			cancel()
			<-done
		}()
	}

	if len(splitKeys) > 0 && local.BackendConfig.RaftKV2SwitchModeDuration > 0 {
		log.FromContext(ctx).Info("switch import mode of ranges",
			zap.String("startKey", hex.EncodeToString(splitKeys[0])),
			zap.String("endKey", hex.EncodeToString(splitKeys[len(splitKeys)-1])))
		subCtx, cancel := context.WithCancel(ctx)
		defer cancel()

		done, err := local.switchModeBySplitKeys(subCtx, splitKeys)
		if err != nil {
			return errors.Trace(err)
		}
		defer func() {
			cancel()
			<-done
		}()
	}

	log.FromContext(ctx).Info("start import engine",
		zap.Stringer("uuid", engineUUID),
		zap.Int("region ranges", len(splitKeys)),
		zap.Int64("count", lfLength),
		zap.Int64("size", lfTotalSize))

	failpoint.Inject("ReadyForImportEngine", func() {})

	err = local.doImport(ctx, e, splitKeys, regionSplitSize, regionSplitKeys)
	if err == nil {
		importedSize, importedLength := e.ImportedStatistics()
		log.FromContext(ctx).Info("import engine success",
			zap.Stringer("uuid", engineUUID),
			zap.Int64("size", lfTotalSize),
			zap.Int64("kvs", lfLength),
			zap.Int64("importedSize", importedSize),
			zap.Int64("importedCount", importedLength))
	}
	return err
}

// expose these variables to unit test.
var (
	testJobToWorkerCh = make(chan *regionJob)
	testJobWg         *sync.WaitGroup
)

func (local *Backend) doImport(
	ctx context.Context,
	engine common.Engine,
	regionSplitKeys [][]byte,
	regionSplitSize, regionSplitKeyCnt int64,
) error {
	/*
	 [prepareAndSendJob]---jobToWorkerCh->[storeBalancer(optional)]->[workers]
	                     ^                                             |
	                     |                                     jobFromWorkerCh
	                     |                                             |
	                     |                                             v
	               [regionJobRetryer]<-------------[dispatchJobGoroutine]-->done
	*/

	// Above is the happy path workflow of region jobs. A job is generated by
	// prepareAndSendJob and terminated to "done" state by dispatchJobGoroutine. We
	// maintain an invariant that the number of generated jobs (after job.ref())
	// minus the number of "done" jobs (after job.done()) equals to jobWg. So we can
	// use jobWg to wait for all jobs to be finished.
	//
	// To handle the error case, we still maintain the invariant, but the workflow
	// becomes a bit more complex. When an error occurs, the owner components of a
	// job need to convert the job to "done" state, or send all its owned jobs to
	// next components. The exit order is important because if the next component is
	// exited before the owner component, deadlock will happen.
	//
	// All components are spawned by workGroup so the main goroutine can wait all
	// components to exit. Component exit order in happy path is:
	//
	// 1. prepareAndSendJob is finished, its goroutine will wait all jobs are
	// finished by jobWg.Wait(). Then it will exit and close the output channel of
	// workers.
	//
	// 2. one-by-one, when every component see its input channel is closed, it knows
	// the workflow is finished. It will exit and (except for workers) close the
	// output channel which is the input channel of the next component.
	//
	// 3. Now all components are exited, the main goroutine can exit after
	// workGroup.Wait().
	//
	// Component exit order in error case is:
	//
	// 1. The error component exits and causes workGroup's context to be canceled.
	//
	// 2. All other components will exit because of the canceled context. No need to
	// close channels.
	//
	// 3. the main goroutine can see the error and exit after workGroup.Wait().
	var (
		workGroup, workerCtx = util.NewErrorGroupWithRecoverWithCtx(ctx)
		// jobToWorkerCh and jobFromWorkerCh are unbuffered so jobs will not be
		// owned by them.
		jobToWorkerCh   = make(chan *regionJob)
		jobFromWorkerCh = make(chan *regionJob)
		jobWg           sync.WaitGroup
		balancer        *storeBalancer
	)

	// storeBalancer does not have backpressure, it should not be used with external
	// engine to avoid OOM.
	if _, ok := engine.(*Engine); ok {
		balancer = newStoreBalancer(jobToWorkerCh, &jobWg)
		workGroup.Go(func() error {
			return balancer.run(workerCtx)
		})
	}

	failpoint.Inject("injectVariables", func() {
		jobToWorkerCh = testJobToWorkerCh
		testJobWg = &jobWg
	})

	retryer := newRegionJobRetryer(workerCtx, jobToWorkerCh, &jobWg)
	workGroup.Go(func() error {
		retryer.run()
		return nil
	})

	// dispatchJobGoroutine
	workGroup.Go(func() error {
		var (
			job *regionJob
			ok  bool
		)
		for {
			select {
			case <-workerCtx.Done():
				return nil
			case job, ok = <-jobFromWorkerCh:
			}
			if !ok {
				retryer.close()
				return nil
			}
			switch job.stage {
			case regionScanned, wrote:
				job.retryCount++
				if job.retryCount > maxWriteAndIngestRetryTimes {
					job.done(&jobWg)
					return job.lastRetryableErr
				}
				// max retry backoff time: 2+4+8+16+30*26=810s
				sleepSecond := math.Pow(2, float64(job.retryCount))
				if sleepSecond > float64(maxRetryBackoffSecond) {
					sleepSecond = float64(maxRetryBackoffSecond)
				}
				job.waitUntil = time.Now().Add(time.Second * time.Duration(sleepSecond))
				log.FromContext(ctx).Info("put job back to jobCh to retry later",
					logutil.Key("startKey", job.keyRange.Start),
					logutil.Key("endKey", job.keyRange.End),
					zap.Stringer("stage", job.stage),
					zap.Int("retryCount", job.retryCount),
					zap.Time("waitUntil", job.waitUntil))
				if !retryer.push(job) {
					// retryer is closed by worker error
					job.done(&jobWg)
				}
			case ingested:
				job.done(&jobWg)
			case needRescan:
				panic("should not reach here")
			}
		}
	})

	failpoint.Inject("skipStartWorker", func() {
		failpoint.Goto("afterStartWorker")
	})

	for i := 0; i < local.WorkerConcurrency; i++ {
		workGroup.Go(func() error {
			toCh := jobToWorkerCh
			var afterExecuteJob func([]*metapb.Peer)
			if balancer != nil {
				toCh = balancer.innerJobToWorkerCh
				afterExecuteJob = balancer.releaseStoreLoad
			}
			return local.startWorker(workerCtx, toCh, jobFromWorkerCh, afterExecuteJob, &jobWg)
		})
	}

	failpoint.Label("afterStartWorker")

	workGroup.Go(func() error {
		err := local.prepareAndSendJob(
			workerCtx,
			engine,
			regionSplitKeys,
			regionSplitSize,
			regionSplitKeyCnt,
			jobToWorkerCh,
			&jobWg,
		)
		if err != nil {
			return err
		}

		jobWg.Wait()
		if balancer != nil {
			intest.AssertFunc(func() bool {
				allZero := true
				balancer.storeLoadMap.Range(func(_, value any) bool {
					if value.(int) != 0 {
						allZero = false
						return false
					}
					return true
				})
				return allZero
			})
		}
		close(jobFromWorkerCh)
		return nil
	})

	err := workGroup.Wait()
	if err != nil && !common.IsContextCanceledError(err) {
		log.FromContext(ctx).Error("do import meets error", zap.Error(err))
	}
	return err
}

// GetImportedKVCount returns the number of imported KV pairs of some engine.
func (local *Backend) GetImportedKVCount(engineUUID uuid.UUID) int64 {
	return local.engineMgr.getImportedKVCount(engineUUID)
}

// GetExternalEngineKVStatistics returns kv statistics of some engine.
func (local *Backend) GetExternalEngineKVStatistics(engineUUID uuid.UUID) (
	totalKVSize int64, totalKVCount int64) {
	return local.engineMgr.getExternalEngineKVStatistics(engineUUID)
}

// ResetEngine reset the engine and reclaim the space.
func (local *Backend) ResetEngine(ctx context.Context, engineUUID uuid.UUID) error {
	return local.engineMgr.resetEngine(ctx, engineUUID, false)
}

// ResetEngineSkipAllocTS is like ResetEngine but the inner TS of the engine is
// invalid. Caller must use OpenedEngine.SetTS to set a valid TS before import
// the engine.
func (local *Backend) ResetEngineSkipAllocTS(ctx context.Context, engineUUID uuid.UUID) error {
	return local.engineMgr.resetEngine(ctx, engineUUID, true)
}

// CleanupEngine cleanup the engine and reclaim the space.
func (local *Backend) CleanupEngine(ctx context.Context, engineUUID uuid.UUID) error {
	return local.engineMgr.cleanupEngine(ctx, engineUUID)
}

// GetDupeController returns a new dupe controller.
func (local *Backend) GetDupeController(dupeConcurrency int, errorMgr *errormanager.ErrorManager) *DupeController {
	return &DupeController{
		splitCli:            local.splitCli,
		tikvCli:             local.tikvCli,
		tikvCodec:           local.tikvCodec,
		errorMgr:            errorMgr,
		dupeConcurrency:     dupeConcurrency,
		duplicateDB:         local.engineMgr.getDuplicateDB(),
		keyAdapter:          local.engineMgr.getKeyAdapter(),
		importClientFactory: local.importClientFactory,
		resourceGroupName:   local.ResourceGroupName,
		taskType:            local.TaskType,
	}
}

// UnsafeImportAndReset forces the backend to import the content of an engine
// into the target and then reset the engine to empty. This method will not
// close the engine. Make sure the engine is flushed manually before calling
// this method.
func (local *Backend) UnsafeImportAndReset(ctx context.Context, engineUUID uuid.UUID, regionSplitSize, regionSplitKeys int64) error {
	// DO NOT call be.abstract.CloseEngine()! The engine should still be writable after
	// calling UnsafeImportAndReset().
	logger := log.FromContext(ctx).With(
		zap.String("engineTag", "<import-and-reset>"),
		zap.Stringer("engineUUID", engineUUID),
	)
	closedEngine := backend.NewClosedEngine(local, logger, engineUUID, 0)
	if err := closedEngine.Import(ctx, regionSplitSize, regionSplitKeys); err != nil {
		return err
	}
	return local.engineMgr.resetEngine(ctx, engineUUID, false)
}

func engineSSTDir(storeDir string, engineUUID uuid.UUID) string {
	return filepath.Join(storeDir, engineUUID.String()+".sst")
}

// LocalWriter returns a new local writer.
func (local *Backend) LocalWriter(ctx context.Context, cfg *backend.LocalWriterConfig, engineUUID uuid.UUID) (backend.EngineWriter, error) {
	return local.engineMgr.localWriter(ctx, cfg, engineUUID)
}

// switchModeBySplitKeys will switch tikv mode for regions in the specific keys
// for multirocksdb. This function will spawn a goroutine to keep switch mode
// periodically until the context is done. The return done channel is used to
// notify the caller that the background goroutine is exited.
func (local *Backend) switchModeBySplitKeys(
	ctx context.Context,
	splitKeys [][]byte,
) (<-chan struct{}, error) {
	switcher := NewTiKVModeSwitcher(local.tls.TLSConfig(), local.pdHTTPCli, log.FromContext(ctx).Logger)
	done := make(chan struct{})

	keyRange := &sst.Range{}
	if len(splitKeys[0]) > 0 {
		keyRange.Start = codec.EncodeBytes(nil, splitKeys[0])
	}
	if len(splitKeys[len(splitKeys)-1]) > 0 {
		keyRange.End = codec.EncodeBytes(nil, splitKeys[len(splitKeys)-1])
	}

	go func() {
		defer close(done)
		ticker := time.NewTicker(local.BackendConfig.RaftKV2SwitchModeDuration)
		defer ticker.Stop()
		switcher.ToImportMode(ctx, keyRange)
	loop:
		for {
			select {
			case <-ctx.Done():
				break loop
			case <-ticker.C:
				switcher.ToImportMode(ctx, keyRange)
			}
		}
		// Use a new context to avoid the context is canceled by the caller.
		recoverCtx, cancel := context.WithTimeout(context.Background(), time.Second*5)
		defer cancel()
		switcher.ToNormalMode(recoverCtx, keyRange)
	}()
	return done, nil
}

func openLocalWriter(cfg *backend.LocalWriterConfig, engine *Engine, tikvCodec tikvclient.Codec, cacheSize int64, kvBuffer *membuf.Buffer) (*Writer, error) {
	// pre-allocate a long enough buffer to avoid a lot of runtime.growslice
	// this can help save about 3% of CPU.
	var preAllocWriteBatch []common.KvPair
	if !cfg.Local.IsKVSorted {
		preAllocWriteBatch = make([]common.KvPair, units.MiB)
		// we want to keep the cacheSize as the whole limit of this local writer, but the
		// main memory usage comes from two member: kvBuffer and writeBatch, so we split
		// ~10% to writeBatch for !IsKVSorted, which means we estimate the average length
		// of KV pairs are 9 times than the size of common.KvPair (9*72B = 648B).
		cacheSize = cacheSize * 9 / 10
	}
	w := &Writer{
		engine:             engine,
		memtableSizeLimit:  cacheSize,
		kvBuffer:           kvBuffer,
		isKVSorted:         cfg.Local.IsKVSorted,
		isWriteBatchSorted: true,
		tikvCodec:          tikvCodec,
		writeBatch:         preAllocWriteBatch,
	}
	engine.localWriters.Store(w, nil)
	return w, nil
}

// return the smallest []byte that is bigger than current bytes.
// special case when key is empty, empty bytes means infinity in our context, so directly return itself.
func nextKey(key []byte) []byte {
	if len(key) == 0 {
		return []byte{}
	}

	// in tikv <= 4.x, tikv will truncate the row key, so we should fetch the next valid row key
	// See: https://github.com/tikv/tikv/blob/f7f22f70e1585d7ca38a59ea30e774949160c3e8/components/raftstore/src/coprocessor/split_observer.rs#L36-L41
	// we only do this for IntHandle, which is checked by length
	if tablecodec.IsRecordKey(key) && len(key) == tablecodec.RecordRowKeyLen {
		tableID, handle, _ := tablecodec.DecodeRecordKey(key)
		nextHandle := handle.Next()
		// int handle overflow, use the next table prefix as nextKey
		if nextHandle.Compare(handle) <= 0 {
			return tablecodec.EncodeTablePrefix(tableID + 1)
		}
		return tablecodec.EncodeRowKeyWithHandle(tableID, nextHandle)
	}

	// for index key and CommonHandle, directly append a 0x00 to the key.
	res := make([]byte, 0, len(key)+1)
	res = append(res, key...)
	res = append(res, 0)
	return res
}

// EngineFileSizes implements DiskUsage interface.
func (local *Backend) EngineFileSizes() (res []backend.EngineFileSize) {
	return local.engineMgr.engineFileSizes()
}

// GetTS implements StoreHelper interface.
func (local *Backend) GetTS(ctx context.Context) (physical, logical int64, err error) {
	return local.pdCli.GetTS(ctx)
}

// GetTiKVCodec implements StoreHelper interface.
func (local *Backend) GetTiKVCodec() tikvclient.Codec {
	return local.tikvCodec
}

// CloseEngineMgr close the engine manager.
// This function is used for test.
func (local *Backend) CloseEngineMgr() {
	local.engineMgr.close()
}

var getSplitConfFromStoreFunc = getSplitConfFromStore

// return region split size, region split keys, error
func getSplitConfFromStore(ctx context.Context, host string, tls *common.TLS) (
	splitSize int64, regionSplitKeys int64, err error) {
	var (
		nested struct {
			Coprocessor struct {
				RegionSplitSize string `json:"region-split-size"`
				RegionSplitKeys int64  `json:"region-split-keys"`
			} `json:"coprocessor"`
		}
	)
	if err := tls.WithHost(host).GetJSON(ctx, "/config", &nested); err != nil {
		return 0, 0, errors.Trace(err)
	}
	splitSize, err = units.FromHumanSize(nested.Coprocessor.RegionSplitSize)
	if err != nil {
		return 0, 0, errors.Trace(err)
	}

	return splitSize, nested.Coprocessor.RegionSplitKeys, nil
}

// GetRegionSplitSizeKeys return region split size, region split keys, error
func GetRegionSplitSizeKeys(ctx context.Context, cli pd.Client, tls *common.TLS) (
	regionSplitSize int64, regionSplitKeys int64, err error) {
	stores, err := cli.GetAllStores(ctx, pd.WithExcludeTombstone())
	if err != nil {
		return 0, 0, err
	}
	for _, store := range stores {
		if store.StatusAddress == "" || engine.IsTiFlash(store) {
			continue
		}
		serverInfo := infoschema.ServerInfo{
			Address:    store.Address,
			StatusAddr: store.StatusAddress,
		}
		serverInfo.ResolveLoopBackAddr()
		regionSplitSize, regionSplitKeys, err := getSplitConfFromStoreFunc(ctx, serverInfo.StatusAddr, tls)
		if err == nil {
			return regionSplitSize, regionSplitKeys, nil
		}
		log.FromContext(ctx).Warn("get region split size and keys failed", zap.Error(err), zap.String("store", serverInfo.StatusAddr))
	}
	return 0, 0, errors.New("get region split size and keys failed")
}<|MERGE_RESOLUTION|>--- conflicted
+++ resolved
@@ -1092,16 +1092,12 @@
 				return nil
 			}
 
-<<<<<<< HEAD
-			failpoint.InjectCall("beforeExecuteRegionJob", ctx)
-
-=======
 			var peers []*metapb.Peer
 			// in unit test, we may not have the real peers
 			if job.region != nil && job.region.Region != nil {
 				peers = job.region.Region.GetPeers()
 			}
->>>>>>> 01797cb3
+			failpoint.InjectCall("beforeExecuteRegionJob", ctx)
 			metrics.GlobalSortIngestWorkerCnt.WithLabelValues("execute job").Inc()
 			err := local.executeJob(ctx, job)
 			metrics.GlobalSortIngestWorkerCnt.WithLabelValues("execute job").Dec()
