--- conflicted
+++ resolved
@@ -472,8 +472,7 @@
 	jobID, involvedSchemaInfos := job.ID, job.GetInvolvingSchemaInfo()
 	s.runningJobs.addRunning(jobID, involvedSchemaInfos)
 	metrics.DDLRunningJobCount.WithLabelValues(pool.tp().String()).Inc()
-<<<<<<< HEAD
-	jobCtx, cancel := s.getJobRunCtx(job.ID)
+	jobCtx, cancel := s.getJobRunCtx(job.ID, job.TraceInfo)
 	defer cancel()
 	done := make(chan struct{})
 
@@ -508,9 +507,6 @@
 		}
 	})
 
-=======
-	jobCtx := s.getJobRunCtx(job.ID, job.TraceInfo)
->>>>>>> 3922a4b1
 	s.wg.Run(func() {
 		defer func() {
 			r := recover()
@@ -564,11 +560,7 @@
 	})
 }
 
-<<<<<<< HEAD
-func (s *jobScheduler) getJobRunCtx(jobID int64) (*jobContext, context.CancelFunc) {
-=======
-func (s *jobScheduler) getJobRunCtx(jobID int64, traceInfo *model.TraceInfo) *jobContext {
->>>>>>> 3922a4b1
+func (s *jobScheduler) getJobRunCtx(jobID int64, traceInfo *model.TraceInfo) (*jobContext, context.CancelFunc) {
 	ch, _ := s.ddlJobDoneChMap.Load(jobID)
 	jobCtx, cancel := context.WithCancel(s.schCtx)
 	return &jobContext{
