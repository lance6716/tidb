--- conflicted
+++ resolved
@@ -588,12 +588,8 @@
 	return cancelOnlyNotHandledJob(job, model.StateNone)
 }
 
-<<<<<<< HEAD
-func pauseReorgWorkers(w *worker, d *ddlCtx, job *model.Job) (err error) {
+func pauseReorgWorkers(jobCtx *jobContext, job *model.Job) (err error) {
 	// TODO(lance6716): delete now?
-=======
-func pauseReorgWorkers(jobCtx *jobContext, job *model.Job) (err error) {
->>>>>>> 3922a4b1
 	if needNotifyAndStopReorgWorker(job) {
 		jobCtx.logger.Info("pausing the DDL job", zap.String("job", job.String()))
 		jobCtx.oldDDLCtx.notifyReorgWorkerJobStateChange(job)
@@ -655,16 +651,12 @@
 		err = dbterror.ErrCancelledDDLJob
 	}
 
-<<<<<<< HEAD
 	if job.State == model.JobStateRollingback {
 		// try the best effort to rollback, ignore the cancellation.
 		jobCtx.ctx = w.workCtx
 	}
 
-	logger := w.jobLogger(job)
-=======
 	logger := jobCtx.logger
->>>>>>> 3922a4b1
 	if err != nil {
 		if job.Error == nil {
 			job.Error = toTError(err)
