// Copyright 2015 PingCAP, Inc.
//
// Licensed under the Apache License, Version 2.0 (the "License");
// you may not use this file except in compliance with the License.
// You may obtain a copy of the License at
//
//     http://www.apache.org/licenses/LICENSE-2.0
//
// Unless required by applicable law or agreed to in writing, software
// distributed under the License is distributed on an "AS IS" BASIS,
// WITHOUT WARRANTIES OR CONDITIONS OF ANY KIND, either express or implied.
// See the License for the specific language governing permissions and
// limitations under the License.

package ddl

import (
	"context"
	"fmt"

	"github.com/pingcap/errors"
	"github.com/pingcap/tidb/pkg/ddl/label"
	"github.com/pingcap/tidb/pkg/domain/infosync"
	"github.com/pingcap/tidb/pkg/infoschema"
	"github.com/pingcap/tidb/pkg/kv"
	"github.com/pingcap/tidb/pkg/meta"
	"github.com/pingcap/tidb/pkg/meta/model"
)

func onCreateSchema(jobCtx *jobContext, job *model.Job) (ver int64, _ error) {
	schemaID := job.SchemaID
	args, err := model.GetCreateSchemaArgs(job)
	if err != nil {
		// Invalid arguments, cancel this job.
		job.State = model.JobStateCancelled
		return ver, errors.Trace(err)
	}
	dbInfo := args.DBInfo
	dbInfo.ID = schemaID
	dbInfo.State = model.StateNone

	err = checkSchemaNotExists(jobCtx.infoCache, schemaID, dbInfo)
	if err != nil {
		if infoschema.ErrDatabaseExists.Equal(err) {
			// The database already exists, can't create it, we should cancel this job now.
			job.State = model.JobStateCancelled
		}
		return ver, errors.Trace(err)
	}

	ver, err = updateSchemaVersion(jobCtx, job)
	if err != nil {
		return ver, errors.Trace(err)
	}

	switch dbInfo.State {
	case model.StateNone:
		// none -> public
		dbInfo.State = model.StatePublic
		err = jobCtx.metaMut.CreateDatabase(dbInfo)
		if err != nil {
			return ver, errors.Trace(err)
		}
		// Finish this job.
		job.FinishDBJob(model.JobStateDone, model.StatePublic, ver, dbInfo)
		return ver, nil
	default:
		// We can't enter here.
		return ver, errors.Errorf("invalid db state %v", dbInfo.State)
	}
}

// checkSchemaNotExists checks whether the database already exists.
// see checkTableNotExists for the rationale of why we check using info schema only.
func checkSchemaNotExists(infoCache *infoschema.InfoCache, schemaID int64, dbInfo *model.DBInfo) error {
	is := infoCache.GetLatest()
	// Check database exists by name.
	if is.SchemaExists(dbInfo.Name) {
		return infoschema.ErrDatabaseExists.GenWithStackByArgs(dbInfo.Name)
	}
	// Check database exists by ID.
	if _, ok := is.SchemaByID(schemaID); ok {
		return infoschema.ErrDatabaseExists.GenWithStackByArgs(dbInfo.Name)
	}
	return nil
}

func onModifySchemaCharsetAndCollate(jobCtx *jobContext, job *model.Job) (ver int64, _ error) {
	args, err := model.GetModifySchemaArgs(job)
	if err != nil {
		job.State = model.JobStateCancelled
		return ver, errors.Trace(err)
	}

	dbInfo, err := checkSchemaExistAndCancelNotExistJob(jobCtx.metaMut, job)
	if err != nil {
		return ver, errors.Trace(err)
	}

	if dbInfo.Charset == args.ToCharset && dbInfo.Collate == args.ToCollate {
		job.FinishDBJob(model.JobStateDone, model.StatePublic, ver, dbInfo)
		return ver, nil
	}

	dbInfo.Charset = args.ToCharset
	dbInfo.Collate = args.ToCollate

	if err = jobCtx.metaMut.UpdateDatabase(dbInfo); err != nil {
		return ver, errors.Trace(err)
	}
	if ver, err = updateSchemaVersion(jobCtx, job); err != nil {
		return ver, errors.Trace(err)
	}
	job.FinishDBJob(model.JobStateDone, model.StatePublic, ver, dbInfo)
	return ver, nil
}

func onModifySchemaDefaultPlacement(jobCtx *jobContext, job *model.Job) (ver int64, _ error) {
	args, err := model.GetModifySchemaArgs(job)
	if err != nil {
		job.State = model.JobStateCancelled
		return ver, errors.Trace(err)
	}

	placementPolicyRef := args.PolicyRef
	metaMut := jobCtx.metaMut
	dbInfo, err := checkSchemaExistAndCancelNotExistJob(metaMut, job)
	if err != nil {
		return ver, errors.Trace(err)
	}
	// Double Check if policy exits while ddl executing
	if _, err = checkPlacementPolicyRefValidAndCanNonValidJob(metaMut, job, placementPolicyRef); err != nil {
		return ver, errors.Trace(err)
	}

	// Notice: dbInfo.DirectPlacementOpts and dbInfo.PlacementPolicyRef can not be both not nil, which checked before constructing ddl job.
	// So that we can just check the two situation that do not need ddl: 1. DB.DP == DDL.DP && nil == nil 2. nil == nil && DB.PP == DDL.PP
	if placementPolicyRef != nil && dbInfo.PlacementPolicyRef != nil && *dbInfo.PlacementPolicyRef == *placementPolicyRef {
		job.FinishDBJob(model.JobStateDone, model.StatePublic, ver, dbInfo)
		return ver, nil
	}

	// If placementPolicyRef and directPlacementOpts are both nil, And placement of dbInfo is not nil, it will remove all placement options.
	dbInfo.PlacementPolicyRef = placementPolicyRef

	if err = metaMut.UpdateDatabase(dbInfo); err != nil {
		return ver, errors.Trace(err)
	}
	if ver, err = updateSchemaVersion(jobCtx, job); err != nil {
		return ver, errors.Trace(err)
	}
	job.FinishDBJob(model.JobStateDone, model.StatePublic, ver, dbInfo)
	return ver, nil
}

func onDropSchema(jobCtx *jobContext, job *model.Job) (ver int64, _ error) {
	metaMut := jobCtx.metaMut
	dbInfo, err := checkSchemaExistAndCancelNotExistJob(metaMut, job)
	if err != nil {
		return ver, errors.Trace(err)
	}
	if dbInfo.State == model.StatePublic {
		err = checkDatabaseHasForeignKeyReferredInOwner(jobCtx, job)
		if err != nil {
			return ver, errors.Trace(err)
		}
	}

	ver, err = updateSchemaVersion(jobCtx, job)
	if err != nil {
		return ver, errors.Trace(err)
	}
	switch dbInfo.State {
	case model.StatePublic:
		// public -> write only
		dbInfo.State = model.StateWriteOnly
		err = metaMut.UpdateDatabase(dbInfo)
		if err != nil {
			return ver, errors.Trace(err)
		}
		var tables []*model.TableInfo
		tables, err = metaMut.ListTables(job.SchemaID)
		if err != nil {
			return ver, errors.Trace(err)
		}
		var ruleIDs []string
		for _, tblInfo := range tables {
			rules := append(getPartitionRuleIDs(job.SchemaName, tblInfo), fmt.Sprintf(label.TableIDFormat, label.IDPrefix, job.SchemaName, tblInfo.Name.L))
			ruleIDs = append(ruleIDs, rules...)
		}
		patch := label.NewRulePatch([]*label.Rule{}, ruleIDs)
		err = infosync.UpdateLabelRules(context.TODO(), patch)
		if err != nil {
			job.State = model.JobStateCancelled
			return ver, errors.Trace(err)
		}
	case model.StateWriteOnly:
		// write only -> delete only
		dbInfo.State = model.StateDeleteOnly
		err = metaMut.UpdateDatabase(dbInfo)
		if err != nil {
			return ver, errors.Trace(err)
		}
	case model.StateDeleteOnly:
		dbInfo.State = model.StateNone
		var tables []*model.TableInfo
		tables, err = metaMut.ListTables(job.SchemaID)
		if err != nil {
			return ver, errors.Trace(err)
		}

		err = metaMut.UpdateDatabase(dbInfo)
		if err != nil {
			return ver, errors.Trace(err)
		}
		// we only drop meta key of database, but not drop tables' meta keys.
		if err = metaMut.DropDatabase(dbInfo.ID); err != nil {
			break
		}

		// Finish this job.
		job.FillFinishedArgs(&model.DropSchemaArgs{
			AllDroppedTableIDs: getIDs(tables),
		})
		job.FinishDBJob(model.JobStateDone, model.StateNone, ver, dbInfo)
	default:
		// We can't enter here.
		return ver, errors.Trace(errors.Errorf("invalid db state %v", dbInfo.State))
	}
	job.SchemaState = dbInfo.State
	return ver, errors.Trace(err)
}

func (w *worker) onRecoverSchema(jobCtx *jobContext, job *model.Job) (ver int64, _ error) {
	args, err := model.GetRecoverArgs(job)
	if err != nil {
		// Invalid arguments, cancel this job.
		job.State = model.JobStateCancelled
		return ver, errors.Trace(err)
	}
	recoverSchemaInfo := args.RecoverInfo

	schemaInfo := recoverSchemaInfo.DBInfo
	// check GC and safe point
	gcEnable, err := checkGCEnable(w)
	if err != nil {
		job.State = model.JobStateCancelled
		return ver, errors.Trace(err)
	}
	switch schemaInfo.State {
	case model.StateNone:
		// none -> write only
		// check GC enable and update flag.
		if gcEnable {
			args.CheckFlag = recoverCheckFlagEnableGC
		} else {
			args.CheckFlag = recoverCheckFlagDisableGC
		}
		job.FillArgs(args)

		schemaInfo.State = model.StateWriteOnly
		job.SchemaState = model.StateWriteOnly
	case model.StateWriteOnly:
		// write only -> public
		// do recover schema and tables.
		if gcEnable {
			err = disableGC(w)
			if err != nil {
				job.State = model.JobStateCancelled
				return ver, errors.Errorf("disable gc failed, try again later. err: %v", err)
			}
		}

		recoverTbls := recoverSchemaInfo.RecoverTableInfos
		if recoverSchemaInfo.LoadTablesOnExecute {
			sid := recoverSchemaInfo.DBInfo.ID
			snap := w.store.GetSnapshot(kv.NewVersion(recoverSchemaInfo.SnapshotTS))
			snapMeta := meta.NewReader(snap)
			tables, err2 := snapMeta.ListTables(sid)
			if err2 != nil {
				job.State = model.JobStateCancelled
				return ver, errors.Trace(err2)
			}
			recoverTbls = make([]*model.RecoverTableInfo, 0, len(tables))
			for _, tblInfo := range tables {
				autoIDs, err3 := snapMeta.GetAutoIDAccessors(sid, tblInfo.ID).Get()
				if err3 != nil {
					job.State = model.JobStateCancelled
					return ver, errors.Trace(err3)
				}
				recoverTbls = append(recoverTbls, &model.RecoverTableInfo{
					SchemaID:      sid,
					TableInfo:     tblInfo,
					DropJobID:     recoverSchemaInfo.DropJobID,
					SnapshotTS:    recoverSchemaInfo.SnapshotTS,
					AutoIDs:       autoIDs,
					OldSchemaName: recoverSchemaInfo.OldSchemaName.L,
					OldTableName:  tblInfo.Name.L,
				})
			}
		}

		dbInfo := schemaInfo.Clone()
		dbInfo.State = model.StatePublic
		err = jobCtx.metaMut.CreateDatabase(dbInfo)
		if err != nil {
			return ver, errors.Trace(err)
		}
		// check GC safe point
		err = checkSafePoint(w, recoverSchemaInfo.SnapshotTS)
		if err != nil {
			job.State = model.JobStateCancelled
			return ver, errors.Trace(err)
		}

		for _, recoverInfo := range recoverTbls {
			if recoverInfo.TableInfo.TTLInfo != nil {
				// force disable TTL job schedule for recovered table
				recoverInfo.TableInfo.TTLInfo.Enable = false
			}
<<<<<<< HEAD
			ver, err = w.recoverTable(jobCtx.ctx, t, job, recoverInfo)
=======
			ver, err = w.recoverTable(jobCtx.metaMut, job, recoverInfo)
>>>>>>> 3922a4b1
			if err != nil {
				return ver, errors.Trace(err)
			}
		}
		schemaInfo.State = model.StatePublic
		// use to update InfoSchema
		job.SchemaID = schemaInfo.ID
		ver, err = updateSchemaVersion(jobCtx, job)
		if err != nil {
			return ver, errors.Trace(err)
		}
		// Finish this job.
		job.FinishDBJob(model.JobStateDone, model.StatePublic, ver, schemaInfo)
		return ver, nil
	default:
		// We can't enter here.
		return ver, errors.Errorf("invalid db state %v", schemaInfo.State)
	}
	return ver, errors.Trace(err)
}

func checkSchemaExistAndCancelNotExistJob(t *meta.Mutator, job *model.Job) (*model.DBInfo, error) {
	dbInfo, err := t.GetDatabase(job.SchemaID)
	if err != nil {
		return nil, errors.Trace(err)
	}
	if dbInfo == nil {
		job.State = model.JobStateCancelled
		return nil, infoschema.ErrDatabaseDropExists.GenWithStackByArgs("")
	}
	return dbInfo, nil
}

func getIDs(tables []*model.TableInfo) []int64 {
	ids := make([]int64, 0, len(tables))
	for _, t := range tables {
		ids = append(ids, t.ID)
		if t.GetPartitionInfo() != nil {
			ids = append(ids, getPartitionIDs(t)...)
		}
	}

	return ids
}<|MERGE_RESOLUTION|>--- conflicted
+++ resolved
@@ -318,11 +318,7 @@
 				// force disable TTL job schedule for recovered table
 				recoverInfo.TableInfo.TTLInfo.Enable = false
 			}
-<<<<<<< HEAD
-			ver, err = w.recoverTable(jobCtx.ctx, t, job, recoverInfo)
-=======
-			ver, err = w.recoverTable(jobCtx.metaMut, job, recoverInfo)
->>>>>>> 3922a4b1
+			ver, err = w.recoverTable(jobCtx.ctx, jobCtx.metaMut, job, recoverInfo)
 			if err != nil {
 				return ver, errors.Trace(err)
 			}
