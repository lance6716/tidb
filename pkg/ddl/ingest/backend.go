// Copyright 2022 PingCAP, Inc.
//
// Licensed under the Apache License, Version 2.0 (the "License");
// you may not use this file except in compliance with the License.
// You may obtain a copy of the License at
//
//     http://www.apache.org/licenses/LICENSE-2.0
//
// Unless required by applicable law or agreed to in writing, software
// distributed under the License is distributed on an "AS IS" BASIS,
// WITHOUT WARRANTIES OR CONDITIONS OF ANY KIND, either express or implied.
// See the License for the specific language governing permissions and
// limitations under the License.

package ingest

import (
	"context"
	"fmt"
	"time"

	"github.com/pingcap/errors"
	"github.com/pingcap/failpoint"
	tikv "github.com/pingcap/tidb/pkg/kv"
	"github.com/pingcap/tidb/pkg/lightning/backend"
	"github.com/pingcap/tidb/pkg/lightning/backend/encode"
	"github.com/pingcap/tidb/pkg/lightning/backend/local"
	"github.com/pingcap/tidb/pkg/lightning/common"
	lightning "github.com/pingcap/tidb/pkg/lightning/config"
	"github.com/pingcap/tidb/pkg/lightning/errormanager"
	"github.com/pingcap/tidb/pkg/lightning/log"
	"github.com/pingcap/tidb/pkg/parser/mysql"
	"github.com/pingcap/tidb/pkg/parser/terror"
	"github.com/pingcap/tidb/pkg/table"
	"github.com/pingcap/tidb/pkg/util/dbterror"
	"github.com/pingcap/tidb/pkg/util/generic"
	"github.com/pingcap/tidb/pkg/util/logutil"
	clientv3 "go.etcd.io/etcd/client/v3"
	"go.etcd.io/etcd/client/v3/concurrency"
	atomicutil "go.uber.org/atomic"
	"go.uber.org/zap"
)

// BackendCtx is the backend context for add index reorg task.
type BackendCtx interface {
	Register(jobID, indexID int64, schemaName, tableName string) (Engine, error)
	Unregister(jobID, indexID int64)

	CollectRemoteDuplicateRows(indexID int64, tbl table.Table) error
	FinishImport(indexID int64, unique bool, tbl table.Table) error
	ResetWorkers(jobID int64)
	Flush(indexID int64, mode FlushMode) (flushed, imported bool, err error)
	Done() bool
	SetDone()

	AttachCheckpointManager(*CheckpointManager)
	GetCheckpointManager() *CheckpointManager

	GetLocalBackend() *local.Backend
}

// FlushMode is used to control how to flush.
type FlushMode byte

const (
	// FlushModeAuto means caller does not enforce any flush, the implementation can
	// decide it.
	FlushModeAuto FlushMode = iota
	// FlushModeForceFlushNoImport means flush all data to local storage, but don't
	// import the data to TiKV.
	FlushModeForceFlushNoImport
	// FlushModeForceFlushAndImport means flush and import all data to TiKV.
	FlushModeForceFlushAndImport
)

// litBackendCtx store a backend info for add index reorg task.
type litBackendCtx struct {
	generic.SyncMap[int64, *engineInfo]
	MemRoot  MemRoot
	DiskRoot DiskRoot
	jobID    int64
	backend  *local.Backend
	ctx      context.Context
	cfg      *lightning.Config
	sysVars  map[string]string
	diskRoot DiskRoot
	done     bool

	timeOfLastFlush atomicutil.Time
	updateInterval  time.Duration
	checkpointMgr   *CheckpointManager
	etcdClient      *clientv3.Client
}

func (bc *litBackendCtx) handleErrorAfterCollectRemoteDuplicateRows(err error, indexID int64, tbl table.Table, hasDupe bool) error {
	if err != nil && !common.ErrFoundIndexConflictRecords.Equal(err) {
		logutil.Logger(bc.ctx).Error(LitInfoRemoteDupCheck, zap.Error(err),
			zap.String("table", tbl.Meta().Name.O), zap.Int64("index ID", indexID))
		return errors.Trace(err)
	} else if hasDupe {
		logutil.Logger(bc.ctx).Error(LitErrRemoteDupExistErr,
			zap.String("table", tbl.Meta().Name.O), zap.Int64("index ID", indexID))

		if common.ErrFoundIndexConflictRecords.Equal(err) {
			tErr, ok := errors.Cause(err).(*terror.Error)
			if !ok {
				return errors.Trace(tikv.ErrKeyExists)
			}
			if len(tErr.Args()) != 4 {
				return errors.Trace(tikv.ErrKeyExists)
			}
			indexName := tErr.Args()[1]
			valueStr := tErr.Args()[2]

			return errors.Trace(tikv.ErrKeyExists.FastGenByArgs(valueStr, indexName))
		}
		return errors.Trace(tikv.ErrKeyExists)
	}
	return nil
}

// CollectRemoteDuplicateRows collects duplicate rows from remote TiKV.
func (bc *litBackendCtx) CollectRemoteDuplicateRows(indexID int64, tbl table.Table) error {
	errorMgr := errormanager.New(nil, bc.cfg, log.Logger{Logger: logutil.Logger(bc.ctx)})
	// backend must be a local backend.
	dupeController := bc.backend.GetDupeController(bc.cfg.TikvImporter.RangeConcurrency*2, errorMgr)
	hasDupe, err := dupeController.CollectRemoteDuplicateRows(bc.ctx, tbl, tbl.Meta().Name.L, &encode.SessionOptions{
		SQLMode: mysql.ModeStrictAllTables,
		SysVars: bc.sysVars,
		IndexID: indexID,
	}, lightning.ErrorOnDup)
	return bc.handleErrorAfterCollectRemoteDuplicateRows(err, indexID, tbl, hasDupe)
}

// FinishImport imports all the key-values in engine into the storage, collects the duplicate errors if any, and
// removes the engine from the backend context.
func (bc *litBackendCtx) FinishImport(indexID int64, unique bool, tbl table.Table) error {
	ei, exist := bc.Load(indexID)
	if !exist {
		return dbterror.ErrIngestFailed.FastGenByArgs("ingest engine not found")
	}

	err := ei.ImportAndClean()
	if err != nil {
		return err
	}

	failpoint.Inject("mockFinishImportErr", func() {
		failpoint.Return(fmt.Errorf("mock finish import error"))
	})

	// Check remote duplicate value for the index.
	if unique {
		errorMgr := errormanager.New(nil, bc.cfg, log.Logger{Logger: logutil.Logger(bc.ctx)})
		// backend must be a local backend.
		// todo: when we can separate local backend completely from tidb backend, will remove this cast.
		//nolint:forcetypeassert
		dupeController := bc.backend.GetDupeController(bc.cfg.TikvImporter.RangeConcurrency*2, errorMgr)
		hasDupe, err := dupeController.CollectRemoteDuplicateRows(bc.ctx, tbl, tbl.Meta().Name.L, &encode.SessionOptions{
			SQLMode: mysql.ModeStrictAllTables,
			SysVars: bc.sysVars,
			IndexID: ei.indexID,
		}, lightning.ErrorOnDup)
		return bc.handleErrorAfterCollectRemoteDuplicateRows(err, indexID, tbl, hasDupe)
	}
	return nil
}

func acquireLock(ctx context.Context, se *concurrency.Session, key string) (*concurrency.Mutex, error) {
	mu := concurrency.NewMutex(se, key)
	err := mu.Lock(ctx)
	if err != nil {
		return nil, err
	}
	return mu, nil
}

// Flush checks the disk quota and imports the current key-values in engine to the storage.
func (bc *litBackendCtx) Flush(indexID int64, mode FlushMode) (flushed, imported bool, err error) {
	ei, exist := bc.Load(indexID)
	if !exist {
		logutil.Logger(bc.ctx).Error(LitErrGetEngineFail, zap.Int64("index ID", indexID))
		return false, false, dbterror.ErrIngestFailed.FastGenByArgs("ingest engine not found")
	}

	shouldFlush, shouldImport := bc.checkFlush(mode)
	if !shouldFlush {
		return false, false, nil
	}
	if !ei.flushing.CompareAndSwap(false, true) {
		return false, false, nil
	}
	defer ei.flushing.Store(false)
	ei.flushLock.Lock()
	defer ei.flushLock.Unlock()

	err = ei.Flush()
	if err != nil {
		return false, false, err
	}
	bc.timeOfLastFlush.Store(time.Now())

	if !shouldImport {
		return true, false, nil
	}

	// Use distributed lock if run in distributed mode).
	if bc.etcdClient != nil {
		distLockKey := fmt.Sprintf("/tidb/distributeLock/%d/%d", bc.jobID, indexID)
		se, _ := concurrency.NewSession(bc.etcdClient)
		mu, err := acquireLock(bc.ctx, se, distLockKey)
		if err != nil {
			return true, false, errors.Trace(err)
		}
		logutil.Logger(bc.ctx).Info("acquire distributed flush lock success", zap.Int64("jobID", bc.jobID))
		defer func() {
			err = mu.Unlock(bc.ctx)
			if err != nil {
				logutil.Logger(bc.ctx).Warn("release distributed flush lock error", zap.Error(err), zap.Int64("jobID", bc.jobID))
			} else {
				logutil.Logger(bc.ctx).Info("release distributed flush lock success", zap.Int64("jobID", bc.jobID))
			}
			err = se.Close()
			if err != nil {
				logutil.Logger(bc.ctx).Warn("close session error", zap.Error(err))
			}
		}()
	}
	err = bc.unsafeImportAndReset(ei)
	if err != nil {
		return true, false, err
	}
	return true, true, nil
}

func (bc *litBackendCtx) unsafeImportAndReset(ei *engineInfo) error {
	logutil.Logger(bc.ctx).Info(LitInfoUnsafeImport, zap.Int64("index ID", ei.indexID),
		zap.String("usage info", bc.diskRoot.UsageInfo()))
	logger := log.FromContext(bc.ctx).With(
		zap.Stringer("engineUUID", ei.uuid),
	)

	ei.closedEngine = backend.NewClosedEngine(bc.backend, logger, ei.uuid, 0)

	regionSplitSize := int64(lightning.SplitRegionSize) * int64(lightning.MaxSplitRegionSizeRatio)
	regionSplitKeys := int64(lightning.SplitRegionKeys)
	if err := ei.closedEngine.Import(bc.ctx, regionSplitSize, regionSplitKeys); err != nil {
		logutil.Logger(bc.ctx).Error(LitErrIngestDataErr, zap.Int64("index ID", ei.indexID),
			zap.String("usage info", bc.diskRoot.UsageInfo()))
		return err
	}

	// TODO(lance6716): use open engine to create a new engine, and update the TS to checkpoint before it.

	err := bc.backend.ResetEngine(bc.ctx, ei.uuid)
	if err != nil {
		logutil.Logger(bc.ctx).Error(LitErrResetEngineFail, zap.Int64("index ID", ei.indexID))
		err1 := ei.closedEngine.Cleanup(bc.ctx)
		if err1 != nil {
			logutil.Logger(ei.ctx).Error(LitErrCleanEngineErr, zap.Error(err1),
				zap.Int64("job ID", ei.jobID), zap.Int64("index ID", ei.indexID))
		}
		ei.openedEngine = nil
		ei.closedEngine = nil
		return err
	}
	return nil
}

// ForceSyncFlagForTest is a flag to force sync only for test.
var ForceSyncFlagForTest = false

<<<<<<< HEAD
func (bc *litBackendCtx) ShouldSync(mode FlushMode) (shouldFlush bool, shouldImport bool) {
	failpoint.Inject("forceSyncFlagForTest", func() {
		// used in a manual test
		ForceSyncFlagForTest = true
	})
	if mode == FlushModeForceGlobal || ForceSyncFlagForTest {
=======
func (bc *litBackendCtx) checkFlush(mode FlushMode) (shouldFlush bool, shouldImport bool) {
	if mode == FlushModeForceFlushAndImport || ForceSyncFlagForTest {
>>>>>>> b1b09954
		return true, true
	}
	if mode == FlushModeForceFlushNoImport {
		return true, false
	}
	bc.diskRoot.UpdateUsage()
	shouldImport = bc.diskRoot.ShouldImport()
	interval := bc.updateInterval
	// This failpoint will be manually set through HTTP status port.
	failpoint.Inject("mockSyncIntervalMs", func(val failpoint.Value) {
		if v, ok := val.(int); ok {
			interval = time.Duration(v) * time.Millisecond
		}
	})
	shouldFlush = shouldImport ||
		time.Since(bc.timeOfLastFlush.Load()) >= interval
	return shouldFlush, shouldImport
}

// Done returns true if the lightning backfill is done.
func (bc *litBackendCtx) Done() bool {
	return bc.done
}

// SetDone sets the done flag.
func (bc *litBackendCtx) SetDone() {
	bc.done = true
}

// AttachCheckpointManager attaches a checkpoint manager to the backend context.
func (bc *litBackendCtx) AttachCheckpointManager(mgr *CheckpointManager) {
	bc.checkpointMgr = mgr
}

// GetCheckpointManager returns the checkpoint manager attached to the backend context.
func (bc *litBackendCtx) GetCheckpointManager() *CheckpointManager {
	return bc.checkpointMgr
}

// GetLocalBackend returns the local backend.
func (bc *litBackendCtx) GetLocalBackend() *local.Backend {
	return bc.backend
}<|MERGE_RESOLUTION|>--- conflicted
+++ resolved
@@ -270,17 +270,12 @@
 // ForceSyncFlagForTest is a flag to force sync only for test.
 var ForceSyncFlagForTest = false
 
-<<<<<<< HEAD
-func (bc *litBackendCtx) ShouldSync(mode FlushMode) (shouldFlush bool, shouldImport bool) {
+func (bc *litBackendCtx) checkFlush(mode FlushMode) (shouldFlush bool, shouldImport bool) {
 	failpoint.Inject("forceSyncFlagForTest", func() {
 		// used in a manual test
 		ForceSyncFlagForTest = true
 	})
-	if mode == FlushModeForceGlobal || ForceSyncFlagForTest {
-=======
-func (bc *litBackendCtx) checkFlush(mode FlushMode) (shouldFlush bool, shouldImport bool) {
 	if mode == FlushModeForceFlushAndImport || ForceSyncFlagForTest {
->>>>>>> b1b09954
 		return true, true
 	}
 	if mode == FlushModeForceFlushNoImport {
