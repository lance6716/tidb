--- conflicted
+++ resolved
@@ -583,10 +583,7 @@
 			}
 		}
 	}
-<<<<<<< HEAD
 	return startKey, endKey, totalKVSize, allDataFiles, allStatFiles, nil
-=======
-	return minKey, maxKey, totalKVSize, allDataFiles, allStatFiles, nil
 }
 
 // StepStr convert proto.Step to string.
@@ -605,5 +602,4 @@
 	default:
 		return "unknown"
 	}
->>>>>>> ecaa1c51
 }