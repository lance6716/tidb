[
  {
    "Name": "TestHintScope",
    "Cases": [
      {
        "SQL": "select /*+ MERGE_JOIN(t1) */ t1.a, t1.b from t t1, (select /*+ INL_JOIN(t3) */ t2.a from t t2, t t3 where t2.a = t3.c) s where t1.a=s.a",
        "Best": "MergeInnerJoin{TableReader(Table(t))->IndexJoin{TableReader(Table(t))->IndexReader(Index(t.c_d_e)[[NULL,+inf]])}(test.t.a,test.t.c)}(test.t.a,test.t.a)"
      },
      {
        "SQL": "select /*+ MERGE_JOIN(test.t1) */ t1.a, t1.b from t t1, (select /*+ INL_JOIN(test.t3) */ t2.a from t t2, t t3 where t2.a = t3.c) s where t1.a=s.a",
        "Best": "MergeInnerJoin{TableReader(Table(t))->IndexJoin{TableReader(Table(t))->IndexReader(Index(t.c_d_e)[[NULL,+inf]])}(test.t.a,test.t.c)}(test.t.a,test.t.a)"
      },
      {
        "SQL": "select /*+ MERGE_JOIN(t1) */ t1.a, t1.b from t t1, (select /*+ HASH_JOIN(t2) */ t2.a from t t2, t t3 where t2.a = t3.c) s where t1.a=s.a",
        "Best": "MergeInnerJoin{TableReader(Table(t))->LeftHashJoin{IndexReader(Index(t.f)[[NULL,+inf]])->IndexReader(Index(t.c_d_e)[[NULL,+inf]])}(test.t.a,test.t.c)->Sort}(test.t.a,test.t.a)"
      },
      {
        "SQL": "select /*+ INL_JOIN(t1) */ t1.a, t1.b from t t1, (select /*+ HASH_JOIN(t2) */ t2.a from t t2, t t3 where t2.a = t3.c) s where t1.a=s.a",
        "Best": "IndexJoin{TableReader(Table(t))->LeftHashJoin{IndexReader(Index(t.f)[[NULL,+inf]])->IndexReader(Index(t.c_d_e)[[NULL,+inf]])}(test.t.a,test.t.c)}(test.t.a,test.t.a)"
      },
      {
        "SQL": "select /*+ INL_JOIN(test.t1) */ t1.a, t1.b from t t1, (select /*+ HASH_JOIN(test.t2) */ t2.a from t t2, t t3 where t2.a = t3.c) s where t1.a=s.a",
        "Best": "IndexJoin{TableReader(Table(t))->LeftHashJoin{IndexReader(Index(t.f)[[NULL,+inf]])->IndexReader(Index(t.c_d_e)[[NULL,+inf]])}(test.t.a,test.t.c)}(test.t.a,test.t.a)"
      },
      {
        "SQL": "select /*+ INL_JOIN(t1) */ t1.a, t1.b from t t1, (select /*+ MERGE_JOIN(t2) */ t2.a from t t2, t t3 where t2.a = t3.c) s where t1.a=s.a",
        "Best": "IndexJoin{TableReader(Table(t))->MergeInnerJoin{TableReader(Table(t))->IndexReader(Index(t.c_d_e)[[NULL,+inf]])}(test.t.a,test.t.c)}(test.t.a,test.t.a)"
      },
      {
        "SQL": "select /*+ HASH_JOIN(t1) */ t1.a, t1.b from t t1, (select /*+ MERGE_JOIN(t2) */ t2.a from t t2, t t3 where t2.a = t3.c) s where t1.a=s.a",
        "Best": "RightHashJoin{TableReader(Table(t))->MergeInnerJoin{TableReader(Table(t))->IndexReader(Index(t.c_d_e)[[NULL,+inf]])}(test.t.a,test.t.c)}(test.t.a,test.t.a)"
      },
      {
        "SQL": "select /*+ HASH_JOIN(test.t1) */ t1.a, t1.b from t t1, (select /*+ MERGE_JOIN(test.t2) */ t2.a from t t2, t t3 where t2.a = t3.c) s where t1.a=s.a",
        "Best": "RightHashJoin{TableReader(Table(t))->MergeInnerJoin{TableReader(Table(t))->IndexReader(Index(t.c_d_e)[[NULL,+inf]])}(test.t.a,test.t.c)}(test.t.a,test.t.a)"
      },
      {
        "SQL": "select /*+ HASH_JOIN(t1) */ t1.a, t1.b from t t1, (select /*+ INL_JOIN(t2) */ t2.a from t t2, t t3 where t2.a = t3.c) s where t1.a=s.a",
        "Best": "RightHashJoin{TableReader(Table(t))->IndexJoin{TableReader(Table(t))->IndexReader(Index(t.c_d_e)[[NULL,+inf]])}(test.t.c,test.t.a)}(test.t.a,test.t.a)"
      },
      {
        "SQL": "select /*+ MERGE_JOIN(t1) */ t1.a, t1.b from t t1, (select t2.a from t t2, t t3 where t2.a = t3.c) s where t1.a=s.a",
        "Best": "MergeInnerJoin{TableReader(Table(t))->MergeInnerJoin{TableReader(Table(t))->IndexReader(Index(t.c_d_e)[[NULL,+inf]])}(test.t.a,test.t.c)}(test.t.a,test.t.a)"
      },
      {
        "SQL": "select /*+ INL_JOIN(t1) */ t1.a, t1.b from t t1, (select t2.a from t t2, t t3 where t2.a = t3.c) s where t1.a=s.a",
        "Best": "IndexJoin{TableReader(Table(t))->LeftHashJoin{IndexReader(Index(t.f)[[NULL,+inf]])->IndexReader(Index(t.c_d_e)[[NULL,+inf]])}(test.t.a,test.t.c)}(test.t.a,test.t.a)"
      },
      {
        "SQL": "select /*+ HASH_JOIN(t1) */ t1.a, t1.b from t t1, (select t2.a from t t2, t t3 where t2.a = t3.c) s where t1.a=s.a",
        "Best": "RightHashJoin{TableReader(Table(t))->LeftHashJoin{IndexReader(Index(t.f)[[NULL,+inf]])->IndexReader(Index(t.c_d_e)[[NULL,+inf]])}(test.t.a,test.t.c)}(test.t.a,test.t.a)"
      },
      {
        "SQL": "select /*+ HASH_JOIN(@sel_2 t1@sel_2, t2@sel_2), MERGE_JOIN(@sel_1 t1@sel_1, t2@sel_1) */ * from (select t1.a, t1.b from t t1, t t2 where t1.a = t2.a) t1, t t2 where t1.b = t2.b",
        "Best": "MergeInnerJoin{LeftHashJoin{TableReader(Table(t))->IndexReader(Index(t.f)[[NULL,+inf]])}(test.t.a,test.t.a)->Sort->TableReader(Table(t))->Sort}(test.t.b,test.t.b)"
      },
      {
        "SQL": "select /*+ STREAM_AGG() */ s, count(s) from (select /*+ HASH_AGG() */ sum(t1.a) as s from t t1, t t2 where t1.a = t2.b group by t1.a) p group by s",
        "Best": "LeftHashJoin{IndexReader(Index(t.f)[[NULL,+inf]])->TableReader(Table(t))}(test.t.a,test.t.b)->Projection->HashAgg->Sort->StreamAgg->Projection"
      },
      {
        "SQL": "select /*+ HASH_AGG() */ s, count(s) from (select /*+ STREAM_AGG() */ sum(t1.a) as s from t t1, t t2 where t1.a = t2.b group by t1.a) p group by s",
        "Best": "LeftHashJoin{IndexReader(Index(t.f)[[NULL,+inf]])->TableReader(Table(t))}(test.t.a,test.t.b)->Sort->Projection->StreamAgg->HashAgg->Projection"
      },
      {
        "SQL": "select /*+ HASH_AGG() */ s, count(s) from (select sum(t1.a) as s from t t1, t t2 where t1.a = t2.b group by t1.a) p group by s",
        "Best": "LeftHashJoin{IndexReader(Index(t.f)[[NULL,+inf]])->TableReader(Table(t))}(test.t.a,test.t.b)->Projection->HashAgg->HashAgg->Projection"
      },
      {
        "SQL": "select /*+ STREAM_AGG() */ s, count(s) from (select sum(t1.a) as s from t t1, t t2 where t1.a = t2.b group by t1.a) p group by s",
        "Best": "LeftHashJoin{IndexReader(Index(t.f)[[NULL,+inf]])->TableReader(Table(t))}(test.t.a,test.t.b)->Projection->HashAgg->Sort->StreamAgg->Projection"
      }
    ]
  },
  {
    "Name": "TestIndexHint",
    "Cases": [
      {
        "SQL": "select /*+ USE_INDEX(t, c_d_e) */ * from t",
        "Best": "IndexLookUp(Index(t.c_d_e)[[NULL,+inf]], Table(t))",
        "HasWarn": false,
        "Hints": "use_index(@`sel_1` `test`.`t` `c_d_e`)"
      },
      {
        "SQL": "select /*+ USE_INDEX(test.t, c_d_e) */ * from t",
        "Best": "IndexLookUp(Index(t.c_d_e)[[NULL,+inf]], Table(t))",
        "HasWarn": false,
        "Hints": "use_index(@`sel_1` `test`.`t` `c_d_e`)"
      },
      {
        "SQL": "select /*+ IGNORE_INDEX(t, c_d_e) */ c from t order by c",
        "Best": "TableReader(Table(t))->Sort",
        "HasWarn": false,
        "Hints": "use_index(@`sel_1` `test`.`t` )"
      },
      {
        "SQL": "select /*+ IGNORE_INDEX(test.t, c_d_e) */ c from t order by c",
        "Best": "TableReader(Table(t))->Sort",
        "HasWarn": false,
        "Hints": "use_index(@`sel_1` `test`.`t` )"
      },
      {
        "SQL": "select /*+ USE_INDEX(t, c_d_e) */ * from t t1",
        "Best": "TableReader(Table(t))",
        "HasWarn": true,
        "Hints": "use_index(@`sel_1` `test`.`t1` )"
      },
      {
        "SQL": "select /*+ IGNORE_INDEX(t, c_d_e) */ t1.c from t t1 order by t1.c",
        "Best": "IndexReader(Index(t.c_d_e)[[NULL,+inf]])",
        "HasWarn": true,
        "Hints": "use_index(@`sel_1` `test`.`t1` `c_d_e`)"
      },
      {
        "SQL": "select /*+ USE_INDEX(t1, c_d_e) */ * from t t1",
        "Best": "IndexLookUp(Index(t.c_d_e)[[NULL,+inf]], Table(t))",
        "HasWarn": false,
        "Hints": "use_index(@`sel_1` `test`.`t1` `c_d_e`)"
      },
      {
        "SQL": "select /*+ IGNORE_INDEX(t1, c_d_e) */ t1.c from t t1 order by t1.c",
        "Best": "TableReader(Table(t))->Sort",
        "HasWarn": false,
        "Hints": "use_index(@`sel_1` `test`.`t1` )"
      },
      {
        "SQL": "select /*+ USE_INDEX(t1, c_d_e), USE_INDEX(t2, f) */ * from t t1, t t2 where t1.a = t2.b",
        "Best": "LeftHashJoin{IndexLookUp(Index(t.c_d_e)[[NULL,+inf]], Table(t))->IndexLookUp(Index(t.f)[[NULL,+inf]], Table(t))}(test.t.a,test.t.b)",
        "HasWarn": false,
        "Hints": "use_index(@`sel_1` `test`.`t1` `c_d_e`), use_index(@`sel_1` `test`.`t2` `f`), hash_join(@`sel_1` `test`.`t1`)"
      },
      {
        "SQL": "select /*+ IGNORE_INDEX(t1, c_d_e), IGNORE_INDEX(t2, f), HASH_JOIN(t1) */ * from t t1, t t2 where t1.a = t2.b",
        "Best": "LeftHashJoin{TableReader(Table(t))->TableReader(Table(t))}(test.t.a,test.t.b)",
        "HasWarn": false,
        "Hints": "use_index(@`sel_1` `test`.`t1` ), use_index(@`sel_1` `test`.`t2` ), hash_join(@`sel_1` `test`.`t1`)"
      },
      {
        "SQL": "select /*+ USE_INDEX(t, c_d_e, f, g) */ * from t order by f",
        "Best": "IndexLookUp(Index(t.f)[[NULL,+inf]], Table(t))",
        "HasWarn": false,
        "Hints": "use_index(@`sel_1` `test`.`t` `f`)"
      },
      {
        "SQL": "select /*+ USE_INDEX(t) */ f from t where f > 10",
        "Best": "TableReader(Table(t)->Sel([gt(test.t.f, 10)]))",
        "HasWarn": false,
        "Hints": "use_index(@`sel_1` `test`.`t` )"
      },
      {
        "SQL": "select /*+ USE_INDEX(t, no_such_index) */ * from t",
        "Best": "TableReader(Table(t))",
        "HasWarn": true,
        "Hints": "use_index(@`sel_1` `test`.`t` )"
      },
      {
        "SQL": "select /*+ IGNORE_INDEX(t, no_such_index) */ * from t",
        "Best": "TableReader(Table(t))",
        "HasWarn": true,
        "Hints": "use_index(@`sel_1` `test`.`t` )"
      },
      {
        "SQL": "select /*+ USE_INDEX(t, c_d_e), IGNORE_INDEX(t, f) */ c from t order by c",
        "Best": "IndexReader(Index(t.c_d_e)[[NULL,+inf]])",
        "HasWarn": false,
        "Hints": "use_index(@`sel_1` `test`.`t` `c_d_e`)"
      },
      {
        "SQL": "select /*+ USE_INDEX(t, f), IGNORE_INDEX(t, f) */ c from t order by c",
        "Best": "TableReader(Table(t))->Sort",
        "HasWarn": false,
        "Hints": "use_index(@`sel_1` `test`.`t` )"
      },
      {
        "SQL": "select /*+ USE_INDEX(t, c_d_e), IGNORE_INDEX(t, c_d_e) */ c from t order by c",
        "Best": "TableReader(Table(t))->Sort",
        "HasWarn": false,
        "Hints": "use_index(@`sel_1` `test`.`t` )"
      },
      {
        "SQL": "select /*+ USE_INDEX(t, c_d_e, f), IGNORE_INDEX(t, c_d_e) */ c from t order by c",
        "Best": "IndexLookUp(Index(t.f)[[NULL,+inf]], Table(t))->Sort",
        "HasWarn": false,
        "Hints": "use_index(@`sel_1` `test`.`t` `f`)"
      }
    ]
  },
  {
    "Name": "TestIndexMergeHint",
    "Cases": [
      {
        "SQL": "select /*+ USE_INDEX_MERGE(t, c_d_e, f_g) */ * from t where c < 1 or f > 2",
        "Best": "IndexMergeReader(PartialPlans->[Index(t.c_d_e)[[-inf,1)], Index(t.f_g)[(2,+inf]]], TablePlan->Table(t))",
        "HasWarn": false,
        "Hints": "use_index_merge(@`sel_1` `t` `c_d_e`, `f_g`)"
      },
      {
        "SQL": "select /*+ USE_INDEX_MERGE(t, primary, f_g) */ * from t where a < 1 or f > 2",
        "Best": "IndexMergeReader(PartialPlans->[Table(t), Index(t.f_g)[(2,+inf]]], TablePlan->Table(t))",
        "HasWarn": false,
        "Hints": "use_index_merge(@`sel_1` `t` `primary`, `f_g`)"
      },
      {
        "SQL": "select /*+ USE_INDEX_MERGE(t, primary, f_g, c_d_e) */ * from t where a < 1 or f > 2",
        "Best": "IndexMergeReader(PartialPlans->[Table(t), Index(t.f_g)[(2,+inf]]], TablePlan->Table(t))",
        "HasWarn": false,
        "Hints": "use_index_merge(@`sel_1` `t` `primary`, `f_g`)"
      },
      {
        "SQL": "select /*+ NO_INDEX_MERGE(), USE_INDEX_MERGE(t, primary, f_g, c_d_e) */ * from t where a < 1 or f > 2",
        "Best": "TableReader(Table(t)->Sel([or(lt(test.t.a, 1), gt(test.t.f, 2))]))",
        "HasWarn": true,
        "Hints": "use_index(@`sel_1` `test`.`t` )"
      },
      {
        "SQL": "select /*+ USE_INDEX_MERGE(t1, c_d_e, f_g) */ * from t where c < 1 or f > 2",
        "Best": "TableReader(Table(t)->Sel([or(lt(test.t.c, 1), gt(test.t.f, 2))]))",
        "HasWarn": true,
        "Hints": "use_index(@`sel_1` `test`.`t` )"
      },
      {
        "SQL": "select /*+ NO_INDEX_MERGE(), USE_INDEX_MERGE(t, primary, f_g, c_d_e) */ * from t where a < 1 or f > 2",
        "Best": "TableReader(Table(t)->Sel([or(lt(test.t.a, 1), gt(test.t.f, 2))]))",
        "HasWarn": true,
        "Hints": "use_index(@`sel_1` `test`.`t` )"
      },
      {
        "SQL": "select /*+ USE_INDEX_MERGE(t) USE_INDEX_MERGE(t) */ * from t where c < 1 or f > 2",
        "Best": "IndexMergeReader(PartialPlans->[Index(t.c_d_e)[[-inf,1)], Index(t.f_g)[(2,+inf]]], TablePlan->Table(t))",
        "HasWarn": false,
        "Hints": "use_index_merge(@`sel_1` `t` `c_d_e`, `f_g`)"
      }
    ]
  },
  {
    "Name": "TestDAGPlanBuilderSimpleCase",
    "Cases": [
      {
        "SQL": "select * from t t1 use index(c_d_e)",
        "Best": "IndexLookUp(Index(t.c_d_e)[[NULL,+inf]], Table(t))"
      },
      {
        "SQL": "select f from t use index() where f = 1",
        "Best": "TableReader(Table(t)->Sel([eq(test.t.f, 1)]))"
      },
      {
        "SQL": "select a from t where a between 1 and 2 order by c",
        "Best": "TableReader(Table(t))->Sort->Projection"
      },
      {
        "SQL": "select * from t where (t.c > 0 and t.c < 2) or (t.c > 4 and t.c < 6) or (t.c > 8 and t.c < 10) or (t.c > 12 and t.c < 14) or (t.c > 16 and t.c < 18)",
        "Best": "IndexLookUp(Index(t.c_d_e)[(0,2) (4,6) (8,10) (12,14) (16,18)], Table(t))"
      },
      {
        "SQL": "select * from t where (t.c > 0 and t.c < 1) or (t.c > 2 and t.c < 3) or (t.c > 4 and t.c < 5) or (t.c > 6 and t.c < 7) or (t.c > 9 and t.c < 10)",
        "Best": "Dual"
      },
      {
        "SQL": "select * from t where t.c = 1 and t.e = 1 order by t.b limit 1",
        "Best": "IndexLookUp(Index(t.c_d_e)[[1,1]]->Sel([eq(test.t.e, 1)]), Table(t))->TopN([test.t.b],0,1)"
      },
      {
        "SQL": "select * from t where t.e_str is null",
        "Best": "IndexLookUp(Index(t.e_d_c_str_prefix)[[NULL,NULL]], Table(t))"
      },
      {
        "SQL": "select * from t where t.c is null",
        "Best": "Dual"
      },
      {
        "SQL": "select * from t where t.c = 1 and t.e = 1 order by t.e limit 1",
        "Best": "IndexLookUp(Index(t.c_d_e)[[1,1]]->Sel([eq(test.t.e, 1)]), Table(t))->TopN([test.t.e],0,1)"
      },
      {
        "SQL": "select * from t where t.c = 1 and t.e = 1 order by t.d limit 1",
        "Best": "IndexLookUp(Index(t.c_d_e)[[1,1]]->Sel([eq(test.t.e, 1)])->Limit, Table(t))"
      },
      {
        "SQL": "select c from t where t.c = 1 and t.e = 1 order by t.d limit 1",
        "Best": "IndexReader(Index(t.c_d_e)[[1,1]]->Sel([eq(test.t.e, 1)])->Limit)->Limit->Projection"
      },
      {
        "SQL": "select c from t order by t.a limit 1",
        "Best": "TableReader(Table(t)->Limit)->Limit->Projection"
      },
      {
        "SQL": "select c from t order by t.a + t.b limit 1",
        "Best": "TableReader(Table(t)->TopN([plus(test.t.a, test.t.b)],0,1))->Projection->TopN([Column#14],0,1)->Projection->Projection"
      },
      {
        "SQL": "select c from t  limit 1",
        "Best": "IndexReader(Index(t.c_d_e)[[NULL,+inf]]->Limit)->Limit"
      },
      {
        "SQL": "select c from t where c = 1 limit 1",
        "Best": "IndexReader(Index(t.c_d_e)[[1,1]]->Limit)->Limit"
      },
      {
        "SQL": "select c from t where c = 1",
        "Best": "IndexReader(Index(t.c_d_e)[[1,1]])"
      },
      {
        "SQL": "select c from t order by c",
        "Best": "IndexReader(Index(t.c_d_e)[[NULL,+inf]])"
      },
      {
        "SQL": "select c from t where c = 1 order by e",
        "Best": "IndexReader(Index(t.c_d_e)[[1,1]])->Sort->Projection"
      },
      {
        "SQL": "select c, b from t where c = 1 limit 1",
        "Best": "IndexLookUp(Index(t.c_d_e)[[1,1]]->Limit, Table(t))->Projection"
      },
      {
        "SQL": "select c, b from t where c = 1 and e = 1 and b = 1 limit 1",
        "Best": "IndexLookUp(Index(t.c_d_e)[[1,1]]->Sel([eq(test.t.e, 1)]), Table(t)->Sel([eq(test.t.b, 1)])->Limit)->Limit->Projection"
      },
      {
        "SQL": "select c from t where c = 1 order by d, c",
        "Best": "IndexReader(Index(t.c_d_e)[[1,1]])->Sort->Projection"
      },
      {
        "SQL": "select c_str from t where e_str = '1' order by d_str, c_str",
        "Best": "IndexLookUp(Index(t.e_d_c_str_prefix)[[\"1\",\"1\"]], Table(t))->Sort->Projection"
      },
      {
        "SQL": "select c from t where t.c = 1 and t.a > 1 order by t.d limit 1",
        "Best": "IndexReader(Index(t.c_d_e)[[1,1]]->Sel([gt(test.t.a, 1)])->Limit)->Limit->Projection"
      },
      {
        "SQL": "select c from t where t.c = 1 and t.d = 1 order by t.a limit 1",
        "Best": "IndexReader(Index(t.c_d_e)[[1 1,1 1]])->TopN([test.t.a],0,1)->Projection"
      },
      {
        "SQL": "select * from t where t.c = 1 and t.a > 1 order by t.d limit 1",
        "Best": "IndexLookUp(Index(t.c_d_e)[[1,1]]->Sel([gt(test.t.a, 1)])->Limit, Table(t))"
      },
      {
        "SQL": "select * from t use index(e_d_c_str_prefix) where t.c_str = 'abcdefghijk' and t.d_str = 'd' and t.e_str = 'e'",
        "Best": "IndexLookUp(Index(t.e_d_c_str_prefix)[[\"e\" \"d\" \"abcdefghij\",\"e\" \"d\" \"abcdefghij\"]], Table(t)->Sel([eq(test.t.c_str, abcdefghijk)]))"
      },
      {
        "SQL": "select * from t use index(e_d_c_str_prefix) where t.e_str = b'1110000'",
        "Best": "IndexLookUp(Index(t.e_d_c_str_prefix)[[\"p\",\"p\"]], Table(t))"
      },
      {
        "SQL": "select * from (select * from t use index() order by b) t left join t t1 on t.a=t1.a limit 10",
        "Best": "IndexMergeJoin{TableReader(Table(t)->TopN([test.t.b],0,10))->TopN([test.t.b],0,10)->TableReader(Table(t))}(test.t.a,test.t.a)->Limit"
      },
      {
        "SQL": "select * from ((SELECT 1 a,3 b) UNION (SELECT 2,1) ORDER BY (SELECT 2)) t order by a,b",
        "Best": "UnionAll{Dual->Projection->Dual->Projection}->HashAgg->Sort"
      },
      {
        "SQL": "select * from ((SELECT 1 a,6 b) UNION (SELECT 2,5) UNION (SELECT 2, 4) ORDER BY 1) t order by 1, 2",
        "Best": "UnionAll{Dual->Projection->Dual->Projection->Dual->Projection}->HashAgg->Sort->Sort"
      },
      {
        "SQL": "select * from (select *, NULL as xxx from t) t order by xxx",
        "Best": "TableReader(Table(t))->Projection"
      },
      {
        "SQL": "select * from t use index(f) where f = 1 and a = 1",
        "Best": "PointGet(Index(t.f)[KindInt64 1])->Sel([eq(test.t.a, 1)])"
      },
      {
        "SQL": "select * from t2 use index(b) where b = 1 and a = 1",
        "Best": "PointGet(Index(t2.b)[KindInt64 1])->Sel([eq(test.t2.a, 1)])"
      }
    ]
  },
  {
    "Name": "TestDAGPlanBuilderJoin",
    "Cases": [
      {
        "SQL": "select * from t t1 join t t2 on t1.a = t2.c_str",
        "Best": "LeftHashJoin{TableReader(Table(t))->Projection->TableReader(Table(t))->Projection}(Column#25,Column#26)"
      },
      {
        "SQL": "select * from t t1 join t t2 on t1.b = t2.a",
        "Best": "LeftHashJoin{TableReader(Table(t))->TableReader(Table(t))}(test.t.b,test.t.a)"
      },
      {
        "SQL": "select * from t t1 join t t2 on t1.a = t2.a join t t3 on t1.a = t3.a",
        "Best": "LeftHashJoin{MergeInnerJoin{TableReader(Table(t))->TableReader(Table(t))}(test.t.a,test.t.a)->TableReader(Table(t))}(test.t.a,test.t.a)"
      },
      {
        "SQL": "select * from t t1 join t t2 on t1.a = t2.a join t t3 on t1.b = t3.a",
        "Best": "LeftHashJoin{MergeInnerJoin{TableReader(Table(t))->TableReader(Table(t))}(test.t.a,test.t.a)->TableReader(Table(t))}(test.t.b,test.t.a)"
      },
      {
        "SQL": "select * from t t1 join t t2 on t1.b = t2.a order by t1.a",
        "Best": "IndexJoin{TableReader(Table(t))->TableReader(Table(t))}(test.t.b,test.t.a)"
      },
      {
        "SQL": "select * from t t1 join t t2 on t1.b = t2.a order by t1.a limit 1",
        "Best": "IndexJoin{TableReader(Table(t))->TableReader(Table(t))}(test.t.b,test.t.a)->Limit"
      },
      {
        "SQL": "select /*+ TIDB_HJ(t1, t2) */ * from t t1 join t t2 on t1.b = t2.a order by t1.a limit 1",
        "Best": "LeftHashJoin{TableReader(Table(t))->TableReader(Table(t))}(test.t.b,test.t.a)->TopN([test.t.a],0,1)"
      },
      {
        "SQL": "select * from t t1 left join t t2 on t1.b = t2.a where 1 = 1 limit 1",
        "Best": "IndexMergeJoin{TableReader(Table(t)->Limit)->Limit->TableReader(Table(t))}(test.t.b,test.t.a)->Limit"
      },
      {
        "SQL": "select * from t t1 join t t2 on t1.b = t2.a and t1.c = 1 and t1.d = 1 and t1.e = 1 order by t1.a limit 1",
        "Best": "IndexMergeJoin{PointGet(Index(t.c_d_e)[KindInt64 1 KindInt64 1 KindInt64 1])->TableReader(Table(t))}(test.t.b,test.t.a)->TopN([test.t.a],0,1)"
      },
      {
        "SQL": "select * from t t1 join t t2 on t1.b = t2.b join t t3 on t1.b = t3.b",
        "Best": "LeftHashJoin{LeftHashJoin{TableReader(Table(t))->TableReader(Table(t))}(test.t.b,test.t.b)->TableReader(Table(t))}(test.t.b,test.t.b)"
      },
      {
        "SQL": "select * from t t1 join t t2 on t1.a = t2.a order by t1.a",
        "Best": "MergeInnerJoin{TableReader(Table(t))->TableReader(Table(t))}(test.t.a,test.t.a)"
      },
      {
        "SQL": "select * from t t1 left outer join t t2 on t1.a = t2.a right outer join t t3 on t1.a = t3.a",
        "Best": "RightHashJoin{MergeLeftOuterJoin{TableReader(Table(t))->TableReader(Table(t))}(test.t.a,test.t.a)->TableReader(Table(t))}(test.t.a,test.t.a)"
      },
      {
        "SQL": "select * from t t1 join t t2 on t1.a = t2.a join t t3 on t1.a = t3.a and t1.b = 1 and t3.c = 1",
        "Best": "IndexMergeJoin{IndexMergeJoin{TableReader(Table(t)->Sel([eq(test.t.b, 1)]))->IndexLookUp(Index(t.c_d_e)[[1,1]], Table(t))}(test.t.a,test.t.a)->TableReader(Table(t))}(test.t.a,test.t.a)->Projection"
      },
      {
        "SQL": "select * from t where t.c in (select b from t s where s.a = t.a)",
        "Best": "MergeSemiJoin{TableReader(Table(t))->TableReader(Table(t))}(test.t.a,test.t.a)"
      },
      {
        "SQL": "select t.c in (select b from t s where s.a = t.a) from t",
        "Best": "LeftHashJoin{IndexReader(Index(t.c_d_e)[[NULL,+inf]])->TableReader(Table(t))}(test.t.a,test.t.a)(test.t.c,test.t.b)"
      },
      {
        "SQL": "select /*+ TIDB_SMJ(t1,t2)*/ * from t t1, t t2 where t1.a = t2.b",
        "Best": "MergeInnerJoin{TableReader(Table(t))->TableReader(Table(t))->Sort}(test.t.a,test.t.b)"
      },
      {
        "SQL": "select /*+ TIDB_SMJ(t1,t2)*/ * from t t1, t t2 where t1.a = t2.a",
        "Best": "MergeInnerJoin{TableReader(Table(t))->TableReader(Table(t))}(test.t.a,test.t.a)"
      },
      {
        "SQL": "select /*+ TIDB_SMJ(t1,t2)*/ * from t t1, t t2 where t1.a = t2.a order by t2.a",
        "Best": "MergeInnerJoin{TableReader(Table(t))->TableReader(Table(t))}(test.t.a,test.t.a)"
      },
      {
        "SQL": "select /*+ TIDB_SMJ(t1,t2)*/ * from t t1, t t2 where t1.b = t2.b order by t2.a",
        "Best": "MergeInnerJoin{TableReader(Table(t))->Sort->TableReader(Table(t))->Sort}(test.t.b,test.t.b)->Sort"
      },
      {
        "SQL": "select /*+ TIDB_SMJ(t1,t2)*/ * from t t1, t t2 where t1.a = t2.a order by t2.a desc",
        "Best": "MergeInnerJoin{TableReader(Table(t))->TableReader(Table(t))}(test.t.a,test.t.a)"
      },
      {
        "SQL": "select /*+ TIDB_SMJ(t1,t2)*/ * from t t1, t t2 where t1.b = t2.b order by t2.b desc",
        "Best": "MergeInnerJoin{TableReader(Table(t))->Sort->TableReader(Table(t))->Sort}(test.t.b,test.t.b)"
      },
      {
        "SQL": "select /*+ TIDB_SMJ(t1,t2,t3)*/ * from t t1, t t2, t t3 where t1.a = t2.a and t2.a = t3.a",
        "Best": "MergeInnerJoin{MergeInnerJoin{TableReader(Table(t))->TableReader(Table(t))}(test.t.a,test.t.a)->TableReader(Table(t))}(test.t.a,test.t.a)"
      },
      {
        "SQL": "select /*+ TIDB_SMJ(t1,t2,t3)*/ * from t t1, t t2, t t3 where t1.a = t2.b and t2.a = t3.b",
        "Best": "MergeInnerJoin{MergeInnerJoin{TableReader(Table(t))->TableReader(Table(t))->Sort}(test.t.a,test.t.b)->Sort->TableReader(Table(t))->Sort}(test.t.a,test.t.b)"
      },
      {
        "SQL": "select /*+ TIDB_SMJ(t1,t2,t3)*/ * from t t1, t t2, t t3 where t1.c = t2.c and t1.d = t2.d and t3.c = t1.c and t3.d = t1.d",
        "Best": "MergeInnerJoin{MergeInnerJoin{IndexLookUp(Index(t.c_d_e)[[NULL,+inf]], Table(t))->IndexLookUp(Index(t.c_d_e)[[NULL,+inf]], Table(t))}(test.t.c,test.t.c)(test.t.d,test.t.d)->IndexLookUp(Index(t.c_d_e)[[NULL,+inf]], Table(t))}(test.t.c,test.t.c)(test.t.d,test.t.d)"
      },
      {
        "SQL": "select /*+ TIDB_SMJ(t1,t2,t3)*/ * from t t1, t t2, t t3 where t1.c = t2.c and t1.d = t2.d and t3.c = t1.c and t3.d = t1.d order by t1.c",
        "Best": "MergeInnerJoin{MergeInnerJoin{IndexLookUp(Index(t.c_d_e)[[NULL,+inf]], Table(t))->IndexLookUp(Index(t.c_d_e)[[NULL,+inf]], Table(t))}(test.t.c,test.t.c)(test.t.d,test.t.d)->IndexLookUp(Index(t.c_d_e)[[NULL,+inf]], Table(t))}(test.t.c,test.t.c)(test.t.d,test.t.d)"
      },
      {
        "SQL": "select /*+ TIDB_SMJ(t1,t2,t3)*/ * from t t1 left outer join t t2 on t1.a = t2.a left outer join t t3 on t2.a = t3.a",
        "Best": "MergeLeftOuterJoin{MergeLeftOuterJoin{TableReader(Table(t))->TableReader(Table(t))}(test.t.a,test.t.a)->TableReader(Table(t))}(test.t.a,test.t.a)"
      },
      {
        "SQL": "select /*+ TIDB_SMJ(t1,t2,t3)*/ * from t t1 left outer join t t2 on t1.a = t2.a left outer join t t3 on t1.a = t3.a",
        "Best": "MergeLeftOuterJoin{MergeLeftOuterJoin{TableReader(Table(t))->TableReader(Table(t))}(test.t.a,test.t.a)->TableReader(Table(t))}(test.t.a,test.t.a)"
      },
      {
        "SQL": "select /*+ TIDB_INLJ(t1, t2) */ * from t t1, t t2 where t1.a = t2.a",
        "Best": "IndexJoin{TableReader(Table(t))->TableReader(Table(t))}(test.t.a,test.t.a)"
      },
      {
        "SQL": "select /*+ TIDB_INLJ(t2) */ * from t t1, t t2 where t1.a = t2.c",
        "Best": "IndexJoin{TableReader(Table(t))->IndexLookUp(Index(t.c_d_e)[[NULL,+inf]], Table(t))}(test.t.a,test.t.c)"
      },
      {
        "SQL": "select /*+ TIDB_INLJ(t2) */ t1.a , t2.a from t t1, t t2 where t1.a = t2.c",
        "Best": "IndexJoin{IndexReader(Index(t.f)[[NULL,+inf]])->IndexReader(Index(t.c_d_e)[[NULL,+inf]])}(test.t.a,test.t.c)"
      },
      {
        "SQL": "select /*+ TIDB_INLJ(t1, t2) */ t1.a, t2.a from t t1, t t2 where t1.a = t2.a order by t1.c",
        "Best": "IndexJoin{IndexReader(Index(t.c_d_e)[[NULL,+inf]])->TableReader(Table(t))}(test.t.a,test.t.a)->Projection"
      },
      {
        "SQL": "select /*+ TIDB_INLJ(t1, t2) */ t1.a, t2.a from t t1, t t2 where t1.a = t2.a order by t2.c",
        "Best": "IndexJoin{TableReader(Table(t))->IndexReader(Index(t.c_d_e)[[NULL,+inf]])}(test.t.a,test.t.a)->Projection"
      },
      {
        "SQL": "select /*+ TIDB_INLJ(t1) */ t1.a , t2.a from t t1, t t2 where t1.a = t2.c",
        "Best": "IndexJoin{TableReader(Table(t))->IndexReader(Index(t.c_d_e)[[NULL,+inf]])}(test.t.c,test.t.a)"
      },
      {
        "SQL": "select /*+ TIDB_INLJ(t1, t2) */ * from t t1 left outer join t t2 on t1.a = t2.a and t2.b < 1",
        "Best": "IndexJoin{TableReader(Table(t))->TableReader(Table(t)->Sel([lt(test.t.b, 1)]))}(test.t.a,test.t.a)"
      },
      {
        "SQL": "select /*+ TIDB_INLJ(t1, t2) */ * from t t1 join t t2 on t1.d=t2.d and t2.c = 1",
        "Best": "IndexJoin{TableReader(Table(t))->IndexLookUp(Index(t.c_d_e)[[NULL,+inf]], Table(t))}(test.t.d,test.t.d)"
      },
      {
        "SQL": "select /*+ TIDB_INLJ(t1, t2) */ * from t t1 left outer join t t2 on t1.a = t2.b",
        "Best": "LeftHashJoin{TableReader(Table(t))->TableReader(Table(t))}(test.t.a,test.t.b)"
      },
      {
        "SQL": "select /*+ TIDB_INLJ(t2) */ * from t t1 right outer join t t2 on t1.a = t2.b",
        "Best": "RightHashJoin{TableReader(Table(t))->TableReader(Table(t))}(test.t.a,test.t.b)"
      },
      {
        "SQL": "select /*+ TIDB_INLJ(t2) */ * from t t1 where t1.a in (select a from t t2)",
        "Best": "LeftHashJoin{TableReader(Table(t))->IndexReader(Index(t.f)[[NULL,+inf]])}(test.t.a,test.t.a)"
      },
      {
        "SQL": "select /*+ TIDB_INLJ(t1) */ * from t t1 where t1.a in (select a from t t2)",
        "Best": "IndexJoin{TableReader(Table(t))->IndexReader(Index(t.f)[[NULL,+inf]])}(test.t.a,test.t.a)"
      },
      {
        "SQL": "select /*+ TIDB_INLJ(t2) */ * from t t1 join t t2 where t1.c=t2.c and t1.f=t2.f",
        "Best": "IndexJoin{TableReader(Table(t))->IndexLookUp(Index(t.c_d_e)[[NULL,+inf]], Table(t))}(test.t.c,test.t.c)"
      },
      {
        "SQL": "select /*+ TIDB_INLJ(t2) */ * from t t1 join t t2 where t1.a = t2.a and t1.f=t2.f",
        "Best": "IndexJoin{TableReader(Table(t))->TableReader(Table(t))}(test.t.a,test.t.a)"
      },
      {
        "SQL": "select /*+ TIDB_INLJ(t2) */ * from t t1 join t t2 where t1.f=t2.f and t1.a=t2.a",
        "Best": "IndexJoin{TableReader(Table(t))->TableReader(Table(t))}(test.t.a,test.t.a)"
      },
      {
        "SQL": "select /*+ TIDB_INLJ(t2) */ * from t t1 join t t2 where t1.a=t2.a and t2.a in (1, 2)",
        "Best": "IndexJoin{BatchPointGet(Handle(t.a)[1 2])->TableReader(Table(t)->Sel([in(test.t.a, 1, 2)]))}(test.t.a,test.t.a)"
      },
      {
        "SQL": "select /*+ TIDB_INLJ(t2) */ * from t t1 join t t2 where t1.b=t2.c and t1.b=1 and t2.d > t1.d-10 and t2.d < t1.d+10",
        "Best": "IndexJoin{TableReader(Table(t)->Sel([eq(test.t.b, 1)]))->IndexLookUp(Index(t.c_d_e)[[NULL,+inf]], Table(t))}"
      },
      {
        "SQL": "select /*+ TIDB_INLJ(t2) */ * from t t1 join t t2 where t1.b=t2.b and t1.c=1 and t2.c=1 and t2.d > t1.d-10 and t2.d < t1.d+10",
        "Best": "LeftHashJoin{IndexLookUp(Index(t.c_d_e)[[1,1]], Table(t))->IndexLookUp(Index(t.c_d_e)[[1,1]], Table(t))}(test.t.b,test.t.b)"
      },
      {
        "SQL": "select /*+ TIDB_INLJ(t2) */ * from t t1 join t t2 where t2.c > t1.d-10 and t2.c < t1.d+10",
        "Best": "LeftHashJoin{TableReader(Table(t))->TableReader(Table(t))}"
      },
      {
        "SQL": "select /*+ TIDB_INLJ(t2) */ * from t t1 join t t2 where t1.b = t2.c and t2.c=1 and t2.d=2 and t2.e=4",
        "Best": "LeftHashJoin{TableReader(Table(t)->Sel([eq(test.t.b, 1)]))->PointGet(Index(t.c_d_e)[KindInt64 1 KindInt64 2 KindInt64 4])}"
      },
      {
        "SQL": "select /*+ TIDB_INLJ(t2) */ * from t t1 join t t2 where t2.c=1 and t2.d=1 and t2.e > 10 and t2.e < 20",
        "Best": "LeftHashJoin{TableReader(Table(t))->IndexLookUp(Index(t.c_d_e)[(1 1 10,1 1 20)], Table(t))}"
      }
    ]
  },
  {
    "Name": "TestDAGPlanBuilderSubquery",
    "Cases": [
      {
        "SQL": "select * from t where exists (select s.a from t s having sum(s.a) = t.a )",
        "Best": "LeftHashJoin{TableReader(Table(t))->Projection->IndexReader(Index(t.f)[[NULL,+inf]]->StreamAgg)->StreamAgg}(Column#27,Column#25)"
      },
      {
        "SQL": "select * from t where exists (select s.a from t s having sum(s.a) = t.a ) order by t.a",
        "Best": "LeftHashJoin{TableReader(Table(t))->Projection->IndexReader(Index(t.f)[[NULL,+inf]]->StreamAgg)->StreamAgg}(Column#27,Column#25)->Sort"
      },
      {
        "SQL": "select * from t where a in (select s.a from t s) order by t.a",
        "Best": "MergeInnerJoin{TableReader(Table(t))->TableReader(Table(t))}(test.t.a,test.t.a)"
      },
      {
        "SQL": "select * from t where exists (select s.a from t s where s.c in (select c from t as k where k.d = s.d) having sum(s.a) = t.a )",
        "Best": "LeftHashJoin{TableReader(Table(t))->Projection->MergeSemiJoin{IndexReader(Index(t.c_d_e)[[NULL,+inf]])->IndexReader(Index(t.c_d_e)[[NULL,+inf]])}(test.t.c,test.t.c)(test.t.d,test.t.d)->Projection->StreamAgg}(Column#39,Column#37)"
      },
      {
        "SQL": "select * from t where a in (select a from t) order by b",
        "Best": "LeftHashJoin{TableReader(Table(t))->IndexReader(Index(t.f)[[NULL,+inf]])}(test.t.a,test.t.a)->Sort"
      },
      {
        "SQL": "select t.c in (select count(*) from t s, t t1 where s.a = t.a and s.a = t1.a) from t",
        "Best": "Apply{IndexReader(Index(t.c_d_e)[[NULL,+inf]])->MergeInnerJoin{TableReader(Table(t))->TableReader(Table(t))}(test.t.a,test.t.a)->StreamAgg}->Projection"
      },
      {
        "SQL": "select (select count(*) from t s, t t1 where s.a = t.a and s.a = t1.a) from t",
        "Best": "LeftHashJoin{IndexReader(Index(t.f)[[NULL,+inf]])->LeftHashJoin{IndexReader(Index(t.f)[[NULL,+inf]])->IndexReader(Index(t.f)[[NULL,+inf]])}(test.t.a,test.t.a)->HashAgg}(test.t.a,test.t.a)->Projection"
      },
      {
        "SQL": "select (select count(*) from t s, t t1 where s.a = t.a and s.a = t1.a) from t order by t.a",
        "Best": "MergeLeftOuterJoin{TableReader(Table(t))->MergeInnerJoin{TableReader(Table(t))->TableReader(Table(t))}(test.t.a,test.t.a)->StreamAgg}(test.t.a,test.t.a)->Projection->Projection"
      }
    ]
  },
  {
    "Name": "TestDAGPlanTopN",
    "Cases": [
      {
        "SQL": "select * from t t1 left join t t2 on t1.b = t2.b left join t t3 on t2.b = t3.b order by t1.a limit 1",
        "Best": "LeftHashJoin{LeftHashJoin{TableReader(Table(t)->Limit)->Limit->TableReader(Table(t))}(test.t.b,test.t.b)->TopN([test.t.a],0,1)->TableReader(Table(t))}(test.t.b,test.t.b)->TopN([test.t.a],0,1)"
      },
      {
        "SQL": "select * from t t1 left join t t2 on t1.b = t2.b left join t t3 on t2.b = t3.b order by t1.b limit 1",
        "Best": "LeftHashJoin{LeftHashJoin{TableReader(Table(t)->TopN([test.t.b],0,1))->TopN([test.t.b],0,1)->TableReader(Table(t))}(test.t.b,test.t.b)->TopN([test.t.b],0,1)->TableReader(Table(t))}(test.t.b,test.t.b)->TopN([test.t.b],0,1)"
      },
      {
        "SQL": "select * from t t1 left join t t2 on t1.b = t2.b left join t t3 on t2.b = t3.b limit 1",
        "Best": "LeftHashJoin{LeftHashJoin{TableReader(Table(t)->Limit)->Limit->TableReader(Table(t))}(test.t.b,test.t.b)->Limit->TableReader(Table(t))}(test.t.b,test.t.b)->Limit"
      },
      {
        "SQL": "select * from t where b = 1 and c = 1 order by c limit 1",
        "Best": "IndexLookUp(Index(t.c_d_e)[[1,1]], Table(t)->Sel([eq(test.t.b, 1)]))->Limit"
      },
      {
        "SQL": "select * from t where c = 1 order by c limit 1",
        "Best": "IndexLookUp(Index(t.c_d_e)[[1,1]]->Limit, Table(t))"
      },
      {
        "SQL": "select * from t order by a limit 1",
        "Best": "TableReader(Table(t)->Limit)->Limit"
      },
      {
        "SQL": "select c from t order by c limit 1",
        "Best": "IndexReader(Index(t.c_d_e)[[NULL,+inf]]->Limit)->Limit"
      }
    ]
  },
  {
    "Name": "TestDAGPlanBuilderBasePhysicalPlan",
    "Cases": [
      {
        "SQL": "select * from t order by b limit 1 for update",
        "Best": "TableReader(Table(t)->TopN([test.t.b],0,1))->TopN([test.t.b],0,1)->Lock",
        "Hints": "use_index(@`sel_1` `test`.`t` )"
      },
      {
        "SQL": "update t set a = 5 where b < 1 order by d limit 1",
        "Best": "TableReader(Table(t)->Sel([lt(test.t.b, 1)])->TopN([test.t.d],0,1))->TopN([test.t.d],0,1)->Update",
        "Hints": "use_index(@`upd_1` `test`.`t` )"
      },
      {
        "SQL": "update t set a = 5",
        "Best": "TableReader(Table(t))->Update",
        "Hints": "use_index(@`upd_1` `test`.`t` )"
      },
      {
        "SQL": "delete /*+ TIDB_INLJ(t1, t2) */ t1 from t t1, t t2 where t1.c=t2.c",
        "Best": "IndexJoin{TableReader(Table(t))->IndexLookUp(Index(t.c_d_e)[[NULL,+inf]], Table(t))}(test.t.c,test.t.c)->Delete",
        "Hints": "use_index(@`del_1` `test`.`t1` ), use_index(@`del_1` `test`.`t2` `c_d_e`), inl_join(@`del_1` `test`.`t2`)"
      },
      {
        "SQL": "delete /*+ TIDB_SMJ(t1, t2) */ from t1 using t t1, t t2 where t1.c=t2.c",
        "Best": "MergeInnerJoin{IndexLookUp(Index(t.c_d_e)[[NULL,+inf]], Table(t))->IndexLookUp(Index(t.c_d_e)[[NULL,+inf]], Table(t))}(test.t.c,test.t.c)->Delete",
        "Hints": "use_index(@`del_1` `test`.`t1` `c_d_e`), use_index(@`del_1` `test`.`t2` `c_d_e`), merge_join(@`del_1` `test`.`t1`)"
      },
      {
        "SQL": "update /*+ TIDB_SMJ(t1, t2) */ t t1, t t2 set t1.a=1, t2.a=1 where t1.a=t2.a",
        "Best": "MergeInnerJoin{TableReader(Table(t))->TableReader(Table(t))}(test.t.a,test.t.a)->Update",
        "Hints": "use_index(@`upd_1` `test`.`t1` ), use_index(@`upd_1` `test`.`t2` ), merge_join(@`upd_1` `test`.`t1`)"
      },
      {
        "SQL": "update /*+ TIDB_HJ(t1, t2) */ t t1, t t2 set t1.a=1, t2.a=1 where t1.a=t2.a",
        "Best": "LeftHashJoin{TableReader(Table(t))->TableReader(Table(t))}(test.t.a,test.t.a)->Update",
        "Hints": "use_index(@`upd_1` `test`.`t1` ), use_index(@`upd_1` `test`.`t2` ), hash_join(@`upd_1` `test`.`t1`)"
      },
      {
        "SQL": "delete from t where b < 1 order by d limit 1",
        "Best": "TableReader(Table(t)->Sel([lt(test.t.b, 1)])->TopN([test.t.d],0,1))->TopN([test.t.d],0,1)->Delete",
        "Hints": "use_index(@`del_1` `test`.`t` )"
      },
      {
        "SQL": "delete from t",
        "Best": "TableReader(Table(t))->Delete",
        "Hints": "use_index(@`del_1` `test`.`t` )"
      },
      {
        "SQL": "delete from t use index(c_d_e) where b = 1",
        "Best": "IndexLookUp(Index(t.c_d_e)[[NULL,+inf]], Table(t)->Sel([eq(test.t.b, 1)]))->Delete",
        "Hints": "use_index(@`del_1` `test`.`t` `c_d_e`)"
      },
      {
        "SQL": "insert into t select * from t where b < 1 order by d limit 1",
        "Best": "TableReader(Table(t)->Sel([lt(test.t.b, 1)])->TopN([test.t.d],0,1))->TopN([test.t.d],0,1)->Insert",
        "Hints": ""
      },
      {
        "SQL": "insert into t (a, b, c, e, f, g) values(0,0,0,0,0,0)",
        "Best": "Insert",
        "Hints": ""
      },
      {
        "SQL": "select 1",
        "Best": "Dual->Projection",
        "Hints": ""
      },
      {
        "SQL": "select * from t where false",
        "Best": "Dual",
        "Hints": ""
      },
      {
        "SQL": "show tables",
        "Best": "Show",
        "Hints": ""
      }
    ]
  },
  {
    "Name": "TestDAGPlanBuilderUnion",
    "Cases": [
      {
        "SQL": "select * from t union all select * from t",
        "Best": "UnionAll{TableReader(Table(t))->TableReader(Table(t))}"
      },
      {
        "SQL": "select * from t union all (select * from t) order by a ",
        "Best": "UnionAll{TableReader(Table(t))->TableReader(Table(t))}->Sort"
      },
      {
        "SQL": "select * from t union all (select * from t) limit 1",
        "Best": "UnionAll{TableReader(Table(t)->Limit)->Limit->TableReader(Table(t)->Limit)->Limit}->Limit"
      },
      {
        "SQL": "select a from t union all (select c from t) order by a limit 1",
        "Best": "UnionAll{TableReader(Table(t)->Limit)->Limit->IndexReader(Index(t.c_d_e)[[NULL,+inf]]->Limit)->Limit}->TopN([Column#25],0,1)"
      }
    ]
  },
  {
    "Name": "TestDAGPlanBuilderUnionScan",
    "Cases": null
  },
  {
    "Name": "TestDAGPlanBuilderAgg",
    "Cases": [
      {
        "SQL": "select distinct b from t",
        "Best": "TableReader(Table(t))->HashAgg"
      },
      {
        "SQL": "select count(*) from (select * from t order by b) t group by b",
        "Best": "TableReader(Table(t))->Sort->StreamAgg"
      },
      {
        "SQL": "select count(*), x from (select b as bbb, a + 1 as x from (select * from t order by b) t) t group by bbb",
        "Best": "TableReader(Table(t))->Sort->Projection->StreamAgg"
      },
      {
        "SQL": "select sum(a), avg(b + c) from t group by d",
        "Best": "TableReader(Table(t)->HashAgg)->HashAgg"
      },
      {
        "SQL": "select sum(distinct a), avg(b + c) from t group by d",
        "Best": "TableReader(Table(t))->Projection->HashAgg"
      },
      {
        "SQL": "select sum(e), avg(e + c) from t where c = 1 group by (c + d)",
        "Best": "IndexReader(Index(t.c_d_e)[[1,1]]->HashAgg)->HashAgg"
      },
      {
        "SQL": "select sum(e), avg(e + c) from t where c = 1 group by c",
        "Best": "IndexReader(Index(t.c_d_e)[[1,1]]->StreamAgg)->StreamAgg"
      },
      {
        "SQL": "select sum(e), avg(e + c) from t where c = 1 group by e",
        "Best": "IndexReader(Index(t.c_d_e)[[1,1]]->HashAgg)->HashAgg"
      },
      {
        "SQL": "select sum(e), avg(b + c) from t where c = 1 and e = 1 group by d",
        "Best": "IndexLookUp(Index(t.c_d_e)[[1,1]]->Sel([eq(test.t.e, 1)]), Table(t))->Projection->HashAgg"
      },
      {
        "SQL": "select sum(e), avg(b + c) from t where c = 1 and b = 1",
        "Best": "IndexLookUp(Index(t.c_d_e)[[1,1]], Table(t)->Sel([eq(test.t.b, 1)]))->Projection->StreamAgg"
      },
      {
        "SQL": "select sum(e) as k, avg(b + c) from t where c = 1 and b = 1 and e = 1 group by d order by k",
        "Best": "IndexLookUp(Index(t.c_d_e)[[1,1]]->Sel([eq(test.t.e, 1)]), Table(t)->Sel([eq(test.t.b, 1)]))->Projection->Projection->StreamAgg->Sort"
      },
      {
        "SQL": "select sum(e) as k, avg(b + c) from t where c = 1 and b = 1 and e = 1 group by c order by k",
        "Best": "IndexLookUp(Index(t.c_d_e)[[1,1]]->Sel([eq(test.t.e, 1)]), Table(t)->Sel([eq(test.t.b, 1)]))->Projection->Projection->StreamAgg->Sort"
      },
      {
        "SQL": "select sum(to_base64(e)) from t where c = 1",
        "Best": "IndexReader(Index(t.c_d_e)[[1,1]])->Projection->StreamAgg"
      },
      {
        "SQL": "select (select count(1) k from t s where s.a = t.a having k != 0) from t",
        "Best": "LeftHashJoin{IndexReader(Index(t.f)[[NULL,+inf]])->IndexReader(Index(t.f)[[NULL,+inf]]->Sel([1]))->Projection}(test.t.a,test.t.a)->Projection"
      },
      {
        "SQL": "select sum(to_base64(e)) from t group by e,d,c order by c",
        "Best": "IndexReader(Index(t.c_d_e)[[NULL,+inf]])->Projection->StreamAgg->Projection"
      },
      {
        "SQL": "select sum(e+1) from t group by e,d,c order by c",
        "Best": "IndexReader(Index(t.c_d_e)[[NULL,+inf]]->StreamAgg)->StreamAgg->Projection"
      },
      {
        "SQL": "select sum(to_base64(e)) from t group by e,d,c order by c,e",
        "Best": "IndexReader(Index(t.c_d_e)[[NULL,+inf]])->Projection->StreamAgg->Sort->Projection"
      },
      {
        "SQL": "select sum(e+1) from t group by e,d,c order by c,e",
        "Best": "IndexReader(Index(t.c_d_e)[[NULL,+inf]]->StreamAgg)->StreamAgg->Sort->Projection"
      },
      {
        "SQL": "select count(*) from t group by g order by g limit 10",
        "Best": "IndexReader(Index(t.g)[[NULL,+inf]]->StreamAgg)->StreamAgg->Limit->Projection"
      },
      {
        "SQL": "select count(*) from t group by g limit 10",
        "Best": "IndexReader(Index(t.g)[[NULL,+inf]]->StreamAgg)->StreamAgg->Limit"
      },
      {
        "SQL": "select count(*) from t group by g order by g",
        "Best": "IndexReader(Index(t.g)[[NULL,+inf]]->StreamAgg)->StreamAgg->Projection"
      },
      {
        "SQL": "select count(*) from t group by g order by g desc limit 1",
        "Best": "IndexReader(Index(t.g)[[NULL,+inf]]->StreamAgg)->StreamAgg->Limit->Projection"
      },
      {
        "SQL": "select count(*) from t group by b order by b limit 10",
        "Best": "TableReader(Table(t)->HashAgg)->HashAgg->TopN([test.t.b],0,10)->Projection"
      },
      {
        "SQL": "select count(*) from t group by b order by b",
        "Best": "TableReader(Table(t)->HashAgg)->HashAgg->Sort->Projection"
      },
      {
        "SQL": "select count(*) from t group by b limit 10",
        "Best": "TableReader(Table(t)->HashAgg)->HashAgg->Limit"
      },
      {
        "SQL": "select sum(a.g), sum(b.g) from t a join t b on a.g = b.g group by a.g",
        "Best": "MergeInnerJoin{IndexReader(Index(t.g)[[NULL,+inf]])->IndexReader(Index(t.g)[[NULL,+inf]])}(test.t.g,test.t.g)->Projection->StreamAgg"
      },
      {
        "SQL": "select /*+ tidb_inlj(a,b) */ sum(a.g), sum(b.g) from t a join t b on a.g = b.g and a.g > 60 group by a.g order by a.g limit 1",
        "Best": "IndexJoin{IndexReader(Index(t.g)[(60,+inf]])->IndexReader(Index(t.g)[[NULL,+inf]]->Sel([gt(test.t.g, 60)]))}(test.t.g,test.t.g)->Projection->StreamAgg->Limit->Projection"
      },
      {
        "SQL": "select sum(a.g), sum(b.g) from t a join t b on a.g = b.g and a.a>5 group by a.g order by a.g limit 1",
        "Best": "MergeInnerJoin{IndexReader(Index(t.g)[[NULL,+inf]]->Sel([gt(test.t.a, 5)]))->IndexReader(Index(t.g)[[NULL,+inf]])}(test.t.g,test.t.g)->Projection->StreamAgg->Limit->Projection"
      },
      {
        "SQL": "select sum(d) from t",
        "Best": "IndexReader(Index(t.c_d_e)[[NULL,+inf]]->StreamAgg)->StreamAgg"
      }
    ]
  },
  {
    "Name": "TestRefine",
    "Cases": [
      {
        "SQL": "select a from t where c is not null",
        "Best": "IndexReader(Index(t.c_d_e)[[-inf,+inf]])->Projection"
      },
      {
        "SQL": "select a from t where c >= 4",
        "Best": "IndexReader(Index(t.c_d_e)[[4,+inf]])->Projection"
      },
      {
        "SQL": "select a from t where c <= 4",
        "Best": "IndexReader(Index(t.c_d_e)[[-inf,4]])->Projection"
      },
      {
        "SQL": "select a from t where c = 4 and d = 5 and e = 6",
        "Best": "PointGet(Index(t.c_d_e)[KindInt64 4 KindInt64 5 KindInt64 6])->Projection"
      },
      {
        "SQL": "select a from t where d = 4 and c = 5",
        "Best": "IndexReader(Index(t.c_d_e)[[5 4,5 4]])->Projection"
      },
      {
        "SQL": "select a from t where c = 4 and e < 5",
        "Best": "IndexReader(Index(t.c_d_e)[[4,4]]->Sel([lt(test.t.e, 5)]))->Projection"
      },
      {
        "SQL": "select a from t where c = 4 and d <= 5 and d > 3",
        "Best": "IndexReader(Index(t.c_d_e)[(4 3,4 5]])->Projection"
      },
      {
        "SQL": "select a from t where d <= 5 and d > 3",
        "Best": "IndexReader(Index(t.c_d_e)[[NULL,+inf]]->Sel([le(test.t.d, 5) gt(test.t.d, 3)]))->Projection"
      },
      {
        "SQL": "select a from t where c between 1 and 2",
        "Best": "IndexReader(Index(t.c_d_e)[[1,2]])->Projection"
      },
      {
        "SQL": "select a from t where c not between 1 and 2",
        "Best": "IndexReader(Index(t.c_d_e)[[-inf,1) (2,+inf]])->Projection"
      },
      {
        "SQL": "select a from t where c <= 5 and c >= 3 and d = 1",
        "Best": "IndexReader(Index(t.c_d_e)[[3,5]]->Sel([eq(test.t.d, 1)]))->Projection"
      },
      {
        "SQL": "select a from t where c = 1 or c = 2 or c = 3",
        "Best": "IndexReader(Index(t.c_d_e)[[1,3]])->Projection"
      },
      {
        "SQL": "select b from t where c = 1 or c = 2 or c = 3 or c = 4 or c = 5",
        "Best": "IndexLookUp(Index(t.c_d_e)[[1,5]], Table(t))->Projection"
      },
      {
        "SQL": "select a from t where c = 5",
        "Best": "IndexReader(Index(t.c_d_e)[[5,5]])->Projection"
      },
      {
        "SQL": "select a from t where c = 5 and b = 1",
        "Best": "IndexLookUp(Index(t.c_d_e)[[5,5]], Table(t)->Sel([eq(test.t.b, 1)]))->Projection"
      },
      {
        "SQL": "select a from t where not a",
        "Best": "IndexReader(Index(t.f)[[NULL,+inf]]->Sel([not(test.t.a)]))"
      },
      {
        "SQL": "select a from t where c in (1)",
        "Best": "IndexReader(Index(t.c_d_e)[[1,1]])->Projection"
      },
      {
        "SQL": "select a from t where c in ('1')",
        "Best": "IndexReader(Index(t.c_d_e)[[1,1]])->Projection"
      },
      {
        "SQL": "select a from t where c = 1.0",
        "Best": "IndexReader(Index(t.c_d_e)[[1,1]])->Projection"
      },
      {
        "SQL": "select a from t where c in (1) and d > 3",
        "Best": "IndexReader(Index(t.c_d_e)[(1 3,1 +inf]])->Projection"
      },
      {
        "SQL": "select a from t where c in (1, 2, 3) and (d > 3 and d < 4 or d > 5 and d < 6)",
        "Best": "Dual->Projection"
      },
      {
        "SQL": "select a from t where c in (1, 2, 3) and (d > 2 and d < 4 or d > 5 and d < 7)",
        "Best": "IndexReader(Index(t.c_d_e)[(1 2,1 4) (1 5,1 7) (2 2,2 4) (2 5,2 7) (3 2,3 4) (3 5,3 7)])->Projection"
      },
      {
        "SQL": "select a from t where c in (1, 2, 3)",
        "Best": "IndexReader(Index(t.c_d_e)[[1,1] [2,2] [3,3]])->Projection"
      },
      {
        "SQL": "select a from t where c in (1, 2, 3) and d in (1,2) and e = 1",
        "Best": "BatchPointGet(Index(t.c_d_e)[[KindInt64 1 KindInt64 1 KindInt64 1] [KindInt64 1 KindInt64 2 KindInt64 1] [KindInt64 2 KindInt64 1 KindInt64 1] [KindInt64 2 KindInt64 2 KindInt64 1] [KindInt64 3 KindInt64 1 KindInt64 1] [KindInt64 3 KindInt64 2 KindInt64 1]])->Projection"
      },
      {
        "SQL": "select a from t where d in (1, 2, 3)",
        "Best": "IndexReader(Index(t.c_d_e)[[NULL,+inf]]->Sel([in(test.t.d, 1, 2, 3)]))->Projection"
      },
      {
        "SQL": "select a from t where c not in (1)",
        "Best": "IndexReader(Index(t.c_d_e)[[-inf,1) (1,+inf]])->Projection"
      },
      {
        "SQL": "select a from t use index(c_d_e) where c != 1",
        "Best": "IndexReader(Index(t.c_d_e)[[-inf,1) (1,+inf]])->Projection"
      },
      {
        "SQL": "select a from t where c_str like ''",
        "Best": "IndexReader(Index(t.c_d_e_str)[[\"\",\"\"]])->Projection"
      },
      {
        "SQL": "select a from t where c_str like 'abc'",
        "Best": "IndexReader(Index(t.c_d_e_str)[[\"abc\",\"abc\"]])->Projection"
      },
      {
        "SQL": "select a from t where c_str not like 'abc'",
        "Best": "IndexReader(Index(t.c_d_e_str)[[-inf,\"abc\") (\"abc\",+inf]])->Projection"
      },
      {
        "SQL": "select a from t where not (c_str like 'abc' or c_str like 'abd')",
        "Best": "IndexReader(Index(t.c_d_e_str)[[-inf,\"abc\") (\"abc\",\"abd\") (\"abd\",+inf]])->Projection"
      },
      {
        "SQL": "select a from t where c_str like '_abc'",
        "Best": "IndexReader(Index(t.c_d_e_str)[[NULL,+inf]]->Sel([like(test.t.c_str, _abc, 92)]))->Projection"
      },
      {
        "SQL": "select a from t where c_str like 'abc%'",
        "Best": "IndexReader(Index(t.c_d_e_str)[[\"abc\",\"abd\")])->Projection"
      },
      {
        "SQL": "select a from t where c_str like 'abc_'",
        "Best": "IndexReader(Index(t.c_d_e_str)[(\"abc\",\"abd\")]->Sel([like(test.t.c_str, abc_, 92)]))->Projection"
      },
      {
        "SQL": "select a from t where c_str like 'abc%af'",
        "Best": "IndexReader(Index(t.c_d_e_str)[[\"abc\",\"abd\")]->Sel([like(test.t.c_str, abc%af, 92)]))->Projection"
      },
      {
        "SQL": "select a from t where c_str like 'abc\\_' escape ''",
        "Best": "IndexReader(Index(t.c_d_e_str)[[\"abc_\",\"abc_\"]])->Projection"
      },
      {
        "SQL": "select a from t where c_str like 'abc\\_'",
        "Best": "IndexReader(Index(t.c_d_e_str)[[\"abc_\",\"abc_\"]])->Projection"
      },
      {
        "SQL": "select a from t where c_str like 'abc\\\\_'",
        "Best": "IndexReader(Index(t.c_d_e_str)[[\"abc_\",\"abc_\"]])->Projection"
      },
      {
        "SQL": "select a from t where c_str like 'abc\\_%'",
        "Best": "IndexReader(Index(t.c_d_e_str)[[\"abc_\",\"abc`\")])->Projection"
      },
      {
        "SQL": "select a from t where c_str like 'abc=_%' escape '='",
        "Best": "IndexReader(Index(t.c_d_e_str)[[\"abc_\",\"abc`\")])->Projection"
      },
      {
        "SQL": "select a from t where c_str like 'abc\\__'",
        "Best": "IndexReader(Index(t.c_d_e_str)[(\"abc_\",\"abc`\")]->Sel([like(test.t.c_str, abc\\__, 92)]))->Projection"
      },
      {
        "SQL": "select a from t where c_str like 123",
        "Best": "IndexReader(Index(t.c_d_e_str)[[\"123\",\"123\"]])->Projection"
      },
      {
        "SQL": "select a from t where c = 1.9 and d > 3",
        "Best": "Dual"
      },
      {
        "SQL": "select a from t where c < 1.1",
        "Best": "IndexReader(Index(t.c_d_e)[[-inf,2)])->Projection"
      },
      {
        "SQL": "select a from t where c <= 1.9",
        "Best": "IndexReader(Index(t.c_d_e)[[-inf,1]])->Projection"
      },
      {
        "SQL": "select a from t where c >= 1.1",
        "Best": "IndexReader(Index(t.c_d_e)[[2,+inf]])->Projection"
      },
      {
        "SQL": "select a from t where c > 1.9",
        "Best": "IndexReader(Index(t.c_d_e)[(1,+inf]])->Projection"
      },
      {
        "SQL": "select a from t where c = 123456789098765432101234",
        "Best": "Dual"
      },
      {
        "SQL": "select a from t where c = 'hanfei'",
        "Best": "IndexReader(Index(t.c_d_e)[[NULL,+inf]]->Sel([eq(cast(test.t.c, double BINARY), cast(hanfei, double BINARY))]))->Projection"
      }
    ]
  },
  {
    "Name": "TestAggEliminator",
    "Cases": [
      {
        "SQL": "select max(a) from t;",
        "Best": "TableReader(Table(t)->Limit)->Limit->StreamAgg"
      },
      {
        "SQL": "select min(a) from t;",
        "Best": "TableReader(Table(t)->Limit)->Limit->StreamAgg"
      },
      {
        "SQL": "select min(c_str) from t;",
        "Best": "IndexReader(Index(t.c_d_e_str)[[-inf,+inf]]->Limit)->Limit->StreamAgg"
      },
      {
        "SQL": "select max(a), b from t;",
        "Best": "TableReader(Table(t)->StreamAgg)->StreamAgg"
      },
      {
        "SQL": "select max(a+1) from t;",
        "Best": "IndexReader(Index(t.f)[[NULL,+inf]]->Sel([not(isnull(plus(test.t.a, 1)))])->TopN([plus(test.t.a, 1) true],0,1))->Projection->TopN([Column#40 true],0,1)->Projection->Projection->StreamAgg"
      },
      {
        "SQL": "select max(a), min(a) from t;",
        "Best": "LeftHashJoin{TableReader(Table(t)->Limit)->Limit->StreamAgg->TableReader(Table(t)->Limit)->Limit->StreamAgg}"
      },
      {
        "SQL": "select max(a), min(a) from t where a > 10",
        "Best": "LeftHashJoin{TableReader(Table(t)->Limit)->Limit->StreamAgg->TableReader(Table(t)->Limit)->Limit->StreamAgg}"
      },
      {
        "SQL": "select max(d), min(d) from t where c = 1 and d > 10",
        "Best": "LeftHashJoin{IndexReader(Index(t.c_d_e)[(1 10,1 +inf]]->Limit)->Limit->StreamAgg->IndexReader(Index(t.c_d_e)[(1 10,1 +inf]]->Limit)->Limit->StreamAgg}"
      },
      {
        "SQL": "select max(a), max(c), min(f) from t",
        "Best": "LeftHashJoin{LeftHashJoin{TableReader(Table(t)->Limit)->Limit->StreamAgg->IndexReader(Index(t.c_d_e)[[NULL,+inf]]->Limit)->Limit->StreamAgg}->IndexReader(Index(t.f)[[NULL,+inf]]->Limit)->Limit->StreamAgg}"
      },
      {
        "SQL": "select max(a), max(b) from t",
        "Best": "TableReader(Table(t)->StreamAgg)->StreamAgg"
      },
      {
        "SQL": "select max(a), max(c) from t where c > 10",
        "Best": "IndexReader(Index(t.c_d_e)[(10,+inf]]->StreamAgg)->StreamAgg"
      },
      {
        "SQL": "select max(a), min(a) from t where a * 3 + 10 < 100",
        "Best": "IndexReader(Index(t.f)[[NULL,+inf]]->Sel([lt(plus(mul(test.t.a, 3), 10), 100)])->StreamAgg)->StreamAgg"
      },
      {
        "SQL": "select max(a) from t group by b;",
        "Best": "TableReader(Table(t)->HashAgg)->HashAgg"
      },
      {
        "SQL": "select max(a) from (select t1.a from t t1 join t t2 on t1.a=t2.a) t",
        "Best": "MergeInnerJoin{TableReader(Table(t))->TableReader(Table(t))}(test.t.a,test.t.a)->Limit->StreamAgg"
      }
    ]
  },
  {
    "Name": "TestUnmatchedTableInHint",
    "Cases": [
      {
        "SQL": "SELECT /*+ TIDB_SMJ(t3, t4) */ * from t t1, t t2 where t1.a = t2.a",
        "Warning": "[planner:1815]There are no matching table names for (t3, t4) in optimizer hint /*+ MERGE_JOIN(t3, t4) */ or /*+ TIDB_SMJ(t3, t4) */. Maybe you can use the table alias name"
      },
      {
        "SQL": "SELECT /*+ TIDB_HJ(t3, t4) */ * from t t1, t t2 where t1.a = t2.a",
        "Warning": "[planner:1815]There are no matching table names for (t3, t4) in optimizer hint /*+ HASH_JOIN(t3, t4) */ or /*+ TIDB_HJ(t3, t4) */. Maybe you can use the table alias name"
      },
      {
        "SQL": "SELECT /*+ TIDB_INLJ(t3, t4) */ * from t t1, t t2 where t1.a = t2.a",
        "Warning": "[planner:1815]There are no matching table names for (t3, t4) in optimizer hint /*+ INL_JOIN(t3, t4) */ or /*+ TIDB_INLJ(t3, t4) */. Maybe you can use the table alias name"
      },
      {
        "SQL": "SELECT /*+ TIDB_SMJ(t1, t2) */ * from t t1, t t2 where t1.a = t2.a",
        "Warning": ""
      },
      {
        "SQL": "SELECT /*+ TIDB_SMJ(t3, t4) */ * from t t1, t t2, t t3 where t1.a = t2.a and t2.a = t3.a",
        "Warning": "[planner:1815]There are no matching table names for (t4) in optimizer hint /*+ MERGE_JOIN(t3, t4) */ or /*+ TIDB_SMJ(t3, t4) */. Maybe you can use the table alias name"
      }
    ]
  },
  {
    "Name": "TestJoinHints",
    "Cases": [
      {
        "SQL": "select /*+ TIDB_INLJ(t1) */ t1.a, t2.a, t3.a from t t1, t t2, t t3 where t1.a = t2.a and t2.a = t3.a;",
        "Best": "RightHashJoin{IndexReader(Index(t.f)[[NULL,+inf]])->IndexJoin{TableReader(Table(t))->IndexReader(Index(t.f)[[NULL,+inf]])}(test.t.a,test.t.a)}(test.t.a,test.t.a)->Projection",
        "Warning": "",
        "Hints": "use_index(@`sel_1` `test`.`t3` `f`), use_index(@`sel_1` `test`.`t1` ), use_index(@`sel_1` `test`.`t2` `f`), inl_join(@`sel_1` `test`.`t1`), hash_join(@`sel_1` `test`.`t3`)"
      },
      {
        "SQL": "select /*+ TIDB_INLJ(test.t1) */ t1.a, t2.a, t3.a from t t1, t t2, t t3 where t1.a = t2.a and t2.a = t3.a;",
        "Best": "RightHashJoin{IndexReader(Index(t.f)[[NULL,+inf]])->IndexJoin{TableReader(Table(t))->IndexReader(Index(t.f)[[NULL,+inf]])}(test.t.a,test.t.a)}(test.t.a,test.t.a)->Projection",
        "Warning": "",
        "Hints": "use_index(@`sel_1` `test`.`t3` `f`), use_index(@`sel_1` `test`.`t1` ), use_index(@`sel_1` `test`.`t2` `f`), inl_join(@`sel_1` `test`.`t1`), hash_join(@`sel_1` `test`.`t3`)"
      },
      {
        "SQL": "select /*+ TIDB_INLJ(t1) */ t1.b, t2.a from t t1, t t2 where t1.b = t2.a;",
        "Best": "LeftHashJoin{TableReader(Table(t))->IndexReader(Index(t.f)[[NULL,+inf]])}(test.t.b,test.t.a)",
        "Warning": "[planner:1815]Optimizer Hint /*+ INL_JOIN(t1) */ or /*+ TIDB_INLJ(t1) */ is inapplicable",
        "Hints": "use_index(@`sel_1` `test`.`t1` ), use_index(@`sel_1` `test`.`t2` `f`), hash_join(@`sel_1` `test`.`t1`)"
      },
      {
        "SQL": "select /*+ TIDB_INLJ(t2) */ t1.b, t2.a from t2 t1, t2 t2 where t1.b=t2.b and t2.c=-1;",
        "Best": "IndexJoin{IndexReader(Index(t2.b)[[NULL,+inf]])->TableReader(Table(t2)->Sel([eq(test.t2.c, -1)]))}(test.t2.b,test.t2.b)",
        "Warning": "[planner:1815]Optimizer Hint /*+ INL_JOIN(t2) */ or /*+ TIDB_INLJ(t2) */ is inapplicable",
        "Hints": "use_index(@`sel_1` `test`.`t1` `b`), use_index(@`sel_1` `test`.`t2` ), inl_join(@`sel_1` `test`.`t1`)"
      }
    ]
  },
  {
    "Name": "TestAggregationHints",
    "Cases": [
      {
        "SQL": "select count(*) from t t1, t t2 where t1.a = t2.b",
        "Best": "LeftHashJoin{IndexReader(Index(t.f)[[NULL,+inf]])->TableReader(Table(t))}(test.t.a,test.t.b)->StreamAgg",
        "Warning": ""
      },
      {
        "SQL": "select count(t1.a) from t t1, t t2 where t1.a = t2.a*2 group by t1.a",
        "Best": "LeftHashJoin{IndexReader(Index(t.f)[[NULL,+inf]])->IndexReader(Index(t.f)[[NULL,+inf]])->Projection}(test.t.a,Column#26)->HashAgg",
        "Warning": ""
      },
      {
        "SQL": "select /*+ HASH_AGG() */ count(*) from t t1, t t2 where t1.a = t2.b",
        "Best": "LeftHashJoin{IndexReader(Index(t.f)[[NULL,+inf]])->TableReader(Table(t))}(test.t.a,test.t.b)->HashAgg",
        "Warning": ""
      },
      {
        "SQL": "select /*+ STREAM_AGG() */ count(t1.a) from t t1, t t2 where t1.a = t2.a*2 group by t1.a",
        "Best": "LeftHashJoin{IndexReader(Index(t.f)[[NULL,+inf]])->IndexReader(Index(t.f)[[NULL,+inf]])->Projection}(test.t.a,Column#26)->Sort->StreamAgg",
        "Warning": ""
      },
      {
        "SQL": "select /*+ HASH_AGG() STREAM_AGG() */ count(*) from t t1, t t2 where t1.a = t2.b",
        "Best": "LeftHashJoin{IndexReader(Index(t.f)[[NULL,+inf]])->TableReader(Table(t))}(test.t.a,test.t.b)->StreamAgg",
        "Warning": "[planner:1815]Optimizer aggregation hints are conflicted"
      },
      {
        "SQL": "select /*+ STREAM_AGG() */ distinct a from t",
        "Best": "TableReader(Table(t))->StreamAgg",
        "Warning": ""
      },
      {
        "SQL": "select /*+ HASH_AGG() */ t1.a from t t1 where t1.a < any(select t2.b from t t2)",
        "Best": "LeftHashJoin{IndexReader(Index(t.f)[[NULL,+inf]]->Sel([if(isnull(test.t.a), <nil>, 1)]))->TableReader(Table(t)->HashAgg)->HashAgg->Sel([ne(Column#27, 0)])}",
        "Warning": ""
      },
      {
        "SQL": "select /*+ hash_agg() */ t1.a from t t1 where t1.a != any(select t2.b from t t2)",
        "Best": "LeftHashJoin{IndexReader(Index(t.f)[[NULL,+inf]]->Sel([if(isnull(test.t.a), <nil>, 1)]))->TableReader(Table(t))->Projection->HashAgg->Sel([ne(Column#28, 0)])}",
        "Warning": ""
      },
      {
        "SQL": "select /*+ hash_agg() */ t1.a from t t1 where t1.a = all(select t2.b from t t2)",
        "Best": "LeftHashJoin{IndexReader(Index(t.f)[[NULL,+inf]])->TableReader(Table(t))->Projection->HashAgg}",
        "Warning": ""
      },
      {
        "SQL": "select /*+ STREAM_AGG() */ sum(t1.a) from t t1 join t t2 on t1.b = t2.b group by t1.b",
        "Best": "LeftHashJoin{TableReader(Table(t))->TableReader(Table(t))->Sort->Projection->StreamAgg}(test.t.b,test.t.b)->HashAgg",
        "Warning": "[planner:1815]Optimizer Hint STREAM_AGG is inapplicable"
      },
      {
        "SQL": "select /*+ STREAM_AGG() */ e, sum(b) from t group by e",
        "Best": "TableReader(Table(t))->Sort->Projection->StreamAgg->Projection",
        "Warning": ""
      }
    ]
  },
  {
    "Name": "TestQueryBlockHint",
    "Cases": [
      {
        "SQL": "select /*+ MERGE_JOIN(@sel_1 t1), INL_JOIN(@sel_2 t3) */ t1.a, t1.b from t t1, (select t2.a from t t2, t t3 where t2.a = t3.c) s where t1.a=s.a",
<<<<<<< HEAD
        "Plan": "MergeInnerJoin{TableReader(Table(t))->IndexJoin{TableReader(Table(t))->IndexReader(Index(t.c_d_e)[[NULL,+inf]])}(test.t.a,test.t.c)}(test.t.a,test.t.a)",
        "Hints": "USE_INDEX(@`sel_1` `test`.`t1` ), USE_INDEX(@`sel_2` `test`.`t2` ), USE_INDEX(@`sel_2` `test`.`t3` `c_d_e`), INL_JOIN(@`sel_2` `test`.`t3`), MERGE_JOIN(@`sel_1` `test`.`t1`)"
      },
      {
        "SQL": "select /*+ MERGE_JOIN(@sel_1 t1), INL_JOIN(@qb t3) */ t1.a, t1.b from t t1, (select /*+ QB_NAME(qb) */ t2.a from t t2, t t3 where t2.a = t3.c) s where t1.a=s.a",
        "Plan": "MergeInnerJoin{TableReader(Table(t))->IndexJoin{TableReader(Table(t))->IndexReader(Index(t.c_d_e)[[NULL,+inf]])}(test.t.a,test.t.c)}(test.t.a,test.t.a)",
        "Hints": "USE_INDEX(@`sel_1` `test`.`t1` ), USE_INDEX(@`sel_2` `test`.`t2` ), USE_INDEX(@`sel_2` `test`.`t3` `c_d_e`), INL_JOIN(@`sel_2` `test`.`t3`), MERGE_JOIN(@`sel_1` `test`.`t1`)"
=======
        "Plan": "MergeInnerJoin{TableReader(Table(t))->IndexJoin{TableReader(Table(t))->IndexReader(Index(t.c_d_e)[[NULL,+inf]])}(test.t.a,test.t.c)}(test.t.a,test.t.a)->Projection",
        "Hints": "use_index(@`sel_1` `test`.`t1` ), use_index(@`sel_2` `test`.`t2` ), use_index(@`sel_2` `test`.`t3` `c_d_e`), inl_join(@`sel_2` `test`.`t3`), merge_join(@`sel_1` `test`.`t1`)"
      },
      {
        "SQL": "select /*+ MERGE_JOIN(@sel_1 t1), INL_JOIN(@qb t3) */ t1.a, t1.b from t t1, (select /*+ QB_NAME(qb) */ t2.a from t t2, t t3 where t2.a = t3.c) s where t1.a=s.a",
        "Plan": "MergeInnerJoin{TableReader(Table(t))->IndexJoin{TableReader(Table(t))->IndexReader(Index(t.c_d_e)[[NULL,+inf]])}(test.t.a,test.t.c)}(test.t.a,test.t.a)->Projection",
        "Hints": "use_index(@`sel_1` `test`.`t1` ), use_index(@`sel_2` `test`.`t2` ), use_index(@`sel_2` `test`.`t3` `c_d_e`), inl_join(@`sel_2` `test`.`t3`), merge_join(@`sel_1` `test`.`t1`)"
>>>>>>> e5bd867c
      },
      {
        "SQL": "select /*+ HASH_JOIN(@sel_1 t1), MERGE_JOIN(@sel_2 t2) */ t1.a, t1.b from t t1, (select t2.a from t t2, t t3 where t2.a = t3.c) s where t1.a=s.a",
        "Plan": "RightHashJoin{TableReader(Table(t))->MergeInnerJoin{TableReader(Table(t))->IndexReader(Index(t.c_d_e)[[NULL,+inf]])}(test.t.a,test.t.c)}(test.t.a,test.t.a)",
        "Hints": "use_index(@`sel_1` `test`.`t1` ), use_index(@`sel_2` `test`.`t2` ), use_index(@`sel_2` `test`.`t3` `c_d_e`), merge_join(@`sel_2` `test`.`t2`), hash_join(@`sel_1` `test`.`t1`)"
      },
      {
        "SQL": "select /*+ HASH_JOIN(@sel_1 t1), MERGE_JOIN(@qb t2) */ t1.a, t1.b from t t1, (select /*+ QB_NAME(qb) */ t2.a from t t2, t t3 where t2.a = t3.c) s where t1.a=s.a",
        "Plan": "RightHashJoin{TableReader(Table(t))->MergeInnerJoin{TableReader(Table(t))->IndexReader(Index(t.c_d_e)[[NULL,+inf]])}(test.t.a,test.t.c)}(test.t.a,test.t.a)",
        "Hints": "use_index(@`sel_1` `test`.`t1` ), use_index(@`sel_2` `test`.`t2` ), use_index(@`sel_2` `test`.`t3` `c_d_e`), merge_join(@`sel_2` `test`.`t2`), hash_join(@`sel_1` `test`.`t1`)"
      },
      {
        "SQL": "select /*+ INL_JOIN(@sel_1 t1), HASH_JOIN(@sel_2 t2) */ t1.a, t1.b from t t1, (select t2.a from t t2, t t3 where t2.a = t3.c) s where t1.a=s.a",
        "Plan": "IndexJoin{TableReader(Table(t))->LeftHashJoin{IndexReader(Index(t.f)[[NULL,+inf]])->IndexReader(Index(t.c_d_e)[[NULL,+inf]])}(test.t.a,test.t.c)}(test.t.a,test.t.a)",
        "Hints": "use_index(@`sel_1` `test`.`t1` ), use_index(@`sel_2` `test`.`t2` `f`), use_index(@`sel_2` `test`.`t3` `c_d_e`), hash_join(@`sel_2` `test`.`t2`), inl_join(@`sel_1` `test`.`t1`)"
      },
      {
        "SQL": "select /*+ INL_JOIN(@sel_1 t1), HASH_JOIN(@qb t2) */ t1.a, t1.b from t t1, (select /*+ QB_NAME(qb) */ t2.a from t t2, t t3 where t2.a = t3.c) s where t1.a=s.a",
        "Plan": "IndexJoin{TableReader(Table(t))->LeftHashJoin{IndexReader(Index(t.f)[[NULL,+inf]])->IndexReader(Index(t.c_d_e)[[NULL,+inf]])}(test.t.a,test.t.c)}(test.t.a,test.t.a)",
        "Hints": "use_index(@`sel_1` `test`.`t1` ), use_index(@`sel_2` `test`.`t2` `f`), use_index(@`sel_2` `test`.`t3` `c_d_e`), hash_join(@`sel_2` `test`.`t2`), inl_join(@`sel_1` `test`.`t1`)"
      },
      {
        "SQL": "select /*+ HASH_AGG(@sel_1), STREAM_AGG(@sel_2) */ count(*) from t t1 where t1.a < (select count(*) from t t2 where t1.a > t2.a)",
        "Plan": "Apply{IndexReader(Index(t.f)[[NULL,+inf]])->IndexReader(Index(t.f)[[NULL,+inf]]->Sel([gt(test.t.a, test.t.a)])->StreamAgg)->StreamAgg->Sel([not(isnull(Column#25))])}->HashAgg",
        "Hints": "use_index(@`sel_1` `test`.`t1` `f`), use_index(@`sel_2` `test`.`t2` `f`), stream_agg(@`sel_2`), hash_agg(@`sel_1`)"
      },
      {
        "SQL": "select /*+ STREAM_AGG(@sel_1), HASH_AGG(@qb) */ count(*) from t t1 where t1.a < (select /*+ QB_NAME(qb) */ count(*) from t t2 where t1.a > t2.a)",
        "Plan": "Apply{IndexReader(Index(t.f)[[NULL,+inf]])->IndexReader(Index(t.f)[[NULL,+inf]]->Sel([gt(test.t.a, test.t.a)])->HashAgg)->HashAgg->Sel([not(isnull(Column#25))])}->StreamAgg",
        "Hints": "use_index(@`sel_1` `test`.`t1` `f`), use_index(@`sel_2` `test`.`t2` `f`), hash_agg(@`sel_2`), stream_agg(@`sel_1`)"
      },
      {
        "SQL": "select /*+ HASH_AGG(@sel_2) */ a, (select count(*) from t t1 where t1.b > t.a) from t where b > (select b from t t2 where t2.b = t.a limit 1)",
        "Plan": "Apply{Apply{TableReader(Table(t))->TableReader(Table(t)->Sel([eq(test.t.b, test.t.a)])->Limit)->Limit}->TableReader(Table(t)->Sel([gt(test.t.b, test.t.a)])->HashAgg)->HashAgg}->Projection",
        "Hints": "use_index(@`sel_1` `test`.`t` ), use_index(@`sel_3` `test`.`t2` ), use_index(@`sel_2` `test`.`t1` ), hash_agg(@`sel_2`)"
      },
      {
        "SQL": "select /*+ HASH_JOIN(@sel_1 t1), HASH_JOIN(@sel_2 t1) */ t1.b, t2.a, t2.aa from t t1, (select t1.a as a, t2.a as aa from t t1, t t2) t2 where t1.a = t2.aa;",
        "Plan": "RightHashJoin{TableReader(Table(t))->LeftHashJoin{IndexReader(Index(t.f)[[NULL,+inf]])->IndexReader(Index(t.f)[[NULL,+inf]])}}(test.t.a,test.t.a)",
        "Hints": "use_index(@`sel_1` `test`.`t1` ), use_index(@`sel_2` `test`.`t1` `f`), use_index(@`sel_2` `test`.`t2` `f`), hash_join(@`sel_2` `test`.`t1`), hash_join(@`sel_1` `test`.`t1`)"
      },
      {
        "SQL": "select /*+ HASH_JOIN(@sel_2 t1@sel_2, t2@sel_2), MERGE_JOIN(@sel_1 t1@sel_1, t2@sel_1) */ * from (select t1.a, t1.b from t t1, t t2 where t1.a = t2.a) t1, t t2 where t1.b = t2.b",
        "Plan": "MergeInnerJoin{LeftHashJoin{TableReader(Table(t))->IndexReader(Index(t.f)[[NULL,+inf]])}(test.t.a,test.t.a)->Sort->TableReader(Table(t))->Sort}(test.t.b,test.t.b)",
        "Hints": "use_index(@`sel_2` `test`.`t1` ), use_index(@`sel_2` `test`.`t2` `f`), hash_join(@`sel_2` `test`.`t1`), use_index(@`sel_1` `test`.`t2` ), merge_join(@`sel_1` `test`.`t1`)"
      }
    ]
  },
  {
    "Name": "TestIndexJoinUnionScan",
    "Cases": [
      {
        "SQL": [
          "insert into t values(1, 1)",
          "explain select /*+ TIDB_INLJ(t2) */ * from t t1, t t2 where t1.a = t2.a"
        ],
        "Plan": [
          "IndexJoin_12 12500.00 root  inner join, inner:UnionScan_11, outer key:test.t.a, inner key:test.t.a",
          "├─UnionScan_15(Build) 10000.00 root  ",
          "│ └─TableReader_17 10000.00 root  data:TableFullScan_16",
          "│   └─TableFullScan_16 10000.00 cop[tikv] table:t1 keep order:false, stats:pseudo",
          "└─UnionScan_11(Probe) 1.00 root  ",
          "  └─TableReader_10 1.00 root  data:TableRangeScan_9",
          "    └─TableRangeScan_9 1.00 cop[tikv] table:t2 range: decided by [test.t.a], keep order:false, stats:pseudo"
        ]
      },
      {
        "SQL": [
          "insert into t values(1, 1)",
          "explain select /*+ TIDB_INLJ(t2) */ * from t t1, t t2 where t1.a = t2.b"
        ],
        "Plan": [
          "HashJoin_15 12487.50 root  inner join, equal:[eq(test.t.a, test.t.b)]",
          "├─UnionScan_17(Build) 9990.00 root  not(isnull(test.t.b))",
          "│ └─TableReader_20 9990.00 root  data:Selection_19",
          "│   └─Selection_19 9990.00 cop[tikv]  not(isnull(test.t.b))",
          "│     └─TableFullScan_18 10000.00 cop[tikv] table:t2 keep order:false, stats:pseudo",
          "└─UnionScan_21(Probe) 10000.00 root  ",
          "  └─TableReader_23 10000.00 root  data:TableFullScan_22",
          "    └─TableFullScan_22 10000.00 cop[tikv] table:t1 keep order:false, stats:pseudo"
        ]
      },
      {
        "SQL": [
          "insert into t values(1, 1)",
          "explain select /*+ TIDB_INLJ(t2) */ t1.a , t2.b from t t1, t t2 where t1.a = t2.b"
        ],
        "Plan": [
          "HashJoin_15 12487.50 root  inner join, equal:[eq(test.t.a, test.t.b)]",
          "├─UnionScan_17(Build) 9990.00 root  not(isnull(test.t.b))",
          "│ └─TableReader_20 9990.00 root  data:Selection_19",
          "│   └─Selection_19 9990.00 cop[tikv]  not(isnull(test.t.b))",
          "│     └─TableFullScan_18 10000.00 cop[tikv] table:t2 keep order:false, stats:pseudo",
          "└─UnionScan_21(Probe) 10000.00 root  ",
          "  └─TableReader_23 10000.00 root  data:TableFullScan_22",
          "    └─TableFullScan_22 10000.00 cop[tikv] table:t1 keep order:false, stats:pseudo"
        ]
      },
      {
        "SQL": [
          "insert into tt values(1)",
          "explain select /*+ TIDB_INLJ(t2) */ * from tt t1, tt t2 where t1.a = t2.a"
        ],
        "Plan": [
          "HashJoin_19 25000.00 root  inner join, equal:[eq(test.tt.a, test.tt.a)]",
          "├─Union_28(Build) 20000.00 root  ",
          "│ ├─UnionScan_29 10000.00 root  ",
          "│ │ └─TableReader_31 10000.00 root  data:TableFullScan_30",
          "│ │   └─TableFullScan_30 10000.00 cop[tikv] table:t2, partition:p0 keep order:false, stats:pseudo",
          "│ └─UnionScan_32 10000.00 root  ",
          "│   └─TableReader_34 10000.00 root  data:TableFullScan_33",
          "│     └─TableFullScan_33 10000.00 cop[tikv] table:t2, partition:p1 keep order:false, stats:pseudo",
          "└─Union_21(Probe) 20000.00 root  ",
          "  ├─UnionScan_22 10000.00 root  ",
          "  │ └─TableReader_24 10000.00 root  data:TableFullScan_23",
          "  │   └─TableFullScan_23 10000.00 cop[tikv] table:t1, partition:p0 keep order:false, stats:pseudo",
          "  └─UnionScan_25 10000.00 root  ",
          "    └─TableReader_27 10000.00 root  data:TableFullScan_26",
          "      └─TableFullScan_26 10000.00 cop[tikv] table:t1, partition:p1 keep order:false, stats:pseudo"
        ]
      }
    ]
  },
  {
    "Name": "TestSemiJoinToInner",
    "Cases": [
      {
        "SQL": "select t1.a, (select count(t2.a) from t t2 where t2.g in (select t3.d from t t3 where t3.c = t1.a)) as agg_col from t t1;",
        "Best": "Apply{IndexReader(Index(t.f)[[NULL,+inf]])->IndexMergeJoin{IndexReader(Index(t.c_d_e)[[NULL,+inf]]->HashAgg)->HashAgg->IndexReader(Index(t.g)[[NULL,+inf]])}(test.t.d,test.t.g)}->HashAgg"
      }
    ]
  },
  {
    "Name": "TestIndexJoinHint",
    "Cases": [
      {
        "SQL": "select /*+ INL_JOIN(t1) */ * from t1 join t2 on t1.a = t2.a;",
        "Plan": "IndexJoin{IndexLookUp(Index(t1.idx_a)[[NULL,+inf]]->Sel([not(isnull(test.t1.a))]), Table(t1))->TableReader(Table(t2)->Sel([not(isnull(test.t2.a))]))}(test.t2.a,test.t1.a)"
      },
      {
        "SQL": "select /*+ INL_HASH_JOIN(t1) */ * from t1 join t2 on t1.a = t2.a;",
        "Plan": "IndexHashJoin{IndexLookUp(Index(t1.idx_a)[[NULL,+inf]]->Sel([not(isnull(test.t1.a))]), Table(t1))->TableReader(Table(t2)->Sel([not(isnull(test.t2.a))]))}(test.t2.a,test.t1.a)"
      },
      {
        "SQL": "select /*+ INL_MERGE_JOIN(t1) */ * from t1 join t2 on t1.a = t2.a;",
        "Plan": "IndexMergeJoin{IndexLookUp(Index(t1.idx_a)[[NULL,+inf]]->Sel([not(isnull(test.t1.a))]), Table(t1))->Projection->TableReader(Table(t2)->Sel([not(isnull(test.t2.a))]))}(test.t2.a,test.t1.a)"
      },
      {
        "SQL": "select /*+ inl_merge_join(t2) */ t1.a, t2.a from t t1 left join t t2 use index(g_2) on t1.g=t2.g",
        "Plan": "IndexMergeJoin{IndexReader(Index(t.g_3)[[NULL,+inf]])->IndexReader(Index(t.g_2)[[NULL,+inf]]->Sel([not(isnull(test.t.g))]))}(test.t.g,test.t.g)"
      },
      {
        "SQL": "select /*+inl_merge_join(t2)*/ t1.a, t2.a from t t1 left join t t2 use index(g_2) on t1.g=t2.g order by t1.a",
        "Plan": "IndexMergeJoin{IndexReader(Index(t.g_3)[[NULL,+inf]])->IndexReader(Index(t.g_2)[[NULL,+inf]]->Sel([not(isnull(test.t.g))]))}(test.t.g,test.t.g)->Sort"
      }
    ]
  },
  {
    "Name": "TestAggToCopHint",
    "Cases": [
      {
        "SQL": "select /*+ AGG_TO_COP(), HASH_AGG(), USE_INDEX(t) */ sum(a) from ta group by a",
        "Best": "IndexReader(Index(ta.a)[[NULL,+inf]]->HashAgg)->HashAgg",
        "Warning": "[planner:1815]use_index(test.t) is inapplicable, check whether the table(test.t) exists"
      },
      {
        "SQL": "select /*+ AGG_TO_COP(), USE_INDEX(t) */ sum(b) from ta group by b",
        "Best": "TableReader(Table(ta)->HashAgg)->HashAgg",
        "Warning": "[planner:1815]use_index(test.t) is inapplicable, check whether the table(test.t) exists"
      },
      {
        "SQL": "select /*+ AGG_TO_COP(), HASH_AGG(), USE_INDEX(t) */ distinct a from ta group by a",
        "Best": "IndexReader(Index(ta.a)[[NULL,+inf]]->HashAgg)->HashAgg",
        "Warning": "[planner:1815]use_index(test.t) is inapplicable, check whether the table(test.t) exists"
      },
      {
        "SQL": "select /*+ AGG_TO_COP(), HASH_AGG(), HASH_JOIN(t1), USE_INDEX(t1), USE_INDEX(t2) */ sum(t1.a) from ta t1, ta t2 where t1.a = t2.b group by t1.a",
        "Best": "LeftHashJoin{TableReader(Table(ta)->Sel([not(isnull(test.ta.a))]))->TableReader(Table(ta)->Sel([not(isnull(test.ta.b))]))}(test.ta.a,test.ta.b)->Projection->HashAgg",
        "Warning": "[planner:1815]Optimizer Hint AGG_TO_COP is inapplicable"
      }
    ]
  },
  {
    "Name": "TestPushdownDistinctEnable",
    "Cases": [
      {
        "SQL": "select /*+ HASH_AGG() */ avg(distinct a) from t;",
        "Plan": [
          "HashAgg_8 1.00 root  funcs:avg(distinct Column#6)->Column#5",
          "└─Projection_10 1.00 root  cast(test.t.a, decimal(65,4) BINARY)->Column#6",
          "  └─TableReader_9 1.00 root  data:HashAgg_5",
          "    └─HashAgg_5 1.00 cop[tikv]  group by:test.t.a, ",
          "      └─TableFullScan_7 10000.00 cop[tikv] table:t keep order:false, stats:pseudo"
        ],
        "Result": [
          "1.5000"
        ]
      },
      {
        "SQL": "select /*+ HASH_AGG() */ a, count(distinct a) from t;",
        "Plan": [
          "Projection_4 1.00 root  test.t.a, Column#5",
          "└─HashAgg_8 1.00 root  funcs:count(distinct test.t.a)->Column#5, funcs:firstrow(Column#6)->test.t.a",
          "  └─TableReader_9 1.00 root  data:HashAgg_5",
          "    └─HashAgg_5 1.00 cop[tikv]  group by:test.t.a, funcs:firstrow(test.t.a)->Column#6",
          "      └─TableFullScan_7 10000.00 cop[tikv] table:t keep order:false, stats:pseudo"
        ],
        "Result": [
          "1 2"
        ]
      },
      {
        "SQL": "select /*+ HASH_AGG() */ avg(b), c, avg(b), count(distinct A, B),  count(distinct A), count(distinct c), sum(b) from t group by c;",
        "Plan": [
          "Projection_4 8000.00 root  Column#5, test.t.c, Column#5, Column#6, Column#7, Column#8, Column#9",
          "└─HashAgg_8 8000.00 root  group by:test.t.c, funcs:avg(Column#10, Column#11)->Column#5, funcs:count(distinct test.t.a, test.t.b)->Column#6, funcs:count(distinct test.t.a)->Column#7, funcs:count(distinct test.t.c)->Column#8, funcs:sum(Column#12)->Column#9, funcs:firstrow(test.t.c)->test.t.c",
          "  └─TableReader_9 8000.00 root  data:HashAgg_5",
          "    └─HashAgg_5 8000.00 cop[tikv]  group by:test.t.a, test.t.b, test.t.c, funcs:count(test.t.b)->Column#10, funcs:sum(test.t.b)->Column#11, funcs:sum(test.t.b)->Column#12",
          "      └─TableFullScan_7 10000.00 cop[tikv] table:t keep order:false, stats:pseudo"
        ],
        "Result": [
          "1.0000 1 1.0000 1 1 1 1",
          "1.3333 3 1.3333 3 2 1 4",
          "2.0000 <nil> 2.0000 1 1 0 2"
        ]
      },
      {
        "SQL": "select /*+ STREAM_AGG() */ count(distinct c) from t group by c;",
        "Plan": [
          "StreamAgg_11 8000.00 root  group by:test.t.c, funcs:count(distinct test.t.c)->Column#5",
          "└─IndexReader_12 8000.00 root  index:StreamAgg_7",
          "  └─StreamAgg_7 8000.00 cop[tikv]  group by:test.t.c, ",
          "    └─IndexFullScan_10 10000.00 cop[tikv] table:t, index:c(c) keep order:true, stats:pseudo"
        ],
        "Result": [
          "0",
          "1",
          "1"
        ]
      },
      {
        "SQL": "select /*+ STREAM_AGG() */ count(distinct c) from t;",
        "Plan": [
          "StreamAgg_7 1.00 root  funcs:count(distinct test.t.c)->Column#5",
          "└─IndexReader_11 10000.00 root  index:IndexFullScan_10",
          "  └─IndexFullScan_10 10000.00 cop[tikv] table:t, index:c(c) keep order:false, stats:pseudo"
        ],
        "Result": [
          "2"
        ]
      },
      {
        "SQL": "select /*+ HASH_AGG() */ count(distinct c) from t;",
        "Plan": [
          "HashAgg_9 1.00 root  funcs:count(distinct test.t.c)->Column#5",
          "└─IndexReader_10 1.00 root  index:HashAgg_5",
          "  └─HashAgg_5 1.00 cop[tikv]  group by:test.t.c, ",
          "    └─IndexFullScan_8 10000.00 cop[tikv] table:t, index:c(c) keep order:false, stats:pseudo"
        ],
        "Result": [
          "2"
        ]
      },
      {
        "SQL": "select count(distinct c) from t group by c;",
        "Plan": [
          "HashAgg_10 8000.00 root  group by:test.t.c, funcs:count(distinct test.t.c)->Column#5",
          "└─IndexReader_11 8000.00 root  index:HashAgg_5",
          "  └─HashAgg_5 8000.00 cop[tikv]  group by:test.t.c, ",
          "    └─IndexFullScan_9 10000.00 cop[tikv] table:t, index:c(c) keep order:false, stats:pseudo"
        ],
        "Result": [
          "0",
          "1",
          "1"
        ]
      },
      {
        "SQL": "select count(distinct c) from t;",
        "Plan": [
          "HashAgg_9 1.00 root  funcs:count(distinct test.t.c)->Column#5",
          "└─IndexReader_10 1.00 root  index:HashAgg_5",
          "  └─HashAgg_5 1.00 cop[tikv]  group by:test.t.c, ",
          "    └─IndexFullScan_8 10000.00 cop[tikv] table:t, index:c(c) keep order:false, stats:pseudo"
        ],
        "Result": [
          "2"
        ]
      }
    ]
  },
  {
    "Name": "TestPushdownDistinctDisable",
    "Cases": [
      {
        "SQL": "select /*+ HASH_AGG(), AGG_TO_COP() */ avg(distinct a) from t;",
        "Plan": [
          "HashAgg_5 1.00 root  funcs:avg(distinct Column#6)->Column#5",
          "└─Projection_8 10000.00 root  cast(test.t.a, decimal(65,4) BINARY)->Column#6",
          "  └─TableReader_7 10000.00 root  data:TableFullScan_6",
          "    └─TableFullScan_6 10000.00 cop[tikv] table:t keep order:false, stats:pseudo"
        ],
        "Result": [
          "1.5000"
        ]
      },
      {
        "SQL": "select /*+ HASH_AGG(), AGG_TO_COP() */ a, count(distinct a) from t;",
        "Plan": [
          "Projection_4 1.00 root  test.t.a, Column#5",
          "└─HashAgg_5 1.00 root  funcs:count(distinct test.t.a)->Column#5, funcs:firstrow(test.t.a)->test.t.a",
          "  └─TableReader_7 10000.00 root  data:TableFullScan_6",
          "    └─TableFullScan_6 10000.00 cop[tikv] table:t keep order:false, stats:pseudo"
        ],
        "Result": [
          "1 2"
        ]
      },
      {
        "SQL": "select /*+ HASH_AGG(), AGG_TO_COP() */ avg(b), c, avg(b), count(distinct A, B),  count(distinct A), count(distinct c), sum(b) from t group by c;",
        "Plan": [
          "Projection_4 8000.00 root  Column#5, test.t.c, Column#5, Column#6, Column#7, Column#8, Column#9",
          "└─HashAgg_5 8000.00 root  group by:Column#17, funcs:avg(Column#10)->Column#5, funcs:count(distinct Column#11, Column#12)->Column#6, funcs:count(distinct Column#13)->Column#7, funcs:count(distinct Column#14)->Column#8, funcs:sum(Column#15)->Column#9, funcs:firstrow(Column#16)->test.t.c",
          "  └─Projection_8 10000.00 root  cast(test.t.b, decimal(65,4) BINARY)->Column#10, test.t.a, test.t.b, test.t.a, test.t.c, cast(test.t.b, decimal(65,0) BINARY)->Column#15, test.t.c, test.t.c",
          "    └─TableReader_7 10000.00 root  data:TableFullScan_6",
          "      └─TableFullScan_6 10000.00 cop[tikv] table:t keep order:false, stats:pseudo"
        ],
        "Result": [
          "1.0000 1 1.0000 1 1 1 1",
          "1.3333 3 1.3333 3 2 1 4",
          "2.0000 <nil> 2.0000 1 1 0 2"
        ]
      },
      {
        "SQL": "select /*+ STREAM_AGG(), AGG_TO_COP() */ count(distinct c) from t group by c;",
        "Plan": [
          "StreamAgg_6 8000.00 root  group by:test.t.c, funcs:count(distinct test.t.c)->Column#5",
          "└─IndexReader_9 10000.00 root  index:IndexFullScan_8",
          "  └─IndexFullScan_8 10000.00 cop[tikv] table:t, index:c(c) keep order:true, stats:pseudo"
        ],
        "Result": [
          "0",
          "1",
          "1"
        ]
      },
      {
        "SQL": "select /*+ STREAM_AGG(), AGG_TO_COP() */ count(distinct c) from t;",
        "Plan": [
          "StreamAgg_6 1.00 root  funcs:count(distinct test.t.c)->Column#5",
          "└─IndexReader_11 10000.00 root  index:IndexFullScan_10",
          "  └─IndexFullScan_10 10000.00 cop[tikv] table:t, index:c(c) keep order:false, stats:pseudo"
        ],
        "Result": [
          "2"
        ]
      },
      {
        "SQL": "select /*+ HASH_AGG(), AGG_TO_COP() */ count(distinct c) from t;",
        "Plan": [
          "HashAgg_5 1.00 root  funcs:count(distinct test.t.c)->Column#5",
          "└─IndexReader_9 10000.00 root  index:IndexFullScan_8",
          "  └─IndexFullScan_8 10000.00 cop[tikv] table:t, index:c(c) keep order:false, stats:pseudo"
        ],
        "Result": [
          "2"
        ]
      },
      {
        "SQL": "select /*+ AGG_TO_COP() */ count(distinct c) from t group by c;",
        "Plan": [
          "StreamAgg_6 8000.00 root  group by:test.t.c, funcs:count(distinct test.t.c)->Column#5",
          "└─IndexReader_12 10000.00 root  index:IndexFullScan_11",
          "  └─IndexFullScan_11 10000.00 cop[tikv] table:t, index:c(c) keep order:true, stats:pseudo"
        ],
        "Result": [
          "0",
          "1",
          "1"
        ]
      }
    ]
  },
  {
    "Name": "TestDAGPlanBuilderWindow",
    "Cases": [
      {
        "SQL": "select lead(a, 1) over (partition by null) as c from t",
        "Best": "IndexReader(Index(t.f)[[NULL,+inf]])->Window(lead(test.t.a, 1)->Column#14 over())->Projection"
      }
    ]
  },
  {
    "Name": "TestDAGPlanBuilderWindowParallel",
    "Cases": [
      {
        "SQL": "select lead(a, 1) over (partition by null) as c from t",
        "Best": "IndexReader(Index(t.f)[[NULL,+inf]])->Window(lead(test.t.a, 1)->Column#14 over())->Projection"
      },
      {
        "SQL": "select lead(a, 1) over (partition by b) as c from t",
        "Best": "TableReader(Table(t))->Sort->Window(lead(test.t.a, 1)->Column#14 over(partition by test.t.b))->Partition(execution info: concurrency:4, data source:TableReader_10)->Projection"
      }
    ]
  },
  {
    "Name": "TestNominalSort",
    "Cases": [
      {
        "SQL": "select /*+ TIDB_SMJ(t1, t2) */ t1.a from t t1, t t2 where t1.a = t2.b order by t1.a",
        "Plan": [
          "MergeJoin_21 12487.50 root  inner join, left key:test.t.a, right key:test.t.b",
          "├─IndexReader_15(Build) 9990.00 root  index:IndexFullScan_14",
          "│ └─IndexFullScan_14 9990.00 cop[tikv] table:t2, index:idx_b(b) keep order:true, stats:pseudo",
          "└─IndexReader_13(Probe) 9990.00 root  index:IndexFullScan_12",
          "  └─IndexFullScan_12 9990.00 cop[tikv] table:t1, index:idx_a(a) keep order:true, stats:pseudo"
        ],
        "Result": [
          "1",
          "1",
          "2"
        ]
      },
      {
        "SQL": "select /*+ TIDB_SMJ(t1, t2) */ t1.a from t t1, t t2 where t1.a = t2.b order by t1.a+1",
        "Plan": [
          "Projection_24 12487.50 root  test.t.a",
          "└─Projection_23 12487.50 root  test.t.a, plus(test.t.a, 1)->Column#7",
          "  └─MergeJoin_21 12487.50 root  inner join, left key:test.t.a, right key:test.t.b",
          "    ├─IndexReader_15(Build) 9990.00 root  index:IndexFullScan_14",
          "    │ └─IndexFullScan_14 9990.00 cop[tikv] table:t2, index:idx_b(b) keep order:true, stats:pseudo",
          "    └─IndexReader_13(Probe) 9990.00 root  index:IndexFullScan_12",
          "      └─IndexFullScan_12 9990.00 cop[tikv] table:t1, index:idx_a(a) keep order:true, stats:pseudo"
        ],
        "Result": [
          "1",
          "1",
          "2"
        ]
      },
      {
        "SQL": "select /*+ TIDB_SMJ(t1, t2) */ t1.a from t t1, t t2 where t1.a = t2.b order by t1.a-1",
        "Plan": [
          "Projection_24 12487.50 root  test.t.a",
          "└─Projection_23 12487.50 root  test.t.a, minus(test.t.a, 1)->Column#7",
          "  └─MergeJoin_21 12487.50 root  inner join, left key:test.t.a, right key:test.t.b",
          "    ├─IndexReader_15(Build) 9990.00 root  index:IndexFullScan_14",
          "    │ └─IndexFullScan_14 9990.00 cop[tikv] table:t2, index:idx_b(b) keep order:true, stats:pseudo",
          "    └─IndexReader_13(Probe) 9990.00 root  index:IndexFullScan_12",
          "      └─IndexFullScan_12 9990.00 cop[tikv] table:t1, index:idx_a(a) keep order:true, stats:pseudo"
        ],
        "Result": [
          "1",
          "1",
          "2"
        ]
      },
      {
        "SQL": "select /*+ TIDB_SMJ(t1, t2) */ t1.a from t t1, t t2 where t1.a = t2.b order by -t1.a",
        "Plan": [
          "Projection_32 12487.50 root  test.t.a",
          "└─Projection_31 12487.50 root  test.t.a, unaryminus(test.t.a)->Column#7",
          "  └─MergeJoin_21 12487.50 root  inner join, left key:test.t.a, right key:test.t.b",
          "    ├─IndexReader_26(Build) 9990.00 root  index:IndexFullScan_25",
          "    │ └─IndexFullScan_25 9990.00 cop[tikv] table:t2, index:idx_b(b) keep order:true, desc, stats:pseudo",
          "    └─IndexReader_24(Probe) 9990.00 root  index:IndexFullScan_23",
          "      └─IndexFullScan_23 9990.00 cop[tikv] table:t1, index:idx_a(a) keep order:true, desc, stats:pseudo"
        ],
        "Result": [
          "2",
          "1",
          "1"
        ]
      },
      {
        "SQL": "select /*+ TIDB_SMJ(t1, t2) */ t1.a from t t1, t t2 where t1.a = t2.b order by -t1.a+3",
        "Plan": [
          "Projection_32 12487.50 root  test.t.a",
          "└─Projection_31 12487.50 root  test.t.a, plus(unaryminus(test.t.a), 3)->Column#7",
          "  └─MergeJoin_21 12487.50 root  inner join, left key:test.t.a, right key:test.t.b",
          "    ├─IndexReader_26(Build) 9990.00 root  index:IndexFullScan_25",
          "    │ └─IndexFullScan_25 9990.00 cop[tikv] table:t2, index:idx_b(b) keep order:true, desc, stats:pseudo",
          "    └─IndexReader_24(Probe) 9990.00 root  index:IndexFullScan_23",
          "      └─IndexFullScan_23 9990.00 cop[tikv] table:t1, index:idx_a(a) keep order:true, desc, stats:pseudo"
        ],
        "Result": [
          "2",
          "1",
          "1"
        ]
      },
      {
        "SQL": "select /*+ TIDB_SMJ(t1, t2) */ t1.a from t t1, t t2 where t1.a = t2.b order by 1+t1.a",
        "Plan": [
          "Projection_24 12487.50 root  test.t.a",
          "└─Projection_23 12487.50 root  test.t.a, plus(1, test.t.a)->Column#7",
          "  └─MergeJoin_21 12487.50 root  inner join, left key:test.t.a, right key:test.t.b",
          "    ├─IndexReader_15(Build) 9990.00 root  index:IndexFullScan_14",
          "    │ └─IndexFullScan_14 9990.00 cop[tikv] table:t2, index:idx_b(b) keep order:true, stats:pseudo",
          "    └─IndexReader_13(Probe) 9990.00 root  index:IndexFullScan_12",
          "      └─IndexFullScan_12 9990.00 cop[tikv] table:t1, index:idx_a(a) keep order:true, stats:pseudo"
        ],
        "Result": [
          "1",
          "1",
          "2"
        ]
      },
      {
        "SQL": "select /*+ TIDB_SMJ(t1, t2) */ t1.a from t t1, t t2 where t1.a = t2.b order by 1-t1.a",
        "Plan": [
          "Projection_32 12487.50 root  test.t.a",
          "└─Projection_31 12487.50 root  test.t.a, minus(1, test.t.a)->Column#7",
          "  └─MergeJoin_21 12487.50 root  inner join, left key:test.t.a, right key:test.t.b",
          "    ├─IndexReader_26(Build) 9990.00 root  index:IndexFullScan_25",
          "    │ └─IndexFullScan_25 9990.00 cop[tikv] table:t2, index:idx_b(b) keep order:true, desc, stats:pseudo",
          "    └─IndexReader_24(Probe) 9990.00 root  index:IndexFullScan_23",
          "      └─IndexFullScan_23 9990.00 cop[tikv] table:t1, index:idx_a(a) keep order:true, desc, stats:pseudo"
        ],
        "Result": [
          "2",
          "1",
          "1"
        ]
      },
      {
        "SQL": "select /*+ TIDB_SMJ(t1, t2) */ t1.a from t t1, t t2 where t1.a = t2.b order by 1-t1.a+3",
        "Plan": [
          "Projection_32 12487.50 root  test.t.a",
          "└─Projection_31 12487.50 root  test.t.a, plus(minus(1, test.t.a), 3)->Column#7",
          "  └─MergeJoin_21 12487.50 root  inner join, left key:test.t.a, right key:test.t.b",
          "    ├─IndexReader_26(Build) 9990.00 root  index:IndexFullScan_25",
          "    │ └─IndexFullScan_25 9990.00 cop[tikv] table:t2, index:idx_b(b) keep order:true, desc, stats:pseudo",
          "    └─IndexReader_24(Probe) 9990.00 root  index:IndexFullScan_23",
          "      └─IndexFullScan_23 9990.00 cop[tikv] table:t1, index:idx_a(a) keep order:true, desc, stats:pseudo"
        ],
        "Result": [
          "2",
          "1",
          "1"
        ]
      },
      {
        "SQL": "select /*+ TIDB_SMJ(t1, t2) */ t1.a from t t1, t t2 where t1.a = t2.b order by 1+t1.a+3",
        "Plan": [
          "Projection_24 12487.50 root  test.t.a",
          "└─Projection_23 12487.50 root  test.t.a, plus(plus(1, test.t.a), 3)->Column#7",
          "  └─MergeJoin_21 12487.50 root  inner join, left key:test.t.a, right key:test.t.b",
          "    ├─IndexReader_15(Build) 9990.00 root  index:IndexFullScan_14",
          "    │ └─IndexFullScan_14 9990.00 cop[tikv] table:t2, index:idx_b(b) keep order:true, stats:pseudo",
          "    └─IndexReader_13(Probe) 9990.00 root  index:IndexFullScan_12",
          "      └─IndexFullScan_12 9990.00 cop[tikv] table:t1, index:idx_a(a) keep order:true, stats:pseudo"
        ],
        "Result": [
          "1",
          "1",
          "2"
        ]
      },
      {
        "SQL": "select /*+ TIDB_SMJ(t1, t2) */ t1.a from t t1, t t2 where t1.a = t2.b order by 3*t1.a",
        "Plan": [
          "Projection_19 12487.50 root  test.t.a",
          "└─Sort_7 12487.50 root  Column#7:asc",
          "  └─Projection_20 12487.50 root  test.t.a, mul(3, test.t.a)->Column#7",
          "    └─MergeJoin_9 12487.50 root  inner join, left key:test.t.a, right key:test.t.b",
          "      ├─IndexReader_14(Build) 9990.00 root  index:IndexFullScan_13",
          "      │ └─IndexFullScan_13 9990.00 cop[tikv] table:t2, index:idx_b(b) keep order:true, stats:pseudo",
          "      └─IndexReader_12(Probe) 9990.00 root  index:IndexFullScan_11",
          "        └─IndexFullScan_11 9990.00 cop[tikv] table:t1, index:idx_a(a) keep order:true, stats:pseudo"
        ],
        "Result": [
          "1",
          "1",
          "2"
        ]
      }
    ]
  },
  {
    "Name": "TestInlineProjection",
    "Cases": [
      {
        "SQL": "select /*+ HASH_JOIN(t1) */ t1.b, t2.b from t1, t2 where t1.a = t2.a;",
        "Plan": "LeftHashJoin{TableReader(Table(t1)->Sel([not(isnull(test.t1.a))]))->TableReader(Table(t2)->Sel([not(isnull(test.t2.a))]))}(test.t1.a,test.t2.a)",
        "Hints": "use_index(@`sel_1` `test`.`t1` ), use_index(@`sel_1` `test`.`t2` ), hash_join(@`sel_1` `test`.`t1`)"
      },
      {
        "SQL": "select /*+ HASH_JOIN(t1) */ t1.b, t2.b from t1 inner join t2 on t1.a = t2.a;",
        "Plan": "LeftHashJoin{TableReader(Table(t1)->Sel([not(isnull(test.t1.a))]))->TableReader(Table(t2)->Sel([not(isnull(test.t2.a))]))}(test.t1.a,test.t2.a)",
        "Hints": "use_index(@`sel_1` `test`.`t1` ), use_index(@`sel_1` `test`.`t2` ), hash_join(@`sel_1` `test`.`t1`)"
      },
      {
        "SQL": "select /*+ HASH_JOIN(t1) */ t1.b, t2.b from t1 left outer join t2 on t1.a = t2.a;",
        "Plan": "LeftHashJoin{TableReader(Table(t1))->TableReader(Table(t2)->Sel([not(isnull(test.t2.a))]))}(test.t1.a,test.t2.a)",
        "Hints": "use_index(@`sel_1` `test`.`t1` ), use_index(@`sel_1` `test`.`t2` ), hash_join(@`sel_1` `test`.`t1`)"
      },
      {
        "SQL": "select /*+ HASH_JOIN(t1) */ t1.b, t2.b from t1 right outer join t2 on t1.a = t2.a;",
        "Plan": "RightHashJoin{TableReader(Table(t1)->Sel([not(isnull(test.t1.a))]))->TableReader(Table(t2))}(test.t1.a,test.t2.a)",
        "Hints": "use_index(@`sel_1` `test`.`t1` ), use_index(@`sel_1` `test`.`t2` ), hash_join(@`sel_1` `test`.`t1`)"
      },
      {
        "SQL": "select 1 from (select /*+ HASH_JOIN(t1) */ t1.a in (select t2.a from t2) from t1) x;",
        "Plan": "LeftHashJoin{IndexReader(Index(t1.idx_a)[[NULL,+inf]])->IndexReader(Index(t2.idx_a)[[NULL,+inf]])}->Projection",
        "Hints": "use_index(@`sel_2` `test`.`t1` `idx_a`), use_index(@`sel_3` `test`.`t2` `idx_a`), hash_join(@`sel_2` `test`.`t1`)"
      },
      {
        "SQL": "select 1 from (select /*+ HASH_JOIN(t1) */ t1.a not in (select t2.a from t2) from t1) x;",
        "Plan": "LeftHashJoin{IndexReader(Index(t1.idx_a)[[NULL,+inf]])->IndexReader(Index(t2.idx_a)[[NULL,+inf]])}->Projection",
        "Hints": "use_index(@`sel_2` `test`.`t1` `idx_a`), use_index(@`sel_3` `test`.`t2` `idx_a`), hash_join(@`sel_2` `test`.`t1`)"
      },
      {
        "SQL": "select /*+ INL_JOIN(t1) */ t1.b, t2.b from t1 inner join t2 on t1.a = t2.a;",
        "Plan": "IndexJoin{IndexLookUp(Index(t1.idx_a)[[NULL,+inf]]->Sel([not(isnull(test.t1.a))]), Table(t1))->TableReader(Table(t2)->Sel([not(isnull(test.t2.a))]))}(test.t2.a,test.t1.a)",
        "Hints": "use_index(@`sel_1` `test`.`t1` `idx_a`), use_index(@`sel_1` `test`.`t2` ), inl_join(@`sel_1` `test`.`t1`)"
      },
      {
        "SQL": "select /*+ INL_HASH_JOIN(t1) */ t1.b, t2.b from t1 inner join t2 on t1.a = t2.a;",
        "Plan": "IndexHashJoin{IndexLookUp(Index(t1.idx_a)[[NULL,+inf]]->Sel([not(isnull(test.t1.a))]), Table(t1))->TableReader(Table(t2)->Sel([not(isnull(test.t2.a))]))}(test.t2.a,test.t1.a)",
        "Hints": "use_index(@`sel_1` `test`.`t1` `idx_a`), use_index(@`sel_1` `test`.`t2` ), inl_hash_join(@`sel_1` )"
      },
      {
        "SQL": "select /*+ INL_MERGE_JOIN(t1) */ t1.b, t2.b from t1 inner join t2 on t1.a = t2.a;",
        "Plan": "IndexMergeJoin{IndexLookUp(Index(t1.idx_a)[[NULL,+inf]]->Sel([not(isnull(test.t1.a))]), Table(t1))->Projection->TableReader(Table(t2)->Sel([not(isnull(test.t2.a))]))}(test.t2.a,test.t1.a)",
<<<<<<< HEAD
        "Hints": "USE_INDEX(@`sel_1` `test`.`t1` `idx_a`), USE_INDEX(@`sel_1` `test`.`t2` )"
      },
      {
        "SQL": "select /*+ MERGE_JOIN(t1) */ t1.b, t2.b from t1 inner join t2 on t1.a = t2.a;",
        "Plan": "MergeInnerJoin{IndexLookUp(Index(t1.idx_a)[[-inf,+inf]], Table(t1))->Projection->IndexLookUp(Index(t2.idx_a)[[-inf,+inf]], Table(t2))->Projection}(test.t1.a,test.t2.a)",
        "Hints": "USE_INDEX(@`sel_1` `test`.`t1` `idx_a`), USE_INDEX(@`sel_1` `test`.`t2` `idx_a`)"
=======
        "Hints": "use_index(@`sel_1` `test`.`t1` `idx_a`), use_index(@`sel_1` `test`.`t2` )"
>>>>>>> e5bd867c
      }
    ]
  },
  {
    "Name": "TestHintFromDiffDatabase",
    "Cases": [
      {
        "SQL": "select /*+ inl_hash_join(test.t1) */ * from test.t2 join test.t1 on test.t2.a = test.t1.a",
        "Plan": "IndexHashJoin{IndexReader(Index(t2.idx_a)[[-inf,+inf]])->IndexReader(Index(t1.idx_a)[[NULL,+inf]]->Sel([not(isnull(test.t1.a))]))}(test.t2.a,test.t1.a)"
      }
    ]
  }
]<|MERGE_RESOLUTION|>--- conflicted
+++ resolved
@@ -1243,23 +1243,13 @@
     "Cases": [
       {
         "SQL": "select /*+ MERGE_JOIN(@sel_1 t1), INL_JOIN(@sel_2 t3) */ t1.a, t1.b from t t1, (select t2.a from t t2, t t3 where t2.a = t3.c) s where t1.a=s.a",
-<<<<<<< HEAD
         "Plan": "MergeInnerJoin{TableReader(Table(t))->IndexJoin{TableReader(Table(t))->IndexReader(Index(t.c_d_e)[[NULL,+inf]])}(test.t.a,test.t.c)}(test.t.a,test.t.a)",
-        "Hints": "USE_INDEX(@`sel_1` `test`.`t1` ), USE_INDEX(@`sel_2` `test`.`t2` ), USE_INDEX(@`sel_2` `test`.`t3` `c_d_e`), INL_JOIN(@`sel_2` `test`.`t3`), MERGE_JOIN(@`sel_1` `test`.`t1`)"
+        "Hints": "use_index(@`sel_1` `test`.`t1` ), use_index(@`sel_2` `test`.`t2` ), use_index(@`sel_2` `test`.`t3` `c_d_e`), inl_join(@`sel_2` `test`.`t3`), merge_join(@`sel_1` `test`.`t1`)"
       },
       {
         "SQL": "select /*+ MERGE_JOIN(@sel_1 t1), INL_JOIN(@qb t3) */ t1.a, t1.b from t t1, (select /*+ QB_NAME(qb) */ t2.a from t t2, t t3 where t2.a = t3.c) s where t1.a=s.a",
         "Plan": "MergeInnerJoin{TableReader(Table(t))->IndexJoin{TableReader(Table(t))->IndexReader(Index(t.c_d_e)[[NULL,+inf]])}(test.t.a,test.t.c)}(test.t.a,test.t.a)",
-        "Hints": "USE_INDEX(@`sel_1` `test`.`t1` ), USE_INDEX(@`sel_2` `test`.`t2` ), USE_INDEX(@`sel_2` `test`.`t3` `c_d_e`), INL_JOIN(@`sel_2` `test`.`t3`), MERGE_JOIN(@`sel_1` `test`.`t1`)"
-=======
-        "Plan": "MergeInnerJoin{TableReader(Table(t))->IndexJoin{TableReader(Table(t))->IndexReader(Index(t.c_d_e)[[NULL,+inf]])}(test.t.a,test.t.c)}(test.t.a,test.t.a)->Projection",
         "Hints": "use_index(@`sel_1` `test`.`t1` ), use_index(@`sel_2` `test`.`t2` ), use_index(@`sel_2` `test`.`t3` `c_d_e`), inl_join(@`sel_2` `test`.`t3`), merge_join(@`sel_1` `test`.`t1`)"
-      },
-      {
-        "SQL": "select /*+ MERGE_JOIN(@sel_1 t1), INL_JOIN(@qb t3) */ t1.a, t1.b from t t1, (select /*+ QB_NAME(qb) */ t2.a from t t2, t t3 where t2.a = t3.c) s where t1.a=s.a",
-        "Plan": "MergeInnerJoin{TableReader(Table(t))->IndexJoin{TableReader(Table(t))->IndexReader(Index(t.c_d_e)[[NULL,+inf]])}(test.t.a,test.t.c)}(test.t.a,test.t.a)->Projection",
-        "Hints": "use_index(@`sel_1` `test`.`t1` ), use_index(@`sel_2` `test`.`t2` ), use_index(@`sel_2` `test`.`t3` `c_d_e`), inl_join(@`sel_2` `test`.`t3`), merge_join(@`sel_1` `test`.`t1`)"
->>>>>>> e5bd867c
       },
       {
         "SQL": "select /*+ HASH_JOIN(@sel_1 t1), MERGE_JOIN(@sel_2 t2) */ t1.a, t1.b from t t1, (select t2.a from t t2, t t3 where t2.a = t3.c) s where t1.a=s.a",
@@ -1885,16 +1875,12 @@
       {
         "SQL": "select /*+ INL_MERGE_JOIN(t1) */ t1.b, t2.b from t1 inner join t2 on t1.a = t2.a;",
         "Plan": "IndexMergeJoin{IndexLookUp(Index(t1.idx_a)[[NULL,+inf]]->Sel([not(isnull(test.t1.a))]), Table(t1))->Projection->TableReader(Table(t2)->Sel([not(isnull(test.t2.a))]))}(test.t2.a,test.t1.a)",
-<<<<<<< HEAD
-        "Hints": "USE_INDEX(@`sel_1` `test`.`t1` `idx_a`), USE_INDEX(@`sel_1` `test`.`t2` )"
+        "Hints": "use_index(@`sel_1` `test`.`t1` `idx_a`), use_index(@`sel_1` `test`.`t2` )"
       },
       {
         "SQL": "select /*+ MERGE_JOIN(t1) */ t1.b, t2.b from t1 inner join t2 on t1.a = t2.a;",
         "Plan": "MergeInnerJoin{IndexLookUp(Index(t1.idx_a)[[-inf,+inf]], Table(t1))->Projection->IndexLookUp(Index(t2.idx_a)[[-inf,+inf]], Table(t2))->Projection}(test.t1.a,test.t2.a)",
-        "Hints": "USE_INDEX(@`sel_1` `test`.`t1` `idx_a`), USE_INDEX(@`sel_1` `test`.`t2` `idx_a`)"
-=======
-        "Hints": "use_index(@`sel_1` `test`.`t1` `idx_a`), use_index(@`sel_1` `test`.`t2` )"
->>>>>>> e5bd867c
+        "Hints": "use_index(@`sel_1` `test`.`t1` `idx_a`), use_index(@`sel_1` `test`.`t2` `idx_a`)"
       }
     ]
   },
