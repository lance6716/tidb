--- conflicted
+++ resolved
@@ -453,15 +453,12 @@
 	version53 = 53
 	// version54 writes a variable `mem_quota_query` to mysql.tidb if it's a cluster upgraded from v3.0.x to v4.0.9.
 	version54 = 54
-<<<<<<< HEAD
-	// version55 add mysql.brie_jobs table.
-	version55 = 55
-=======
 	// version55 fixes the bug that upgradeToVer48 would be missed when upgrading from v4.0 to a new version
 	version55 = 55
 	// version56 fixes the bug that upgradeToVer49 would be missed when upgrading from v4.0 to a new version
 	version56 = 56
->>>>>>> 59b8e759
+	// version57 add mysql.brie_jobs table.
+	version57 = 55
 )
 
 var (
@@ -521,10 +518,8 @@
 		upgradeToVer53,
 		upgradeToVer54,
 		upgradeToVer55,
-<<<<<<< HEAD
-=======
 		upgradeToVer56,
->>>>>>> 59b8e759
+		upgradeToVer57,
 	}
 )
 
@@ -1256,65 +1251,13 @@
 	doReentrantDDL(s, CreateStatsExtended)
 }
 
-<<<<<<< HEAD
-func upgradeToVer50(s Session, ver int64) {
-	if ver >= version50 {
-		return
-	}
-	doReentrantDDL(s, CreateSchemaIndexUsageTable)
-}
-
-func upgradeToVer51(s Session, ver int64) {
-	if ver >= version51 {
-		return
-	}
-	doReentrantDDL(s, "ALTER TABLE mysql.user ADD COLUMN `Create_tablespace_priv` ENUM('N','Y') DEFAULT 'N'", infoschema.ErrColumnExists)
-	mustExecute(s, "UPDATE HIGH_PRIORITY mysql.user SET Create_tablespace_priv='Y' where Super_priv='Y'")
-}
-
-func upgradeToVer52(s Session, ver int64) {
-	if ver >= version52 {
-		return
-	}
-	doReentrantDDL(s, "ALTER TABLE mysql.stats_histograms MODIFY cm_sketch BLOB(6291456)")
-}
-
-func upgradeToVer53(s Session, ver int64) {
-	if ver >= version53 {
-		return
-	}
-	// when upgrade from old tidb and no `tidb_enable_strict_double_type_check` in GLOBAL_VARIABLES, init it with 1`
-	sql := fmt.Sprintf("INSERT IGNORE INTO %s.%s (`VARIABLE_NAME`, `VARIABLE_VALUE`) VALUES ('%s', '%d')",
-		mysql.SystemDB, mysql.GlobalVariablesTable, variable.TiDBEnableStrictDoubleTypeCheck, 0)
-	mustExecute(s, sql)
-}
-
-func upgradeToVer54(s Session, ver int64) {
-	if ver >= version54 {
-		return
-	}
-	// The mem-query-quota default value is 32GB by default in v3.0, and 1GB by
-	// default in v4.0.
-	// If a cluster is upgraded from v3.0.x (bootstrapVer <= version38) to
-	// v4.0.9+, we'll write the default value to mysql.tidb. Thus we can get the
-	// default value of mem-quota-query, and promise the compatibility even if
-	// the tidb-server restarts.
-	// If it's a newly deployed cluster, we do not need to write the value into
-	// mysql.tidb, since no compatibility problem will happen.
-	if ver <= version38 {
-		writeMemoryQuotaQuery(s)
-	}
-}
-
-func upgradeToVer55(s Session, ver int64) {
-	if ver >= version55 {
+func upgradeToVer57(s Session, ver int64) {
+	if ver >= version57 {
 		return
 	}
 	doReentrantDDL(s, CreateBRIEJobTable)
 }
 
-=======
->>>>>>> 59b8e759
 func writeMemoryQuotaQuery(s Session) {
 	comment := "memory_quota_query is 32GB by default in v3.0.x, 1GB by default in v4.0.x"
 	sql := fmt.Sprintf(`INSERT HIGH_PRIORITY INTO %s.%s VALUES ("%s", '%d', '%s') ON DUPLICATE KEY UPDATE VARIABLE_VALUE='%d'`,
