--- conflicted
+++ resolved
@@ -452,12 +452,10 @@
 	version52 = 52
 	// version53 introduce Global variable tidb_enable_strict_double_type_check
 	version53 = 53
-<<<<<<< HEAD
-	// version54 add mysql.brie_jobs table.
-=======
 	// version54 writes a variable `mem_quota_query` to mysql.tidb if it's a cluster upgraded from v3.0.x to v4.0.9.
->>>>>>> cc0e1d46
 	version54 = 54
+	// version55 add mysql.brie_jobs table.
+	version55 = 55
 )
 
 var (
@@ -515,6 +513,7 @@
 		upgradeToVer52,
 		upgradeToVer53,
 		upgradeToVer54,
+		upgradeToVer55,
 	}
 )
 
@@ -1237,9 +1236,6 @@
 	if ver >= version54 {
 		return
 	}
-<<<<<<< HEAD
-	doReentrantDDL(s, CreateBRIEJobTable)
-=======
 	// The mem-query-quota default value is 32GB by default in v3.0, and 1GB by
 	// default in v4.0.
 	// If a cluster is upgraded from v3.0.x (bootstrapVer <= version38) to
@@ -1253,12 +1249,18 @@
 	}
 }
 
+func upgradeToVer55(s Session, ver int64) {
+	if ver >= version55 {
+		return
+	}
+	doReentrantDDL(s, CreateBRIEJobTable)
+}
+
 func writeMemoryQuotaQuery(s Session) {
 	comment := "memory_quota_query is 32GB by default in v3.0.x, 1GB by default in v4.0.x"
 	sql := fmt.Sprintf(`INSERT HIGH_PRIORITY INTO %s.%s VALUES ("%s", '%d', '%s') ON DUPLICATE KEY UPDATE VARIABLE_VALUE='%d'`,
 		mysql.SystemDB, mysql.TiDBTable, tidbDefMemoryQuotaQuery, 32<<30, comment, 32<<30)
 	mustExecute(s, sql)
->>>>>>> cc0e1d46
 }
 
 // updateBootstrapVer updates bootstrap version variable in mysql.TiDB table.
