--- conflicted
+++ resolved
@@ -510,11 +510,7 @@
 
 	readBufSize := s.memoryLimit / len(files)
 	zeroOffsets := make([]uint64, len(files))
-<<<<<<< HEAD
-	iter, err := NewMergeKVIter(ctx, files, zeroOffsets, s.store, readBufSize, s.mergeIterHotspot)
-=======
-	iter, err := NewMergeKVIter(ctx, files, zeroOffsets, s.store, readBufSize, false, 0)
->>>>>>> 4309c0f3
+	iter, err := NewMergeKVIter(ctx, files, zeroOffsets, s.store, readBufSize, s.mergeIterHotspot, 0)
 	intest.AssertNoError(err)
 
 	kvCnt := 0
