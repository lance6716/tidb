// Copyright 2023 PingCAP, Inc.
//
// Licensed under the Apache License, Version 2.0 (the "License");
// you may not use this file except in compliance with the License.
// You may obtain a copy of the License at
//
//     http://www.apache.org/licenses/LICENSE-2.0
//
// Unless required by applicable law or agreed to in writing, software
// distributed under the License is distributed on an "AS IS" BASIS,
// WITHOUT WARRANTIES OR CONDITIONS OF ANY KIND, either express or implied.
// See the License for the specific language governing permissions and
// limitations under the License.

package external

import (
	"context"
	"flag"
	"fmt"
	"io"
	"os"
	"runtime/pprof"
	"sync"
	"testing"
	"time"

	"github.com/pingcap/tidb/br/pkg/storage"
	"github.com/pingcap/tidb/pkg/kv"
	"github.com/pingcap/tidb/pkg/util/intest"
	"golang.org/x/sync/errgroup"
)

var testingStorageURI = flag.String("testing-storage-uri", "", "the URI of the storage used for testing")

func openTestingStorage(t *testing.T) storage.ExternalStorage {
	if *testingStorageURI == "" {
		t.Skip("testingStorageURI is not set")
	}
	s, err := storage.NewFromURL(context.Background(), *testingStorageURI, nil)
	intest.AssertNoError(err)
	return s
}

type kvSource interface {
	next() (key, value []byte, handle kv.Handle)
	outputSize() int
}

type ascendingKeySource struct {
	keySize, valueSize int
	count              int
	kvChan             chan [2][]byte
	curKey             []byte
	totalSize          int
}

func newAscendingKeySource(keySize, valueSize, count int) *ascendingKeySource {
	s := &ascendingKeySource{keySize: keySize, valueSize: valueSize, count: count}
	s.curKey = make([]byte, keySize)
	s.kvChan = make(chan [2][]byte, 100)
	s.run()
	return s
}

func (s *ascendingKeySource) run() {
	go func() {
		defer close(s.kvChan)
		for i := 0; i < s.count; i++ {
			for j := len(s.curKey) - 1; j >= 0; j-- {
				s.curKey[j]++
				if s.curKey[j] != 0 {
					break
				}
			}
			key := make([]byte, s.keySize)
			copy(key, s.curKey)
			value := make([]byte, s.valueSize)
			s.kvChan <- [2][]byte{key, value}
			s.totalSize += len(key) + len(value)
		}
	}()
}

func (s *ascendingKeySource) next() (key, value []byte, handle kv.Handle) {
	pair, ok := <-s.kvChan
	if !ok {
		return nil, nil, nil
	}
	return pair[0], pair[1], nil
}

func (s *ascendingKeySource) outputSize() int {
	return s.totalSize
}

type writeTestSuite struct {
	store              storage.ExternalStorage
	source             kvSource
	memoryLimit        int
	beforeCreateWriter func()
	beforeWriterClose  func()
	afterWriterClose   func()
}

func writePlainFile(s *writeTestSuite) {
	ctx := context.Background()
	buf := make([]byte, s.memoryLimit)
	offset := 0
	flush := func(w storage.ExternalFileWriter) {
		n, err := w.Write(ctx, buf[:offset])
		intest.AssertNoError(err)
		intest.Assert(offset == n)
		offset = 0
	}

	if s.beforeCreateWriter != nil {
		s.beforeCreateWriter()
	}
	writer, err := s.store.Create(ctx, "test/plain_file", nil)
	intest.AssertNoError(err)
	key, val, _ := s.source.next()
	for key != nil {
		if offset+len(key)+len(val) > len(buf) {
			flush(writer)
		}
		offset += copy(buf[offset:], key)
		offset += copy(buf[offset:], val)
		key, val, _ = s.source.next()
	}
	flush(writer)
	if s.beforeWriterClose != nil {
		s.beforeWriterClose()
	}
	err = writer.Close(ctx)
	intest.AssertNoError(err)
	if s.afterWriterClose != nil {
		s.afterWriterClose()
	}
}

func writeExternalFile(s *writeTestSuite) {
	ctx := context.Background()
	builder := NewWriterBuilder().
		SetMemorySizeLimit(uint64(s.memoryLimit))

	if s.beforeCreateWriter != nil {
		s.beforeCreateWriter()
	}
	writer := builder.Build(s.store, "test/external", "writerID")
	key, val, h := s.source.next()
	for key != nil {
		err := writer.WriteRow(ctx, key, val, h)
		intest.AssertNoError(err)
		key, val, h = s.source.next()
	}
	if s.beforeWriterClose != nil {
		s.beforeWriterClose()
	}
	err := writer.Close(ctx)
	intest.AssertNoError(err)
	if s.afterWriterClose != nil {
		s.afterWriterClose()
	}
}

func writeExternalOneFile(s *writeTestSuite) {
	ctx := context.Background()
	builder := NewWriterBuilder().
		SetMemorySizeLimit(uint64(s.memoryLimit))

	if s.beforeCreateWriter != nil {
		s.beforeCreateWriter()
	}
	writer := builder.BuildOneFile(
		s.store, "test/external", "writerID")
	_ = writer.Init(ctx, 20*1024*1024)
	key, val, _ := s.source.next()
	for key != nil {
		err := writer.WriteRow(ctx, key, val)
		intest.AssertNoError(err)
		key, val, _ = s.source.next()
	}
	if s.beforeWriterClose != nil {
		s.beforeWriterClose()
	}
	err := writer.Close(ctx)
	intest.AssertNoError(err)
	if s.afterWriterClose != nil {
		s.afterWriterClose()
	}
}

func TestCompareWriter(t *testing.T) {
	store := openTestingStorage(t)
	sourceKVNum := 10000000
	source := newAscendingKeySource(20, 100, sourceKVNum)
	memoryLimit := 64 * 1024 * 1024
	fileIdx := 0
	var (
		now     time.Time
		elapsed time.Duration
		file    *os.File
		err     error
	)
	beforeTest := func() {
		fileIdx++
		file, err = os.Create(fmt.Sprintf("cpu-profile-%d.prof", fileIdx))
		intest.AssertNoError(err)
		err = pprof.StartCPUProfile(file)
		intest.AssertNoError(err)
		now = time.Now()
	}
	beforeClose := func() {
		file, err = os.Create(fmt.Sprintf("heap-profile-%d.prof", fileIdx))
		intest.AssertNoError(err)
		// check heap profile to see the memory usage is expected
		err = pprof.WriteHeapProfile(file)
		intest.AssertNoError(err)
	}
	afterClose := func() {
		elapsed = time.Since(now)
		pprof.StopCPUProfile()
	}

	suite := &writeTestSuite{
		store:              store,
		source:             source,
		memoryLimit:        memoryLimit,
		beforeCreateWriter: beforeTest,
		beforeWriterClose:  beforeClose,
		afterWriterClose:   afterClose,
	}

	writePlainFile(suite)
	baseSpeed := float64(source.outputSize()) / elapsed.Seconds() / 1024 / 1024
	t.Logf("base speed for %d bytes: %.2f MB/s", source.outputSize(), baseSpeed)

	suite.source = newAscendingKeySource(20, 100, sourceKVNum)
	writeExternalFile(suite)
	writerSpeed := float64(source.outputSize()) / elapsed.Seconds() / 1024 / 1024
	t.Logf("writer speed for %d bytes: %.2f MB/s", source.outputSize(), writerSpeed)

	suite.source = newAscendingKeySource(20, 100, sourceKVNum)
	writeExternalOneFile(suite)
	writerSpeed = float64(source.outputSize()) / elapsed.Seconds() / 1024 / 1024
	t.Logf("one file writer speed for %d bytes: %.2f MB/s", source.outputSize(), writerSpeed)
}

type readTestSuite struct {
	store              storage.ExternalStorage
	subDir             string
	totalKVCnt         int
	concurrency        int
	memoryLimit        int
	mergeIterHotspot   bool
	beforeCreateReader func()
	beforeReaderClose  func()
	afterReaderClose   func()
}

func readFileSequential(s *readTestSuite) {
	ctx := context.Background()
<<<<<<< HEAD
	files, _, err := GetAllFileNames(ctx, s.store, s.subDir)
	intest.Assert(err == nil)
=======
	files, _, err := GetAllFileNames(ctx, s.store, "/evenly_distributed")
	intest.AssertNoError(err)
>>>>>>> d731f28d

	buf := make([]byte, s.memoryLimit)
	if s.beforeCreateReader != nil {
		s.beforeCreateReader()
	}
	for i, file := range files {
		reader, err := s.store.Open(ctx, file, nil)
		intest.AssertNoError(err)
		_, err = reader.Read(buf)
		for err == nil {
			_, err = reader.Read(buf)
		}
		intest.Assert(err == io.EOF)
		if i == len(files)-1 {
			if s.beforeReaderClose != nil {
				s.beforeReaderClose()
			}
		}
		err = reader.Close()
		intest.AssertNoError(err)
	}
	if s.afterReaderClose != nil {
		s.afterReaderClose()
	}
}

func readFileConcurrently(s *readTestSuite) {
	ctx := context.Background()
<<<<<<< HEAD
	files, _, err := GetAllFileNames(ctx, s.store, s.subDir)
	intest.Assert(err == nil)
=======
	files, _, err := GetAllFileNames(ctx, s.store, "/evenly_distributed")
	intest.AssertNoError(err)
>>>>>>> d731f28d

	conc := min(s.concurrency, len(files))
	var eg errgroup.Group
	eg.SetLimit(conc)
	var once sync.Once

	if s.beforeCreateReader != nil {
		s.beforeCreateReader()
	}
	for _, file := range files {
		eg.Go(func() error {
			buf := make([]byte, s.memoryLimit/conc)
			reader, err := s.store.Open(ctx, file, nil)
			intest.AssertNoError(err)
			_, err = reader.Read(buf)
			for err == nil {
				_, err = reader.Read(buf)
			}
			intest.Assert(err == io.EOF)
			once.Do(func() {
				if s.beforeReaderClose != nil {
					s.beforeReaderClose()
				}
			})
			err = reader.Close()
			intest.AssertNoError(err)
			return nil
		})
	}
	err = eg.Wait()
	intest.AssertNoError(err)
	if s.afterReaderClose != nil {
		s.afterReaderClose()
	}
}

func createEvenlyDistributedFiles(
	t *testing.T,
	fileSize, fileCount int,
	subDir string,
) (storage.ExternalStorage, int) {
	store := openTestingStorage(t)
	ctx := context.Background()

<<<<<<< HEAD
	files, statFiles, err := GetAllFileNames(ctx, store, subDir)
	intest.Assert(err == nil)
=======
	files, statFiles, err := GetAllFileNames(ctx, store, "/evenly_distributed")
	intest.AssertNoError(err)
>>>>>>> d731f28d
	err = store.DeleteFiles(ctx, files)
	intest.AssertNoError(err)
	err = store.DeleteFiles(ctx, statFiles)
	intest.AssertNoError(err)

	value := make([]byte, 100)
	kvCnt := 0
	for i := 0; i < fileCount; i++ {
		builder := NewWriterBuilder().
			SetBlockSize(10 * 1024 * 1024).
			SetMemorySizeLimit(uint64(float64(fileSize) * 1.1))
		writer := builder.Build(
			store,
<<<<<<< HEAD
			subDir,
=======
			"/evenly_distributed",
>>>>>>> d731f28d
			fmt.Sprintf("%d", i),
		)

		keyIdx := i
		totalSize := 0
		for totalSize < fileSize {
			key := fmt.Sprintf("key_%09d", keyIdx)
			err := writer.WriteRow(ctx, []byte(key), value, nil)
			intest.AssertNoError(err)
			keyIdx += fileCount
			totalSize += len(key) + len(value)
			kvCnt++
		}
		err := writer.Close(ctx)
		intest.AssertNoError(err)
	}
	return store, kvCnt
}

func readMergeIter(s *readTestSuite) {
	ctx := context.Background()
<<<<<<< HEAD
	files, _, err := GetAllFileNames(ctx, s.store, s.subDir)
	intest.Assert(err == nil)
=======
	files, _, err := GetAllFileNames(ctx, s.store, "/evenly_distributed")
	intest.AssertNoError(err)
>>>>>>> d731f28d

	if s.beforeCreateReader != nil {
		s.beforeCreateReader()
	}

	readBufSize := s.memoryLimit / len(files)
	zeroOffsets := make([]uint64, len(files))
<<<<<<< HEAD
	iter, err := NewMergeKVIter(ctx, files, zeroOffsets, s.store, readBufSize, s.mergeIterHotspot)
	intest.Assert(err == nil)
=======
	iter, err := NewMergeKVIter(ctx, files, zeroOffsets, s.store, readBufSize, false)
	intest.AssertNoError(err)
>>>>>>> d731f28d

	kvCnt := 0
	for iter.Next() {
		kvCnt++
		if kvCnt == s.totalKVCnt/2 {
			if s.beforeReaderClose != nil {
				s.beforeReaderClose()
			}
		}
	}
	intest.Assert(kvCnt == s.totalKVCnt)
	err = iter.Close()
	intest.AssertNoError(err)
	if s.afterReaderClose != nil {
		s.afterReaderClose()
	}
}

func TestCompareReaderEvenlyDistributedContent(t *testing.T) {
	fileSize := 50 * 1024 * 1024
	fileCnt := 24
	subDir := "evenly_distributed"
	store, kvCnt := createEvenlyDistributedFiles(t, fileSize, fileCnt, subDir)
	memoryLimit := 64 * 1024 * 1024
	fileIdx := 0
	var (
		now     time.Time
		elapsed time.Duration
		file    *os.File
		err     error
	)
	beforeTest := func() {
		fileIdx++
		file, err = os.Create(fmt.Sprintf("cpu-profile-%d.prof", fileIdx))
		intest.AssertNoError(err)
		err = pprof.StartCPUProfile(file)
		intest.AssertNoError(err)
		now = time.Now()
	}
	beforeClose := func() {
		file, err = os.Create(fmt.Sprintf("heap-profile-%d.prof", fileIdx))
		intest.AssertNoError(err)
		// check heap profile to see the memory usage is expected
		err = pprof.WriteHeapProfile(file)
		intest.AssertNoError(err)
	}
	afterClose := func() {
		elapsed = time.Since(now)
		pprof.StopCPUProfile()
	}

	suite := &readTestSuite{
		store:              store,
		totalKVCnt:         kvCnt,
		concurrency:        100,
		memoryLimit:        memoryLimit,
		beforeCreateReader: beforeTest,
		beforeReaderClose:  beforeClose,
		afterReaderClose:   afterClose,
		subDir:             subDir,
	}

	readMergeIter(suite)
	t.Logf(
		"merge iter read speed for %d bytes: %.2f MB/s",
		fileSize*fileCnt,
		float64(fileSize*fileCnt)/elapsed.Seconds()/1024/1024,
	)

	readFileSequential(suite)
	t.Logf(
		"sequential read speed for %d bytes: %.2f MB/s",
		fileSize*fileCnt,
		float64(fileSize*fileCnt)/elapsed.Seconds()/1024/1024,
	)

	readFileConcurrently(suite)
	t.Logf(
		"concurrent read speed for %d bytes: %.2f MB/s",
		fileSize*fileCnt,
		float64(fileSize*fileCnt)/elapsed.Seconds()/1024/1024,
	)
}

func createAscendingFiles(
	t *testing.T,
	fileSize, fileCount int,
	subDir string,
) (storage.ExternalStorage, int) {
	store := openTestingStorage(t)
	ctx := context.Background()

	files, statFiles, err := GetAllFileNames(ctx, store, subDir)
	intest.Assert(err == nil)
	err = store.DeleteFiles(ctx, files)
	intest.Assert(err == nil)
	err = store.DeleteFiles(ctx, statFiles)
	intest.Assert(err == nil)

	keyIdx := 0
	value := make([]byte, 100)
	kvCnt := 0
	for i := 0; i < fileCount; i++ {
		builder := NewWriterBuilder().
			SetMemorySizeLimit(uint64(float64(fileSize) * 1.1))
		writer := builder.Build(
			store,
			subDir,
			fmt.Sprintf("%d", i),
		)

		totalSize := 0
		for totalSize < fileSize {
			key := fmt.Sprintf("key_%09d", keyIdx)
			err := writer.WriteRow(ctx, []byte(key), value, nil)
			intest.AssertNoError(err)
			keyIdx++
			totalSize += len(key) + len(value)
			kvCnt++
		}
		err := writer.Close(ctx)
		intest.AssertNoError(err)
	}
	return store, kvCnt
}

func TestCompareReaderAscendingContent(t *testing.T) {
	fileSize := 50 * 1024 * 1024
	fileCnt := 24
	subDir := "ascending"
	store, kvCnt := createAscendingFiles(t, fileSize, fileCnt, subDir)
	memoryLimit := 64 * 1024 * 1024
	fileIdx := 0
	var (
		now     time.Time
		elapsed time.Duration
		file    *os.File
		err     error
	)
	beforeTest := func() {
		fileIdx++
		file, err = os.Create(fmt.Sprintf("cpu-profile-%d.prof", fileIdx))
		intest.AssertNoError(err)
		err = pprof.StartCPUProfile(file)
		intest.AssertNoError(err)
		now = time.Now()
	}
	beforeClose := func() {
		file, err = os.Create(fmt.Sprintf("heap-profile-%d.prof", fileIdx))
		intest.AssertNoError(err)
		// check heap profile to see the memory usage is expected
		err = pprof.WriteHeapProfile(file)
		intest.AssertNoError(err)
	}
	afterClose := func() {
		elapsed = time.Since(now)
		pprof.StopCPUProfile()
	}

	suite := &readTestSuite{
		store:              store,
		totalKVCnt:         kvCnt,
		concurrency:        100,
		memoryLimit:        memoryLimit,
		beforeCreateReader: beforeTest,
		beforeReaderClose:  beforeClose,
		afterReaderClose:   afterClose,
		subDir:             subDir,
	}
	readFileSequential(suite)
	t.Logf(
		"sequential read speed for %d bytes: %.2f MB/s",
		fileSize*fileCnt,
		float64(fileSize*fileCnt)/elapsed.Seconds()/1024/1024,
	)

	readFileConcurrently(suite)
	t.Logf(
		"concurrent read speed for %d bytes: %.2f MB/s",
		fileSize*fileCnt,
		float64(fileSize*fileCnt)/elapsed.Seconds()/1024/1024,
	)

	readMergeIter(suite)
	t.Logf(
		"merge iter read (hotspot=false) speed for %d bytes: %.2f MB/s",
		fileSize*fileCnt,
		float64(fileSize*fileCnt)/elapsed.Seconds()/1024/1024,
	)

	suite.mergeIterHotspot = true
	readMergeIter(suite)
	t.Logf(
		"merge iter read (hotspot=true) speed for %d bytes: %.2f MB/s",
		fileSize*fileCnt,
		float64(fileSize*fileCnt)/elapsed.Seconds()/1024/1024,
	)
}<|MERGE_RESOLUTION|>--- conflicted
+++ resolved
@@ -261,13 +261,8 @@
 
 func readFileSequential(s *readTestSuite) {
 	ctx := context.Background()
-<<<<<<< HEAD
 	files, _, err := GetAllFileNames(ctx, s.store, s.subDir)
-	intest.Assert(err == nil)
-=======
-	files, _, err := GetAllFileNames(ctx, s.store, "/evenly_distributed")
-	intest.AssertNoError(err)
->>>>>>> d731f28d
+	intest.AssertNoError(err)
 
 	buf := make([]byte, s.memoryLimit)
 	if s.beforeCreateReader != nil {
@@ -296,13 +291,8 @@
 
 func readFileConcurrently(s *readTestSuite) {
 	ctx := context.Background()
-<<<<<<< HEAD
 	files, _, err := GetAllFileNames(ctx, s.store, s.subDir)
-	intest.Assert(err == nil)
-=======
-	files, _, err := GetAllFileNames(ctx, s.store, "/evenly_distributed")
-	intest.AssertNoError(err)
->>>>>>> d731f28d
+	intest.AssertNoError(err)
 
 	conc := min(s.concurrency, len(files))
 	var eg errgroup.Group
@@ -347,13 +337,8 @@
 	store := openTestingStorage(t)
 	ctx := context.Background()
 
-<<<<<<< HEAD
 	files, statFiles, err := GetAllFileNames(ctx, store, subDir)
-	intest.Assert(err == nil)
-=======
-	files, statFiles, err := GetAllFileNames(ctx, store, "/evenly_distributed")
-	intest.AssertNoError(err)
->>>>>>> d731f28d
+	intest.AssertNoError(err)
 	err = store.DeleteFiles(ctx, files)
 	intest.AssertNoError(err)
 	err = store.DeleteFiles(ctx, statFiles)
@@ -367,11 +352,7 @@
 			SetMemorySizeLimit(uint64(float64(fileSize) * 1.1))
 		writer := builder.Build(
 			store,
-<<<<<<< HEAD
 			subDir,
-=======
-			"/evenly_distributed",
->>>>>>> d731f28d
 			fmt.Sprintf("%d", i),
 		)
 
@@ -393,13 +374,8 @@
 
 func readMergeIter(s *readTestSuite) {
 	ctx := context.Background()
-<<<<<<< HEAD
 	files, _, err := GetAllFileNames(ctx, s.store, s.subDir)
-	intest.Assert(err == nil)
-=======
-	files, _, err := GetAllFileNames(ctx, s.store, "/evenly_distributed")
-	intest.AssertNoError(err)
->>>>>>> d731f28d
+	intest.AssertNoError(err)
 
 	if s.beforeCreateReader != nil {
 		s.beforeCreateReader()
@@ -407,13 +383,8 @@
 
 	readBufSize := s.memoryLimit / len(files)
 	zeroOffsets := make([]uint64, len(files))
-<<<<<<< HEAD
 	iter, err := NewMergeKVIter(ctx, files, zeroOffsets, s.store, readBufSize, s.mergeIterHotspot)
-	intest.Assert(err == nil)
-=======
-	iter, err := NewMergeKVIter(ctx, files, zeroOffsets, s.store, readBufSize, false)
-	intest.AssertNoError(err)
->>>>>>> d731f28d
+	intest.AssertNoError(err)
 
 	kvCnt := 0
 	for iter.Next() {
