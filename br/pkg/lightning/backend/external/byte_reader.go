--- conflicted
+++ resolved
@@ -204,13 +204,8 @@
 	}
 	// If the reader has fewer than n bytes remaining in current buffer,
 	// `auxBuf` is used as a container instead.
-<<<<<<< HEAD
-	if n > 1024*1024*1024 {
-		return nil, errors.Errorf("read %d bytes from external storage, exceed max limit %d", n, 1024*1024*1024)
-=======
 	if n > int(size.GB) {
 		return nil, errors.Errorf("read %d bytes from external storage, exceed max limit %d", n, size.GB)
->>>>>>> ebca7ba7
 	}
 	auxBuf := make([]byte, n)
 	copy(auxBuf, b)
