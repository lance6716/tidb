--- conflicted
+++ resolved
@@ -29,13 +29,7 @@
 var (
 	// ConcurrentReaderBufferSizePerConc is the buffer size for concurrent reader per
 	// concurrency.
-<<<<<<< HEAD
-	ConcurrentReaderBufferSizePerConc = 4 * 1024 * 1024
-=======
 	ConcurrentReaderBufferSizePerConc = int(4 * size.MB)
-	// ConcurrentReaderConcurrency is the concurrency for concurrent reader.
-	ConcurrentReaderConcurrency = 8
->>>>>>> 4279cd6f
 )
 
 // byteReader provides structured reading on a byte stream of external storage.
