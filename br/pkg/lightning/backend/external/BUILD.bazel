--- conflicted
+++ resolved
@@ -57,11 +57,7 @@
     ],
     embed = [":external"],
     flaky = True,
-<<<<<<< HEAD
-    shard_count = 35,
-=======
     shard_count = 37,
->>>>>>> aedc6111
     deps = [
         "//br/pkg/lightning/backend/kv",
         "//br/pkg/lightning/common",
