--- conflicted
+++ resolved
@@ -22,19 +22,15 @@
 	"sort"
 	"strings"
 
-<<<<<<< HEAD
 	kv2 "github.com/pingcap/tidb/br/pkg/lightning/backend/kv"
 	"github.com/pingcap/tidb/br/pkg/lightning/common"
-=======
+	"github.com/pingcap/tidb/br/pkg/storage"
 	"github.com/pingcap/tidb/br/pkg/utils"
-	"golang.org/x/sync/errgroup"
-
->>>>>>> 66ddb7b0
-	"github.com/pingcap/tidb/br/pkg/storage"
 	"github.com/pingcap/tidb/kv"
 	"github.com/pingcap/tidb/util/hack"
 	"github.com/pingcap/tidb/util/logutil"
 	"go.uber.org/zap"
+	"golang.org/x/sync/errgroup"
 )
 
 // prettyFileNames removes the directory prefix except the last level from the
@@ -127,35 +123,6 @@
 	return data, stats, nil
 }
 
-<<<<<<< HEAD
-// MockExternalEngine generates an external engine with the given keys and values.
-func MockExternalEngine(
-	storage storage.ExternalStorage,
-	keys [][]byte,
-	values [][]byte,
-) (dataFiles []string, statsFiles []string, err error) {
-	ctx := context.Background()
-	writer := NewWriterBuilder().
-		SetMemorySizeLimit(128).
-		SetPropSizeDistance(32).
-		SetPropKeysDistance(4).
-		Build(storage, "/mock-test", 0)
-	kvs := make([]common.KvPair, len(keys))
-	for i := range keys {
-		kvs[i].Key = keys[i]
-		kvs[i].Val = values[i]
-	}
-	rows := kv2.MakeRowsFromKvPairs(kvs)
-	err = writer.AppendRows(ctx, nil, rows)
-	if err != nil {
-		return nil, nil, err
-	}
-	_, err = writer.Close(ctx)
-	if err != nil {
-		return nil, nil, err
-	}
-	return GetAllFileNames(ctx, storage, "/mock-test")
-=======
 // CleanUpFiles delete all data and stat files under one subDir.
 func CleanUpFiles(ctx context.Context,
 	store storage.ExternalStorage,
@@ -189,5 +156,33 @@
 		})
 	}
 	return eg.Wait()
->>>>>>> 66ddb7b0
+}
+
+// MockExternalEngine generates an external engine with the given keys and values.
+func MockExternalEngine(
+	storage storage.ExternalStorage,
+	keys [][]byte,
+	values [][]byte,
+) (dataFiles []string, statsFiles []string, err error) {
+	ctx := context.Background()
+	writer := NewWriterBuilder().
+		SetMemorySizeLimit(128).
+		SetPropSizeDistance(32).
+		SetPropKeysDistance(4).
+		Build(storage, "/mock-test", 0)
+	kvs := make([]common.KvPair, len(keys))
+	for i := range keys {
+		kvs[i].Key = keys[i]
+		kvs[i].Val = values[i]
+	}
+	rows := kv2.MakeRowsFromKvPairs(kvs)
+	err = writer.AppendRows(ctx, nil, rows)
+	if err != nil {
+		return nil, nil, err
+	}
+	_, err = writer.Close(ctx)
+	if err != nil {
+		return nil, nil, err
+	}
+	return GetAllFileNames(ctx, storage, "/mock-test")
 }