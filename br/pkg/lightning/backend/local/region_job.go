// Copyright 2023 PingCAP, Inc.
//
// Licensed under the Apache License, Version 2.0 (the "License");
// you may not use this file except in compliance with the License.
// You may obtain a copy of the License at
//
//      http://www.apache.org/licenses/LICENSE-2.0
//
// Unless required by applicable law or agreed to in writing, software
// distributed under the License is distributed on an "AS IS" BASIS,
// WITHOUT WARRANTIES OR CONDITIONS OF ANY KIND, either express or implied.
// See the License for the specific language governing permissions and
// limitations under the License.

package local

import (
	"context"
	"strings"
	"time"

	"github.com/cockroachdb/pebble"
	"github.com/google/uuid"
	"github.com/pingcap/errors"
	"github.com/pingcap/failpoint"
	"github.com/pingcap/kvproto/pkg/errorpb"
	sst "github.com/pingcap/kvproto/pkg/import_sstpb"
	"github.com/pingcap/kvproto/pkg/kvrpcpb"
	"github.com/pingcap/kvproto/pkg/metapb"
	"github.com/pingcap/tidb/br/pkg/lightning/common"
	"github.com/pingcap/tidb/br/pkg/lightning/config"
	"github.com/pingcap/tidb/br/pkg/lightning/log"
	"github.com/pingcap/tidb/br/pkg/lightning/metric"
	"github.com/pingcap/tidb/br/pkg/logutil"
	"github.com/pingcap/tidb/br/pkg/membuf"
	"github.com/pingcap/tidb/br/pkg/restore/split"
	"github.com/pingcap/tidb/util/codec"
	"github.com/pingcap/tidb/util/mathutil"
	"go.uber.org/zap"
)

type jobStageTp string

// nil -> regionScanned: create a new region job
// regionScanned -> wrote: write the data to TiKV
// wrote -> ingested: ingest the data to TiKV
// ingested -> nil: finish the job
// regionScanned / wrote -> needRescan: need to rescan the data, maybe region is expanded.
// needRescan -> nil: discard the job. caller will create a new job from unfinishedRanges.
const (
	regionScanned jobStageTp = "regionScanned"
	wrote         jobStageTp = "wrote"
	ingested      jobStageTp = "ingested"
	needRescan    jobStageTp = "needRescan"
)

func (j jobStageTp) String() string {
	return string(j)
}

// regionJob is dedicated to import the data in [keyRange.start, keyRange.end) to a region.
type regionJob struct {
	keyRange Range
	// TODO: check the keyRange so that it's always included in region
	region *split.RegionInfo
	// stage should be updated only by convertStageTo
	stage jobStageTp

	engine          *Engine
	regionSplitSize int64
	regionSplitKeys int64
	metrics         *metric.Metrics
	// below fields are available after wrote stage
	writeResult *tikvWriteResult

	retryCount       int
	waitUntil        time.Time
	lastRetryableErr error
}

type tikvWriteResult struct {
	sstMeta    []*sst.SSTMeta
	rangeStats rangeStats
}

type rangeStats struct {
	count      int64
	totalBytes int64
}

func (j *regionJob) convertStageTo(stage jobStageTp) {
	j.stage = stage
	switch stage {
	case regionScanned:
		j.writeResult = nil
	case ingested:
		j.engine.finishedRanges.add(j.keyRange)

		// when writing is skipped because range is empty
		if j.writeResult == nil {
			return
		}

		j.engine.importedKVSize.Add(j.writeResult.rangeStats.totalBytes)
		j.engine.importedKVCount.Add(j.writeResult.rangeStats.count)
		if j.metrics != nil {
			j.metrics.BytesCounter.WithLabelValues(metric.BytesStateImported).
				Add(float64(j.writeResult.rangeStats.totalBytes))
		}
	}
}

// writeToTiKV writes the data to TiKV and mark this job as wrote stage.
// if any write logic has error, writeToTiKV will set job to a proper stage and return nil.
// if any underlying logic has error, writeToTiKV will return an error.
// we don't need to do cleanup for the pairs written to tikv if encounters an error,
// tikv will take the responsibility to do so.
// TODO: let client-go provide a high-level write interface.
func (j *regionJob) writeToTiKV(
	ctx context.Context,
	apiVersion kvrpcpb.APIVersion,
	clientFactory ImportClientFactory,
	kvBatchSize int,
	bufferPool *membuf.Pool,
	writeLimiter StoreWriteLimiter,
) error {
	if j.stage != regionScanned {
		return nil
	}

	begin := time.Now()
	stats := rangeStats{}
	region := j.region.Region

	firstKey, lastKey, err := j.engine.getFirstAndLastKey(j.keyRange.start, j.keyRange.end)
	if err != nil {
		return errors.Trace(err)
	}
	if firstKey == nil {
		j.convertStageTo(ingested)
		log.FromContext(ctx).Info("keys within region is empty, skip doIngest",
			logutil.Key("start", j.keyRange.start),
			logutil.Key("regionStart", region.StartKey),
			logutil.Key("end", j.keyRange.end),
			logutil.Key("regionEnd", region.EndKey))
		return nil
	}

	firstKey = codec.EncodeBytes([]byte{}, firstKey)
	lastKey = codec.EncodeBytes([]byte{}, lastKey)

	u := uuid.New()
	meta := &sst.SSTMeta{
		Uuid:        u[:],
		RegionId:    region.GetId(),
		RegionEpoch: region.GetRegionEpoch(),
		Range: &sst.Range{
			Start: firstKey,
			End:   lastKey,
		},
		ApiVersion: apiVersion,
	}

	leaderID := j.region.Leader.GetId()
	clients := make([]sst.ImportSST_WriteClient, 0, len(region.GetPeers()))
	storeIDs := make([]uint64, 0, len(region.GetPeers()))
	requests := make([]*sst.WriteRequest, 0, len(region.GetPeers()))
	for _, peer := range region.GetPeers() {
		cli, err := clientFactory.Create(ctx, peer.StoreId)
		if err != nil {
			return errors.Trace(err)
		}

		wstream, err := cli.Write(ctx)
		if err != nil {
			return errors.Trace(err)
		}

		// Bind uuid for this write request
		req := &sst.WriteRequest{
			Chunk: &sst.WriteRequest_Meta{
				Meta: meta,
			},
		}
		if err = wstream.Send(req); err != nil {
			return errors.Trace(err)
		}
		req.Chunk = &sst.WriteRequest_Batch{
			Batch: &sst.WriteBatch{
				CommitTs: j.engine.TS,
			},
		}
		clients = append(clients, wstream)
		requests = append(requests, req)
		storeIDs = append(storeIDs, peer.StoreId)
	}

	bytesBuf := bufferPool.NewBuffer()
	defer bytesBuf.Destroy()
	pairs := make([]*sst.Pair, 0, kvBatchSize)
	count := 0
	size := int64(0)
	totalSize := int64(0)
	totalCount := int64(0)
	// if region-split-size <= 96MiB, we bump the threshold a bit to avoid too many retry split
	// because the range-properties is not 100% accurate
	regionMaxSize := j.regionSplitSize
	if j.regionSplitSize <= int64(config.SplitRegionSize) {
		regionMaxSize = j.regionSplitSize * 4 / 3
	}
	// Set a lower flush limit to make the speed of write more smooth.
	flushLimit := int64(writeLimiter.Limit() / 10)

	flushKVs := func() error {
		for i := range clients {
			if err := writeLimiter.WaitN(ctx, storeIDs[i], int(size)); err != nil {
				return errors.Trace(err)
			}
			// TODO: concurrent write?
			requests[i].Chunk.(*sst.WriteRequest_Batch).Batch.Pairs = pairs[:count]
			if err := clients[i].Send(requests[i]); err != nil {
				return errors.Trace(err)
			}
		}
		return nil
	}

	opt := &pebble.IterOptions{LowerBound: j.keyRange.start, UpperBound: j.keyRange.end}
	iter := j.engine.newKVIter(ctx, opt)
	//nolint: errcheck
	defer iter.Close()

	for iter.First(); iter.Valid(); iter.Next() {
		kvSize := int64(len(iter.Key()) + len(iter.Value()))
		// here we reuse the `*sst.Pair`s to optimize object allocation
		if count < len(pairs) {
			pairs[count].Key = bytesBuf.AddBytes(iter.Key())
			pairs[count].Value = bytesBuf.AddBytes(iter.Value())
		} else {
			pair := &sst.Pair{
				Key:   bytesBuf.AddBytes(iter.Key()),
				Value: bytesBuf.AddBytes(iter.Value()),
			}
			pairs = append(pairs, pair)
		}
		count++
		totalCount++
		size += kvSize
		totalSize += kvSize

		if count >= kvBatchSize || size >= flushLimit {
			if err := flushKVs(); err != nil {
				return errors.Trace(err)
			}
			count = 0
			size = 0
			bytesBuf.Reset()
		}
		if totalSize >= regionMaxSize || totalCount >= j.regionSplitKeys {
			// we will shrink the key range of this job to real written range
			if iter.Valid() && iter.Next() {
				firstKey := append([]byte{}, iter.Key()...)
				oldEndKey := j.keyRange.end
				j.keyRange.end = firstKey
				log.FromContext(ctx).Info("write to tikv partial finish",
					zap.Int64("count", totalCount),
					zap.Int64("size", totalSize),
					logutil.Key("startKey", j.keyRange.start),
					logutil.Key("endKey", oldEndKey),
					logutil.Key("remainStart", firstKey),
					logutil.Key("remainEnd", oldEndKey),
					logutil.Region(region),
					logutil.Leader(j.region.Leader))
			}
			break
		}
	}

	if iter.Error() != nil {
		return errors.Trace(iter.Error())
	}

	if count > 0 {
		if err := flushKVs(); err != nil {
			return errors.Trace(err)
		}
		count = 0
		size = 0
		bytesBuf.Reset()
	}

	var leaderPeerMetas []*sst.SSTMeta
	for i, wStream := range clients {
		resp, closeErr := wStream.CloseAndRecv()
		if closeErr != nil {
			return errors.Trace(closeErr)
		}
		if resp.Error != nil {
			return errors.New(resp.Error.Message)
		}
		if leaderID == region.Peers[i].GetId() {
			leaderPeerMetas = resp.Metas
			log.FromContext(ctx).Debug("get metas after write kv stream to tikv", zap.Reflect("metas", leaderPeerMetas))
		}
	}

	// if there is not leader currently, we don't forward the stage to wrote and let caller
	// handle the retry.
	if len(leaderPeerMetas) == 0 {
		log.FromContext(ctx).Warn("write to tikv no leader",
			logutil.Region(region), logutil.Leader(j.region.Leader),
			zap.Uint64("leader_id", leaderID), logutil.SSTMeta(meta),
			zap.Int64("kv_pairs", totalCount), zap.Int64("total_bytes", totalSize))
		return errors.Errorf("write to tikv with no leader returned, region '%d', leader: %d",
			region.Id, leaderID)
	}

	takeTime := time.Since(begin)
	log.FromContext(ctx).Debug("write to kv", zap.Reflect("region", j.region), zap.Uint64("leader", leaderID),
		zap.Reflect("meta", meta), zap.Reflect("return metas", leaderPeerMetas),
		zap.Int64("kv_pairs", totalCount), zap.Int64("total_bytes", totalSize),
		zap.Int64("buf_size", bytesBuf.TotalSize()),
		zap.Stringer("takeTime", takeTime))
	if m, ok := metric.FromContext(ctx); ok {
		m.SSTSecondsHistogram.WithLabelValues(metric.SSTProcessWrite).Observe(takeTime.Seconds())
	}

	stats.count = totalCount
	stats.totalBytes = totalSize
	j.writeResult = &tikvWriteResult{
		sstMeta:    leaderPeerMetas,
		rangeStats: stats,
	}
	j.convertStageTo(wrote)
	return nil
}

// ingest tries to finish the regionJob.
// if any ingest logic has error, ingest may retry sometimes to resolve it and finally
// set job to a proper stage with nil error returned.
// if any underlying logic has error, ingest will return an error to let caller
// handle it.
func (j *regionJob) ingest(
	ctx context.Context,
	clientFactory ImportClientFactory,
	splitCli split.SplitClient,
	supportMultiIngest bool,
	shouldCheckWriteStall bool,
<<<<<<< HEAD
) error {
	if j.stage != wrote {
=======
) (err error) {
	switch j.stage {
	case regionScanned, ingested:
>>>>>>> 02f2636a
		return nil
	}

	if len(j.writeResult.sstMeta) == 0 {
		j.convertStageTo(ingested)
		return nil
	}

	if m, ok := metric.FromContext(ctx); ok {
		begin := time.Now()
		defer func() {
			if err == nil {
				m.SSTSecondsHistogram.WithLabelValues(metric.SSTProcessIngest).Observe(time.Since(begin).Seconds())
			}
		}()
	}

	for retry := 0; retry < maxRetryTimes; retry++ {
		resp, err := j.doIngest(ctx, clientFactory, supportMultiIngest, shouldCheckWriteStall)
		if err == nil && resp.GetError() == nil {
			j.convertStageTo(ingested)
			return nil
		}
		if err != nil {
			if common.IsContextCanceledError(err) {
				return err
			}
			log.FromContext(ctx).Warn("meet underlying error, will retry ingest",
				log.ShortError(err), logutil.SSTMetas(j.writeResult.sstMeta),
				logutil.Region(j.region.Region), logutil.Leader(j.region.Leader))
			continue
		}
		canContinue, err := j.fixIngestError(resp)
		if common.IsContextCanceledError(err) {
			return err
		}
		if !canContinue {
			log.FromContext(ctx).Warn("meet error and handle the job later",
				zap.Stringer("job stage", j.stage),
				logutil.ShortError(j.lastRetryableErr),
				logutil.Region(j.region.Region),
				logutil.Key("start", j.keyRange.start),
				logutil.Key("end", j.keyRange.end))
			return nil
		}
		log.FromContext(ctx).Warn("meet error and will doIngest region, again",
			logutil.ShortError(j.lastRetryableErr),
			logutil.Region(j.region.Region),
			logutil.Key("start", j.keyRange.start),
			logutil.Key("end", j.keyRange.end))
	}
	return nil
}

func (j *regionJob) checkWriteStall(
	ctx context.Context,
	region *split.RegionInfo,
	clientFactory ImportClientFactory,
) (bool, *sst.IngestResponse, error) {
	for _, peer := range region.Region.GetPeers() {
		cli, err := clientFactory.Create(ctx, peer.StoreId)
		if err != nil {
			return false, nil, errors.Trace(err)
		}
		// currently we use empty MultiIngestRequest to check if TiKV is busy.
		// If in future the rate limit feature contains more metrics we can switch to use it.
		resp, err := cli.MultiIngest(ctx, &sst.MultiIngestRequest{})
		if err != nil {
			return false, nil, errors.Trace(err)
		}
		if resp.Error != nil && resp.Error.ServerIsBusy != nil {
			return true, resp, nil
		}
	}
	return false, nil, nil
}

// doIngest send ingest commands to TiKV based on regionJob.writeResult.sstMeta.
// When meet error, it will remove finished sstMetas before return.
func (j *regionJob) doIngest(
	ctx context.Context,
	clientFactory ImportClientFactory,
	supportMultiIngest bool,
	shouldCheckWriteStall bool,
) (*sst.IngestResponse, error) {
	if shouldCheckWriteStall {
		writeStall, resp, err := j.checkWriteStall(ctx, j.region, clientFactory)
		if err != nil {
			return nil, errors.Trace(err)
		}
		if writeStall {
			return resp, nil
		}
	}

	batch := 1
	if supportMultiIngest {
		batch = len(j.writeResult.sstMeta)
	}

	var resp *sst.IngestResponse
	for start := 0; start < len(j.writeResult.sstMeta); start += batch {
		end := mathutil.Min(start+batch, len(j.writeResult.sstMeta))
		ingestMetas := j.writeResult.sstMeta[start:end]

		log.FromContext(ctx).Debug("ingest meta", zap.Reflect("meta", ingestMetas))

		failpoint.Inject("FailIngestMeta", func(val failpoint.Value) {
			// only inject the error once
			var resp *sst.IngestResponse

			switch val.(string) {
			case "notleader":
				resp = &sst.IngestResponse{
					Error: &errorpb.Error{
						NotLeader: &errorpb.NotLeader{
							RegionId: j.region.Region.Id,
							Leader:   j.region.Leader,
						},
					},
				}
			case "epochnotmatch":
				resp = &sst.IngestResponse{
					Error: &errorpb.Error{
						EpochNotMatch: &errorpb.EpochNotMatch{
							CurrentRegions: []*metapb.Region{j.region.Region},
						},
					},
				}
			}
			failpoint.Return(resp, nil)
		})

		leader := j.region.Leader
		if leader == nil {
			leader = j.region.Region.GetPeers()[0]
		}

		cli, err := clientFactory.Create(ctx, leader.StoreId)
		if err != nil {
			return nil, errors.Trace(err)
		}
		reqCtx := &kvrpcpb.Context{
			RegionId:    j.region.Region.GetId(),
			RegionEpoch: j.region.Region.GetRegionEpoch(),
			Peer:        leader,
		}

		if supportMultiIngest {
			req := &sst.MultiIngestRequest{
				Context: reqCtx,
				Ssts:    ingestMetas,
			}
			resp, err = cli.MultiIngest(ctx, req)
		} else {
			req := &sst.IngestRequest{
				Context: reqCtx,
				Sst:     ingestMetas[0],
			}
			resp, err = cli.Ingest(ctx, req)
		}
		if resp.GetError() != nil || err != nil {
			// remove finished sstMetas
			j.writeResult.sstMeta = j.writeResult.sstMeta[start:]
			return resp, errors.Trace(err)
		}
	}
	return resp, nil
}

// fixIngestError will try to fix the error contained in ingest response.
// Return (_, error) when another error occurred.
// Return (true, nil) when the job can retry ingesting immediately.
// Return (false, nil) when the job should be put back to queue.
func (j *regionJob) fixIngestError(
	resp *sst.IngestResponse,
) (bool, error) {
	if resp.GetError() == nil {
		return true, nil
	}

	var newRegion *split.RegionInfo
	switch errPb := resp.GetError(); {
	case errPb.NotLeader != nil:
		j.lastRetryableErr = common.ErrKVNotLeader.GenWithStack(errPb.GetMessage())

		// meet a problem that the region leader+peer are all updated but the return
		// error is only "NotLeader", we should update the whole region info.
		j.convertStageTo(needRescan)
		return false, nil
	case errPb.EpochNotMatch != nil:
		j.lastRetryableErr = common.ErrKVEpochNotMatch.GenWithStack(errPb.GetMessage())

		if currentRegions := errPb.GetEpochNotMatch().GetCurrentRegions(); currentRegions != nil {
			var currentRegion *metapb.Region
			for _, r := range currentRegions {
				if insideRegion(r, j.writeResult.sstMeta) {
					currentRegion = r
					break
				}
			}
			if currentRegion != nil {
				var newLeader *metapb.Peer
				for _, p := range currentRegion.Peers {
					if p.GetStoreId() == j.region.Leader.GetStoreId() {
						newLeader = p
						break
					}
				}
				if newLeader != nil {
					newRegion = &split.RegionInfo{
						Leader: newLeader,
						Region: currentRegion,
					}
				}
			}
		}
		if newRegion != nil {
			j.region = newRegion
			j.convertStageTo(regionScanned)
			return false, nil
		}
		j.convertStageTo(needRescan)
		return false, nil
	case strings.Contains(errPb.Message, "raft: proposal dropped"):
		j.lastRetryableErr = common.ErrKVRaftProposalDropped.GenWithStack(errPb.GetMessage())

		j.convertStageTo(needRescan)
		return false, nil
	case errPb.ServerIsBusy != nil:
		j.lastRetryableErr = common.ErrKVServerIsBusy.GenWithStack(errPb.GetMessage())

		return false, nil
	case errPb.RegionNotFound != nil:
		j.lastRetryableErr = common.ErrKVRegionNotFound.GenWithStack(errPb.GetMessage())

		j.convertStageTo(needRescan)
		return false, nil
	case errPb.ReadIndexNotReady != nil:
		j.lastRetryableErr = common.ErrKVReadIndexNotReady.GenWithStack(errPb.GetMessage())

		// this error happens when this region is splitting, the error might be:
		//   read index not ready, reason can not read index due to split, region 64037
		// we have paused schedule, but it's temporary,
		// if next request takes a long time, there's chance schedule is enabled again
		// or on key range border, another engine sharing this region tries to split this
		// region may cause this error too.
		j.convertStageTo(needRescan)
		return false, nil
	case errPb.DiskFull != nil:
		return false, errors.Errorf("non-retryable error: %s", resp.GetError().GetMessage())
	}
	// all others doIngest error, such as stale command, etc. we'll retry it again from writeAndIngestByRange
	j.lastRetryableErr = common.ErrKVIngestFailed.GenWithStack(resp.GetError().GetMessage())
	j.convertStageTo(regionScanned)
	return false, nil
}<|MERGE_RESOLUTION|>--- conflicted
+++ resolved
@@ -346,14 +346,8 @@
 	splitCli split.SplitClient,
 	supportMultiIngest bool,
 	shouldCheckWriteStall bool,
-<<<<<<< HEAD
-) error {
+) (err error) {
 	if j.stage != wrote {
-=======
-) (err error) {
-	switch j.stage {
-	case regionScanned, ingested:
->>>>>>> 02f2636a
 		return nil
 	}
 
