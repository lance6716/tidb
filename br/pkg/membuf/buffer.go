// Copyright 2021 PingCAP, Inc.
//
// Licensed under the Apache License, Version 2.0 (the "License");
// you may not use this file except in compliance with the License.
// You may obtain a copy of the License at
//
//     http://www.apache.org/licenses/LICENSE-2.0
//
// Unless required by applicable law or agreed to in writing, software
// distributed under the License is distributed on an "AS IS" BASIS,
// WITHOUT WARRANTIES OR CONDITIONS OF ANY KIND, either express or implied.
// See the License for the specific language governing permissions and
// limitations under the License.

package membuf

const (
	defaultPoolSize            = 1024
	defaultBlockSize           = 1 << 20 // 1M
	defaultLargeAllocThreshold = 1 << 16 // 64K
)

// Allocator is the abstract interface for allocating and freeing memory.
type Allocator interface {
	Alloc(n int) []byte
	Free([]byte)
}

type stdAllocator struct{}

func (stdAllocator) Alloc(n int) []byte {
	return make([]byte, n)
}

func (stdAllocator) Free(_ []byte) {}

// Pool is like `sync.Pool`, which manages memory for all bytes buffers.
//
// NOTE: we don't used a `sync.Pool` because when will sync.Pool release is depending on the
// garbage collector which always release the memory so late. Use a fixed size chan to reuse
// can decrease the memory usage to 1/3 compare with sync.Pool.
type Pool struct {
	allocator           Allocator
	blockSize           int
	blockCache          chan []byte
	largeAllocThreshold int
}

// Option configures a pool.
type Option func(p *Pool)

// WithBlockNum configures how many blocks cached by this pool.
func WithBlockNum(num int) Option {
	return func(p *Pool) {
		p.blockCache = make(chan []byte, num)
	}
}

// WithBlockSize configures the size of each block.
func WithBlockSize(bytes int) Option {
	return func(p *Pool) {
		p.blockSize = bytes
	}
}

// WithAllocator specifies the allocator used by pool to allocate and free memory.
func WithAllocator(allocator Allocator) Option {
	return func(p *Pool) {
		p.allocator = allocator
	}
}

// WithLargeAllocThreshold configures the threshold for large allocation of a Buffer.
// If allocate size is larger than this threshold, bytes will be allocated directly
// by the make built-in function and won't be tracked by the pool.
func WithLargeAllocThreshold(threshold int) Option {
	return func(p *Pool) {
		p.largeAllocThreshold = threshold
	}
}

// NewPool creates a new pool.
func NewPool(opts ...Option) *Pool {
	p := &Pool{
		allocator:           stdAllocator{},
		blockSize:           defaultBlockSize,
		blockCache:          make(chan []byte, defaultPoolSize),
		largeAllocThreshold: defaultLargeAllocThreshold,
	}
	for _, opt := range opts {
		opt(p)
	}
	return p
}

func (p *Pool) acquire() []byte {
	select {
	case b := <-p.blockCache:
		return b
	default:
		return p.allocator.Alloc(p.blockSize)
	}
}

func (p *Pool) release(b []byte) {
	select {
	case p.blockCache <- b:
	default:
		p.allocator.Free(b)
	}
}

<<<<<<< HEAD
// PreAllocPoolSize pre-allocates given memory for the pool.
func (p *Pool) PreAllocPoolSize(bytes int) *Pool {
	for i := 0; i < bytes/p.blockSize; i++ {
		p.blockCache <- p.allocator.Alloc(p.blockSize)
	}
	return p
}

=======
>>>>>>> a84ac1cb
// Destroy frees all buffers.
func (p *Pool) Destroy() {
	close(p.blockCache)
	for b := range p.blockCache {
		p.allocator.Free(b)
	}
}

// TotalSize is the total memory size of this Pool.
func (p *Pool) TotalSize() int64 {
	return int64(len(p.blockCache) * p.blockSize)
}

// Buffer represents the reuse buffer.
type Buffer struct {
	pool          *Pool
	blocks        [][]byte
	blockCntLimit int
	curBlock      []byte
	curBlockIdx   int
	curIdx        int
}

// BufferOption configures a buffer.
type BufferOption func(*Buffer)

// WithMemoryLimit approximately limits the maximum memory size of this Buffer.
// Due to it use blocks to allocate memory, the actual memory size is
// blockSize*ceil(limit/blockSize).
// In order to keep compatibility, it will only restrict AllocBytesWithSliceLocation.
func WithMemoryLimit(limit uint64) BufferOption {
	return func(b *Buffer) {
		blockCntLimit := int(limit+uint64(b.pool.blockSize)-1) / b.pool.blockSize
		b.blockCntLimit = blockCntLimit
		b.blocks = make([][]byte, 0, blockCntLimit)
	}
}

// NewBuffer creates a new buffer in current pool.
func (p *Pool) NewBuffer(opts ...BufferOption) *Buffer {
	b := &Buffer{
		pool:          p,
<<<<<<< HEAD
		blocks:        make([][]byte, 0, 128),
=======
>>>>>>> a84ac1cb
		curBlockIdx:   -1,
		blockCntLimit: -1,
	}
	for _, opt := range opts {
		opt(b)
	}
<<<<<<< HEAD
=======
	if b.blocks == nil {
		b.blocks = make([][]byte, 0, 128)
	}
>>>>>>> a84ac1cb
	return b
}

// Reset resets the buffer.
func (b *Buffer) Reset() {
	if len(b.blocks) > 0 {
		b.curBlock = b.blocks[0]
		b.curBlockIdx = 0
		b.curIdx = 0
	}
}

// Destroy frees all buffers.
func (b *Buffer) Destroy() {
	for _, buf := range b.blocks {
		b.pool.release(buf)
	}
	b.blocks = nil
}

// TotalSize represents the total memory size of this Buffer.
func (b *Buffer) TotalSize() int64 {
	return int64(len(b.blocks) * b.pool.blockSize)
}

// AllocBytes allocates bytes with the given length.
func (b *Buffer) AllocBytes(n int) []byte {
	if n > b.pool.largeAllocThreshold {
		return make([]byte, n)
	}
	if b.curIdx+n > len(b.curBlock) {
<<<<<<< HEAD
		b.addBuf()
	}
	idx := b.curIdx
	b.curIdx += n
	return b.curBlock[idx:b.curIdx:b.curIdx]
}

// addBuf adds buffer to Buffer.
func (b *Buffer) addBuf() {
	if b.curBlockIdx < len(b.blocks)-1 {
		b.curBlockIdx++
		b.curBlock = b.blocks[b.curBlockIdx]
	} else {
		buf := b.pool.acquire()
		b.blocks = append(b.blocks, buf)
		b.curBlock = buf
		b.curBlockIdx = len(b.blocks) - 1
	}

	b.curIdx = 0
}

// SliceLocation is like a reflect.SliceHeader, but it's associated with a
// Buffer. The advantage is that it's smaller than a slice, and it doesn't
// contain a pointer thus more GC-friendly.
type SliceLocation struct {
	bufIdx int32
	offset int32
	length int32
}

// AllocBytesWithSliceLocation is like AllocBytes, but it also returns a
// SliceLocation. The expected usage is after writing data into returned slice we
// do not store the slice itself, but only the SliceLocation. Later we can use
// the SliceLocation to get the slice again. When we have a large number of
// slices in memory this can improve performance.
// nil returned slice means allocation failed.
func (b *Buffer) AllocBytesWithSliceLocation(n int) ([]byte, SliceLocation) {
	if n > b.pool.blockSize {
		return nil, SliceLocation{}
	}

	if b.curIdx+n > len(b.curBlock) {
		if b.blockCntLimit >= 0 && len(b.blocks) >= b.blockCntLimit {
			return nil, SliceLocation{}
		}
=======
>>>>>>> a84ac1cb
		b.addBuf()
	}
	blockIdx := int32(b.curBlockIdx)
	offset := int32(b.curIdx)
	loc := SliceLocation{bufIdx: blockIdx, offset: offset, length: int32(n)}

	idx := b.curIdx
	b.curIdx += n
<<<<<<< HEAD
=======
	return b.curBlock[idx:b.curIdx:b.curIdx]
}

// addBuf adds buffer to Buffer.
func (b *Buffer) addBuf() {
	if b.curBlockIdx < len(b.blocks)-1 {
		b.curBlockIdx++
		b.curBlock = b.blocks[b.curBlockIdx]
	} else {
		buf := b.pool.acquire()
		b.blocks = append(b.blocks, buf)
		b.curBlock = buf
		b.curBlockIdx = len(b.blocks) - 1
	}

	b.curIdx = 0
}

// SliceLocation is like a reflect.SliceHeader, but it's associated with a
// Buffer. The advantage is that it's smaller than a slice, and it doesn't
// contain a pointer thus more GC-friendly.
type SliceLocation struct {
	bufIdx int32
	offset int32
	length int32
}

// AllocBytesWithSliceLocation is like AllocBytes, but it also returns a
// SliceLocation. The expected usage is after writing data into returned slice we
// do not store the slice itself, but only the SliceLocation. Later we can use
// the SliceLocation to get the slice again. When we have a large number of
// slices in memory this can improve performance.
// nil returned slice means allocation failed.
func (b *Buffer) AllocBytesWithSliceLocation(n int) ([]byte, SliceLocation) {
	if n > b.pool.blockSize {
		return nil, SliceLocation{}
	}

	if b.curIdx+n > len(b.curBlock) {
		if b.blockCntLimit >= 0 && len(b.blocks) >= b.blockCntLimit {
			return nil, SliceLocation{}
		}
		b.addBuf()
	}
	blockIdx := int32(b.curBlockIdx)
	offset := int32(b.curIdx)
	loc := SliceLocation{bufIdx: blockIdx, offset: offset, length: int32(n)}

	idx := b.curIdx
	b.curIdx += n
>>>>>>> a84ac1cb
	return b.curBlock[idx:b.curIdx:b.curIdx], loc
}

func (b *Buffer) GetSlice(loc SliceLocation) []byte {
	return b.blocks[loc.bufIdx][loc.offset : loc.offset+loc.length]
}

// AddBytes adds the bytes into this Buffer.
func (b *Buffer) AddBytes(bytes []byte) []byte {
	buf := b.AllocBytes(len(bytes))
	copy(buf, bytes)
	return buf
}<|MERGE_RESOLUTION|>--- conflicted
+++ resolved
@@ -110,17 +110,6 @@
 	}
 }
 
-<<<<<<< HEAD
-// PreAllocPoolSize pre-allocates given memory for the pool.
-func (p *Pool) PreAllocPoolSize(bytes int) *Pool {
-	for i := 0; i < bytes/p.blockSize; i++ {
-		p.blockCache <- p.allocator.Alloc(p.blockSize)
-	}
-	return p
-}
-
-=======
->>>>>>> a84ac1cb
 // Destroy frees all buffers.
 func (p *Pool) Destroy() {
 	close(p.blockCache)
@@ -163,22 +152,15 @@
 func (p *Pool) NewBuffer(opts ...BufferOption) *Buffer {
 	b := &Buffer{
 		pool:          p,
-<<<<<<< HEAD
-		blocks:        make([][]byte, 0, 128),
-=======
->>>>>>> a84ac1cb
 		curBlockIdx:   -1,
 		blockCntLimit: -1,
 	}
 	for _, opt := range opts {
 		opt(b)
 	}
-<<<<<<< HEAD
-=======
 	if b.blocks == nil {
 		b.blocks = make([][]byte, 0, 128)
 	}
->>>>>>> a84ac1cb
 	return b
 }
 
@@ -210,7 +192,6 @@
 		return make([]byte, n)
 	}
 	if b.curIdx+n > len(b.curBlock) {
-<<<<<<< HEAD
 		b.addBuf()
 	}
 	idx := b.curIdx
@@ -257,8 +238,6 @@
 		if b.blockCntLimit >= 0 && len(b.blocks) >= b.blockCntLimit {
 			return nil, SliceLocation{}
 		}
-=======
->>>>>>> a84ac1cb
 		b.addBuf()
 	}
 	blockIdx := int32(b.curBlockIdx)
@@ -267,59 +246,6 @@
 
 	idx := b.curIdx
 	b.curIdx += n
-<<<<<<< HEAD
-=======
-	return b.curBlock[idx:b.curIdx:b.curIdx]
-}
-
-// addBuf adds buffer to Buffer.
-func (b *Buffer) addBuf() {
-	if b.curBlockIdx < len(b.blocks)-1 {
-		b.curBlockIdx++
-		b.curBlock = b.blocks[b.curBlockIdx]
-	} else {
-		buf := b.pool.acquire()
-		b.blocks = append(b.blocks, buf)
-		b.curBlock = buf
-		b.curBlockIdx = len(b.blocks) - 1
-	}
-
-	b.curIdx = 0
-}
-
-// SliceLocation is like a reflect.SliceHeader, but it's associated with a
-// Buffer. The advantage is that it's smaller than a slice, and it doesn't
-// contain a pointer thus more GC-friendly.
-type SliceLocation struct {
-	bufIdx int32
-	offset int32
-	length int32
-}
-
-// AllocBytesWithSliceLocation is like AllocBytes, but it also returns a
-// SliceLocation. The expected usage is after writing data into returned slice we
-// do not store the slice itself, but only the SliceLocation. Later we can use
-// the SliceLocation to get the slice again. When we have a large number of
-// slices in memory this can improve performance.
-// nil returned slice means allocation failed.
-func (b *Buffer) AllocBytesWithSliceLocation(n int) ([]byte, SliceLocation) {
-	if n > b.pool.blockSize {
-		return nil, SliceLocation{}
-	}
-
-	if b.curIdx+n > len(b.curBlock) {
-		if b.blockCntLimit >= 0 && len(b.blocks) >= b.blockCntLimit {
-			return nil, SliceLocation{}
-		}
-		b.addBuf()
-	}
-	blockIdx := int32(b.curBlockIdx)
-	offset := int32(b.curIdx)
-	loc := SliceLocation{bufIdx: blockIdx, offset: offset, length: int32(n)}
-
-	idx := b.curIdx
-	b.curIdx += n
->>>>>>> a84ac1cb
 	return b.curBlock[idx:b.curIdx:b.curIdx], loc
 }
 
