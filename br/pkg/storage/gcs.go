// Copyright 2020 PingCAP, Inc. Licensed under Apache-2.0.

package storage

import (
	"bytes"
	"context"
	goerrors "errors"
<<<<<<< HEAD
=======
	"fmt"
>>>>>>> c47f4c91
	"io"
	"os"
	"path"
	"strings"

	"cloud.google.com/go/storage"
	"github.com/pingcap/errors"
	backuppb "github.com/pingcap/kvproto/pkg/brpb"
	"github.com/pingcap/log"
	berrors "github.com/pingcap/tidb/br/pkg/errors"
	"github.com/pingcap/tidb/pkg/util"
	"github.com/pingcap/tidb/pkg/util/intest"
	"github.com/pingcap/tidb/pkg/util/prefetch"
	"github.com/spf13/pflag"
	"go.uber.org/atomic"
	"go.uber.org/zap"
	"golang.org/x/net/http2"
	"golang.org/x/oauth2/google"
	"google.golang.org/api/googleapi"
	"google.golang.org/api/iterator"
	"google.golang.org/api/option"
	htransport "google.golang.org/api/transport/http"
)

const (
	gcsEndpointOption     = "gcs.endpoint"
	gcsStorageClassOption = "gcs.storage-class"
	gcsPredefinedACL      = "gcs.predefined-acl"
	gcsCredentialsFile    = "gcs.credentials-file"
)

// GCSBackendOptions are options for configuration the GCS storage.
type GCSBackendOptions struct {
	Endpoint        string `json:"endpoint" toml:"endpoint"`
	StorageClass    string `json:"storage-class" toml:"storage-class"`
	PredefinedACL   string `json:"predefined-acl" toml:"predefined-acl"`
	CredentialsFile string `json:"credentials-file" toml:"credentials-file"`
}

func (options *GCSBackendOptions) apply(gcs *backuppb.GCS) error {
	gcs.Endpoint = options.Endpoint
	gcs.StorageClass = options.StorageClass
	gcs.PredefinedAcl = options.PredefinedACL

	if options.CredentialsFile != "" {
		b, err := os.ReadFile(options.CredentialsFile)
		if err != nil {
			return errors.Trace(err)
		}
		gcs.CredentialsBlob = string(b)
	}
	return nil
}

func defineGCSFlags(flags *pflag.FlagSet) {
	// TODO: remove experimental tag if it's stable
	flags.String(gcsEndpointOption, "", "(experimental) Set the GCS endpoint URL")
	flags.String(gcsStorageClassOption, "", "(experimental) Specify the GCS storage class for objects")
	flags.String(gcsPredefinedACL, "", "(experimental) Specify the GCS predefined acl for objects")
	flags.String(gcsCredentialsFile, "", "(experimental) Set the GCS credentials file path")
}

func hiddenGCSFlags(flags *pflag.FlagSet) {
	_ = flags.MarkHidden(gcsEndpointOption)
	_ = flags.MarkHidden(gcsStorageClassOption)
	_ = flags.MarkHidden(gcsPredefinedACL)
	_ = flags.MarkHidden(gcsCredentialsFile)
}

func (options *GCSBackendOptions) parseFromFlags(flags *pflag.FlagSet) error {
	var err error
	options.Endpoint, err = flags.GetString(gcsEndpointOption)
	if err != nil {
		return errors.Trace(err)
	}

	options.StorageClass, err = flags.GetString(gcsStorageClassOption)
	if err != nil {
		return errors.Trace(err)
	}

	options.PredefinedACL, err = flags.GetString(gcsPredefinedACL)
	if err != nil {
		return errors.Trace(err)
	}

	options.CredentialsFile, err = flags.GetString(gcsCredentialsFile)
	if err != nil {
		return errors.Trace(err)
	}
	return nil
}

// GCSStorage defines some standard operations for BR/Lightning on the GCS storage.
// It implements the `ExternalStorage` interface.
type GCSStorage struct {
	gcs       *backuppb.GCS
	idx       *atomic.Int64
	clientCnt int64
	handles   []*storage.BucketHandle
	clients   []*storage.Client
}

// GetBucketHandle gets the handle to the GCS API on the bucket.
func (s *GCSStorage) GetBucketHandle() *storage.BucketHandle {
	i := s.idx.Inc() % int64(len(s.handles))
	return s.handles[i]
}

// getClient gets the GCS client.
func (s *GCSStorage) getClient() *storage.Client {
	i := s.idx.Inc() % int64(len(s.clients))
	return s.clients[i]
}

// GetOptions gets the external storage operations for the GCS.
func (s *GCSStorage) GetOptions() *backuppb.GCS {
	return s.gcs
}

// DeleteFile delete the file in storage
func (s *GCSStorage) DeleteFile(ctx context.Context, name string) error {
	object := s.objectName(name)
	err := s.GetBucketHandle().Object(object).Delete(ctx)
	return errors.Trace(err)
}

// DeleteFiles delete the files in storage.
func (s *GCSStorage) DeleteFiles(ctx context.Context, names []string) error {
	for _, name := range names {
		err := s.DeleteFile(ctx, name)
		if err != nil {
			return err
		}
	}
	return nil
}

func (s *GCSStorage) objectName(name string) string {
	return path.Join(s.gcs.Prefix, name)
}

// WriteFile writes data to a file to storage.
func (s *GCSStorage) WriteFile(ctx context.Context, name string, data []byte) error {
	object := s.objectName(name)
	wc := s.GetBucketHandle().Object(object).NewWriter(ctx)
	wc.StorageClass = s.gcs.StorageClass
	wc.PredefinedACL = s.gcs.PredefinedAcl
	_, err := wc.Write(data)
	if err != nil {
		return errors.Trace(err)
	}
	return wc.Close()
}

// ReadFile reads the file from the storage and returns the contents.
func (s *GCSStorage) ReadFile(ctx context.Context, name string) ([]byte, error) {
	object := s.objectName(name)
	rc, err := s.GetBucketHandle().Object(object).NewReader(ctx)
	if err != nil {
		return nil, errors.Annotatef(err,
			"failed to read gcs file, file info: input.bucket='%s', input.key='%s'",
			s.gcs.Bucket, object)
	}
	defer rc.Close()

	size := rc.Attrs.Size
	var b []byte
	if size < 0 {
		// happened when using fake-gcs-server in integration test
		b, err = io.ReadAll(rc)
	} else {
		b = make([]byte, size)
		_, err = io.ReadFull(rc, b)
	}
	return b, errors.Trace(err)
}

// FileExists return true if file exists.
func (s *GCSStorage) FileExists(ctx context.Context, name string) (bool, error) {
	object := s.objectName(name)
	_, err := s.GetBucketHandle().Object(object).Attrs(ctx)
	if err != nil {
		if errors.Cause(err) == storage.ErrObjectNotExist { // nolint:errorlint
			return false, nil
		}
		return false, errors.Trace(err)
	}
	return true, nil
}

// Open a Reader by file path.
func (s *GCSStorage) Open(ctx context.Context, path string, o *ReaderOption) (ExternalFileReader, error) {
	object := s.objectName(path)
	handle := s.GetBucketHandle().Object(object)

	attrs, err := handle.Attrs(ctx)
	if err != nil {
		if errors.Cause(err) == storage.ErrObjectNotExist { // nolint:errorlint
			return nil, errors.Annotatef(err,
				"the object doesn't exist, file info: input.bucket='%s', input.key='%s'",
				s.gcs.Bucket, path)
		}
		return nil, errors.Annotatef(err,
			"failed to get gcs file attribute, file info: input.bucket='%s', input.key='%s'",
			s.gcs.Bucket, path)
	}
	pos := int64(0)
	endPos := attrs.Size
	prefetchSize := 0
	if o != nil {
		if o.StartOffset != nil {
			pos = *o.StartOffset
		}
		if o.EndOffset != nil {
			endPos = *o.EndOffset
		}
		prefetchSize = o.PrefetchSize
	}

	return &gcsObjectReader{
		storage:      s,
		name:         path,
		objHandle:    handle,
		reader:       nil, // lazy create
		ctx:          ctx,
		pos:          pos,
		endPos:       endPos,
		prefetchSize: prefetchSize,
		totalSize:    attrs.Size,
	}, nil
}

// WalkDir traverse all the files in a dir.
//
// fn is the function called for each regular file visited by WalkDir.
// The first argument is the file path that can be used in `Open`
// function; the second argument is the size in byte of the file determined
// by path.
func (s *GCSStorage) WalkDir(ctx context.Context, opt *WalkOption, fn func(string, int64) error) error {
	if opt == nil {
		opt = &WalkOption{}
	}
	prefix := path.Join(s.gcs.Prefix, opt.SubDir)
	if len(prefix) > 0 && !strings.HasSuffix(prefix, "/") {
		prefix += "/"
	}
	if len(opt.ObjPrefix) != 0 {
		prefix += opt.ObjPrefix
	}

	query := &storage.Query{Prefix: prefix}
	// only need each object's name and size
	err := query.SetAttrSelection([]string{"Name", "Size"})
	if err != nil {
		return errors.Trace(err)
	}
	iter := s.GetBucketHandle().Objects(ctx, query)
	for {
		attrs, err := iter.Next()
		if err == iterator.Done {
			break
		}
		if err != nil {
			return errors.Trace(err)
		}
		// when walk on specify directory, the result include storage.Prefix,
		// which can not be reuse in other API(Open/Read) directly.
		// so we use TrimPrefix to filter Prefix for next Open/Read.
		path := strings.TrimPrefix(attrs.Name, s.gcs.Prefix)
		// trim the prefix '/' to ensure that the path returned is consistent with the local storage
		path = strings.TrimPrefix(path, "/")
		if err = fn(path, attrs.Size); err != nil {
			return errors.Trace(err)
		}
	}
	return nil
}

func (s *GCSStorage) URI() string {
	return "gcs://" + s.gcs.Bucket + "/" + s.gcs.Prefix
}

// Create implements ExternalStorage interface.
func (s *GCSStorage) Create(ctx context.Context, name string, wo *WriterOption) (ExternalFileWriter, error) {
	// NewGCSWriter requires real testing environment on Google Cloud.
	mockGCS := intest.InTest && strings.Contains(s.gcs.GetEndpoint(), "127.0.0.1")
	if wo == nil || wo.Concurrency <= 1 || mockGCS {
		object := s.objectName(name)
		wc := s.GetBucketHandle().Object(object).NewWriter(ctx)
		wc.StorageClass = s.gcs.StorageClass
		wc.PredefinedACL = s.gcs.PredefinedAcl
		return newFlushStorageWriter(wc, &emptyFlusher{}, wc), nil
	}
	uri := s.objectName(name)
	// 5MB is the minimum part size for GCS.
	partSize := int64(gcsMinimumChunkSize)
	if wo.PartSize > partSize {
		partSize = wo.PartSize
	}
	w, err := NewGCSWriter(ctx, s.getClient(), uri, partSize, wo.Concurrency, s.gcs.Bucket)
	if err != nil {
		return nil, errors.Trace(err)
	}
	fw := newFlushStorageWriter(w, &emptyFlusher{}, w)
	bw := newBufferedWriter(fw, int(partSize), NoCompression)
	return bw, nil
}

// Rename file name from oldFileName to newFileName.
func (s *GCSStorage) Rename(ctx context.Context, oldFileName, newFileName string) error {
	data, err := s.ReadFile(ctx, oldFileName)
	if err != nil {
		return errors.Trace(err)
	}
	err = s.WriteFile(ctx, newFileName, data)
	if err != nil {
		return errors.Trace(err)
	}
	return s.DeleteFile(ctx, oldFileName)
}

// used in tests
var mustReportCredErr = false

const gcsClientCnt = 16

// NewGCSStorage creates a GCS external storage implementation.
func NewGCSStorage(ctx context.Context, gcs *backuppb.GCS, opts *ExternalStorageOptions) (*GCSStorage, error) {
	var clientOps []option.ClientOption
	if opts.NoCredentials {
		clientOps = append(clientOps, option.WithoutAuthentication())
	} else {
		if gcs.CredentialsBlob == "" {
			creds, err := google.FindDefaultCredentials(ctx, storage.ScopeReadWrite)
			if err != nil {
				if intest.InTest && !mustReportCredErr {
					clientOps = append(clientOps, option.WithoutAuthentication())
					goto skipHandleCred
				}
				return nil, errors.Annotatef(berrors.ErrStorageInvalidConfig, "%v Or you should provide '--gcs.credentials_file'", err)
			}
			if opts.SendCredentials {
				if len(creds.JSON) <= 0 {
					return nil, errors.Annotate(berrors.ErrStorageInvalidConfig,
						"You should provide '--gcs.credentials_file' when '--send-credentials-to-tikv' is true")
				}
				gcs.CredentialsBlob = string(creds.JSON)
			}
			if creds != nil {
				clientOps = append(clientOps, option.WithCredentials(creds))
			}
		} else {
			clientOps = append(clientOps, option.WithCredentialsJSON([]byte(gcs.GetCredentialsBlob())))
		}
	}
skipHandleCred:

	if gcs.Endpoint != "" {
		clientOps = append(clientOps, option.WithEndpoint(gcs.Endpoint))
	}

	if opts.HTTPClient != nil {
		// see https://github.com/pingcap/tidb/issues/47022#issuecomment-1722913455
		// https://www.googleapis.com/auth/cloud-platform must be set to use service_account
		// type of credential-file.
		newTransport, err := htransport.NewTransport(ctx, opts.HTTPClient.Transport,
			append(clientOps, option.WithScopes(storage.ScopeFullControl, "https://www.googleapis.com/auth/cloud-platform"))...)
		if err != nil {
			if intest.InTest && !mustReportCredErr {
				goto skipHandleTransport
			}
			return nil, errors.Trace(err)
		}
		opts.HTTPClient.Transport = newTransport
	skipHandleTransport:
		clientOps = append(clientOps, option.WithHTTPClient(opts.HTTPClient))
	}

	clients := make([]*storage.Client, gcsClientCnt)
	eg, egCtx := util.NewErrorGroupWithRecoverWithCtx(ctx)
	for i := range clients {
		i := i
		eg.Go(func() error {
			client, err := storage.NewClient(egCtx, clientOps...)
			if err != nil {
				return errors.Trace(err)
			}
			client.SetRetry(storage.WithErrorFunc(shouldRetry))
			clients[i] = client
			return nil
		})
	}
	err := eg.Wait()
	if err != nil {
		return nil, errors.Trace(err)
	}
	client.SetRetry(storage.WithErrorFunc(shouldRetry))

	if !opts.SendCredentials {
		// Clear the credentials if exists so that they will not be sent to TiKV
		gcs.CredentialsBlob = ""
	}

<<<<<<< HEAD
	buckets := make([]*storage.BucketHandle, gcsClientCnt)
	for i := range buckets {
		buckets[i] = clients[i].Bucket(gcs.Bucket)
	}
	// check whether it's a bug before #647, to solve case #2
	// If the storage is set as gcs://bucket/prefix/,
	// the backupmeta is written correctly to gcs://bucket/prefix/backupmeta,
	// but the SSTs are written wrongly to gcs://bucket/prefix//*.sst (note the extra slash).
	// see details about case 2 at https://github.com/pingcap/br/issues/675#issuecomment-753780742
	sstInPrefix := hasSSTFiles(ctx, buckets[0], gcs.Prefix)
	sstInPrefixSlash := hasSSTFiles(ctx, buckets[0], gcs.Prefix+"//")
	if sstInPrefixSlash && !sstInPrefix {
		// This is a old bug, but we must make it compatible.
		// so we need find sst in slash directory
		gcs.Prefix += "//"
	}
	return &GCSStorage{
		gcs:       gcs,
		idx:       atomic.NewInt64(0),
		clientCnt: gcsClientCnt,
		handles:   buckets,
		clients:   clients,
	}, nil
}

func shouldRetry(err error) bool {
	if storage.ShouldRetry(err) {
		return true
	}

	// workaround for https://github.com/googleapis/google-cloud-go/issues/7440
	if e := (http2.StreamError{}); goerrors.As(err, &e) {
		if e.Code == http2.ErrCodeInternal {
			log.Warn("retrying gcs request due to internal HTTP2 error", zap.Error(err))
			return true
		}
	}

	// workaround for https://github.com/googleapis/google-cloud-go/issues/9262
	if e := (&googleapi.Error{}); goerrors.As(err, &e) {
		if e.Code == 401 && strings.Contains(e.Message, "Authentication required.") {
			log.Warn("retrying gcs request due to internal authentication error", zap.Error(err))
			return true
		}
	}

	return false
=======
	bucket := client.Bucket(gcs.Bucket)
	return &GCSStorage{gcs: gcs, bucket: bucket, cli: client}, nil
>>>>>>> c47f4c91
}

func shouldRetry(err error) bool {
	if storage.ShouldRetry(err) {
		return true
	}

	// workaround for https://github.com/googleapis/google-cloud-go/issues/9262
	if e := (&googleapi.Error{}); goerrors.As(err, &e) {
		if e.Code == 401 {
			log.Warn("retrying gcs request due to internal authentication error", zap.Error(err))
			return true
		}
	}

	if err != nil {
		log.Warn("other error when requesting gcs",
			zap.Error(err),
			zap.String("info", fmt.Sprintf("type: %T, value: %#v", err, err)))
	}

	return false
}

// gcsObjectReader wrap storage.Reader and add the `Seek` method.
type gcsObjectReader struct {
	storage   *GCSStorage
	name      string
	objHandle *storage.ObjectHandle
	reader    io.ReadCloser
	pos       int64
	endPos    int64
	totalSize int64

	prefetchSize int
	// reader context used for implement `io.Seek`
	// currently, lightning depends on package `xitongsys/parquet-go` to read parquet file and it needs `io.Seeker`
	// See: https://github.com/xitongsys/parquet-go/blob/207a3cee75900b2b95213627409b7bac0f190bb3/source/source.go#L9-L10
	ctx context.Context
}

// Read implement the io.Reader interface.
func (r *gcsObjectReader) Read(p []byte) (n int, err error) {
	if r.reader == nil {
		length := int64(-1)
		if r.endPos != r.totalSize {
			length = r.endPos - r.pos
		}
		rc, err := r.objHandle.NewRangeReader(r.ctx, r.pos, length)
		if err != nil {
			return 0, errors.Annotatef(err,
				"failed to read gcs file, file info: input.bucket='%s', input.key='%s'",
				r.storage.gcs.Bucket, r.name)
		}
		r.reader = rc
		if r.prefetchSize > 0 {
			r.reader = prefetch.NewReader(r.reader, r.prefetchSize)
		}
	}
	n, err = r.reader.Read(p)
	r.pos += int64(n)
	return n, err
}

// Close implement the io.Closer interface.
func (r *gcsObjectReader) Close() error {
	if r.reader == nil {
		return nil
	}
	return r.reader.Close()
}

// Seek implement the io.Seeker interface.
//
// Currently, tidb-lightning depends on this method to read parquet file for gcs storage.
func (r *gcsObjectReader) Seek(offset int64, whence int) (int64, error) {
	var realOffset int64
	switch whence {
	case io.SeekStart:
		realOffset = offset
	case io.SeekCurrent:
		realOffset = r.pos + offset
	case io.SeekEnd:
		if offset > 0 {
			return 0, errors.Annotatef(berrors.ErrInvalidArgument, "Seek: offset '%v' should be negative.", offset)
		}
		realOffset = offset + r.totalSize
	default:
		return 0, errors.Annotatef(berrors.ErrStorageUnknown, "Seek: invalid whence '%d'", whence)
	}

	if realOffset < 0 {
		return 0, errors.Annotatef(berrors.ErrInvalidArgument, "Seek: offset '%v' out of range. current pos is '%v'. total size is '%v'", offset, r.pos, r.totalSize)
	}

	if realOffset == r.pos {
		return realOffset, nil
	}

	if r.reader != nil {
		_ = r.reader.Close()
		r.reader = nil
	}
	r.pos = realOffset
	if realOffset >= r.totalSize {
		r.reader = io.NopCloser(bytes.NewReader(nil))
		return realOffset, nil
	}
	rc, err := r.objHandle.NewRangeReader(r.ctx, r.pos, -1)
	if err != nil {
		return 0, errors.Annotatef(err,
			"failed to read gcs file, file info: input.bucket='%s', input.key='%s'",
			r.storage.gcs.Bucket, r.name)
	}
	r.reader = rc
	if r.prefetchSize > 0 {
		r.reader = prefetch.NewReader(r.reader, r.prefetchSize)
	}

	return realOffset, nil
}

func (r *gcsObjectReader) GetFileSize() (int64, error) {
	return r.totalSize, nil
}<|MERGE_RESOLUTION|>--- conflicted
+++ resolved
@@ -6,10 +6,7 @@
 	"bytes"
 	"context"
 	goerrors "errors"
-<<<<<<< HEAD
-=======
 	"fmt"
->>>>>>> c47f4c91
 	"io"
 	"os"
 	"path"
@@ -407,29 +404,15 @@
 	if err != nil {
 		return nil, errors.Trace(err)
 	}
-	client.SetRetry(storage.WithErrorFunc(shouldRetry))
 
 	if !opts.SendCredentials {
 		// Clear the credentials if exists so that they will not be sent to TiKV
 		gcs.CredentialsBlob = ""
 	}
 
-<<<<<<< HEAD
 	buckets := make([]*storage.BucketHandle, gcsClientCnt)
 	for i := range buckets {
 		buckets[i] = clients[i].Bucket(gcs.Bucket)
-	}
-	// check whether it's a bug before #647, to solve case #2
-	// If the storage is set as gcs://bucket/prefix/,
-	// the backupmeta is written correctly to gcs://bucket/prefix/backupmeta,
-	// but the SSTs are written wrongly to gcs://bucket/prefix//*.sst (note the extra slash).
-	// see details about case 2 at https://github.com/pingcap/br/issues/675#issuecomment-753780742
-	sstInPrefix := hasSSTFiles(ctx, buckets[0], gcs.Prefix)
-	sstInPrefixSlash := hasSSTFiles(ctx, buckets[0], gcs.Prefix+"//")
-	if sstInPrefixSlash && !sstInPrefix {
-		// This is a old bug, but we must make it compatible.
-		// so we need find sst in slash directory
-		gcs.Prefix += "//"
 	}
 	return &GCSStorage{
 		gcs:       gcs,
@@ -451,26 +434,6 @@
 			log.Warn("retrying gcs request due to internal HTTP2 error", zap.Error(err))
 			return true
 		}
-	}
-
-	// workaround for https://github.com/googleapis/google-cloud-go/issues/9262
-	if e := (&googleapi.Error{}); goerrors.As(err, &e) {
-		if e.Code == 401 && strings.Contains(e.Message, "Authentication required.") {
-			log.Warn("retrying gcs request due to internal authentication error", zap.Error(err))
-			return true
-		}
-	}
-
-	return false
-=======
-	bucket := client.Bucket(gcs.Bucket)
-	return &GCSStorage{gcs: gcs, bucket: bucket, cli: client}, nil
->>>>>>> c47f4c91
-}
-
-func shouldRetry(err error) bool {
-	if storage.ShouldRetry(err) {
-		return true
 	}
 
 	// workaround for https://github.com/googleapis/google-cloud-go/issues/9262
