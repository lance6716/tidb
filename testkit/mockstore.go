// Copyright 2021 PingCAP, Inc.
//
// Licensed under the Apache License, Version 2.0 (the "License");
// you may not use this file except in compliance with the License.
// You may obtain a copy of the License at
//
//     http://www.apache.org/licenses/LICENSE-2.0
//
// Unless required by applicable law or agreed to in writing, software
// distributed under the License is distributed on an "AS IS" BASIS,
// WITHOUT WARRANTIES OR CONDITIONS OF ANY KIND, either express or implied.
// See the License for the specific language governing permissions and
// limitations under the License.

//go:build !codes

package testkit

import (
	"flag"
	"testing"
	"time"

	"github.com/pingcap/tidb/ddl/schematracker"
	"github.com/pingcap/tidb/domain"
	"github.com/pingcap/tidb/kv"
	"github.com/pingcap/tidb/session"
	"github.com/pingcap/tidb/store/driver"
	"github.com/pingcap/tidb/store/mockstore"
	"github.com/stretchr/testify/require"
)

// WithTiKV flag is only used for debugging locally with real tikv cluster.
var WithTiKV = flag.String("with-tikv", "", "address of tikv cluster, if set, running test with real tikv cluster")

// CreateMockStore return a new mock kv.Storage.
func CreateMockStore(t testing.TB, opts ...mockstore.MockTiKVStoreOption) kv.Storage {
	if *WithTiKV != "" {
		var d driver.TiKVDriver
		var err error
		store, err := d.Open("tikv://" + *WithTiKV)
		require.NoError(t, err)

		var dom *domain.Domain
		dom, err = session.BootstrapSession(store)
		t.Cleanup(func() {
			dom.Close()
			err := store.Close()
			require.NoError(t, err)
		})
		require.NoError(t, err)
		return store
	}

	store, _ := CreateMockStoreAndDomain(t, opts...)
	return store
}

// CreateMockStoreAndDomain return a new mock kv.Storage and *domain.Domain.
func CreateMockStoreAndDomain(t testing.TB, opts ...mockstore.MockTiKVStoreOption) (kv.Storage, *domain.Domain) {
	store, err := mockstore.NewMockStore(opts...)
	require.NoError(t, err)
<<<<<<< HEAD
	dom, clean := bootstrap(t, store, 0)
	// unwrap for WithDDLChecker opt.
	return schematracker.UnwrapStorage(store), dom, clean
=======
	return store, bootstrap(t, store, 0)
>>>>>>> 9a16a8dd
}

func bootstrap(t testing.TB, store kv.Storage, lease time.Duration) *domain.Domain {
	session.SetSchemaLease(lease)
	session.DisableStats4Test()
	dom, err := session.BootstrapSession(store)
	require.NoError(t, err)

	dom.SetStatsUpdating(true)

	t.Cleanup(func() {
		dom.Close()
		err := store.Close()
		require.NoError(t, err)
	})
	return dom
}

// CreateMockStoreWithSchemaLease return a new mock kv.Storage.
<<<<<<< HEAD
func CreateMockStoreWithSchemaLease(t testing.TB, lease time.Duration, opts ...mockstore.MockTiKVStoreOption) (store kv.Storage, clean func()) {
	store, _, clean = CreateMockStoreAndDomainWithSchemaLease(t, lease, opts...)
	store = schematracker.UnwrapStorage(store)
	return
}

// CreateMockStoreAndDomainWithSchemaLease return a new mock kv.Storage and *domain.Domain.
func CreateMockStoreAndDomainWithSchemaLease(t testing.TB, lease time.Duration, opts ...mockstore.MockTiKVStoreOption) (kv.Storage, *domain.Domain, func()) {
	store, err := mockstore.NewMockStore(opts...)
	require.NoError(t, err)
	dom, clean := bootstrap(t, store, lease)
	// unwrap for WithDDLChecker opt.
	return schematracker.UnwrapStorage(store), dom, clean
}

// CreateMockStoreWithOracle returns a new mock kv.Storage and *domain.Domain, providing the oracle for the store.
func CreateMockStoreWithOracle(t testing.TB, oracle oracle.Oracle, opts ...mockstore.MockTiKVStoreOption) (kv.Storage, *domain.Domain, func()) {
=======
func CreateMockStoreWithSchemaLease(t testing.TB, lease time.Duration, opts ...mockstore.MockTiKVStoreOption) kv.Storage {
	store, _ := CreateMockStoreAndDomainWithSchemaLease(t, lease, opts...)
	return store
}

// CreateMockStoreAndDomainWithSchemaLease return a new mock kv.Storage and *domain.Domain.
func CreateMockStoreAndDomainWithSchemaLease(t testing.TB, lease time.Duration, opts ...mockstore.MockTiKVStoreOption) (kv.Storage, *domain.Domain) {
>>>>>>> 9a16a8dd
	store, err := mockstore.NewMockStore(opts...)
	require.NoError(t, err)
	return store, bootstrap(t, store, lease)
}<|MERGE_RESOLUTION|>--- conflicted
+++ resolved
@@ -60,13 +60,7 @@
 func CreateMockStoreAndDomain(t testing.TB, opts ...mockstore.MockTiKVStoreOption) (kv.Storage, *domain.Domain) {
 	store, err := mockstore.NewMockStore(opts...)
 	require.NoError(t, err)
-<<<<<<< HEAD
-	dom, clean := bootstrap(t, store, 0)
-	// unwrap for WithDDLChecker opt.
-	return schematracker.UnwrapStorage(store), dom, clean
-=======
-	return store, bootstrap(t, store, 0)
->>>>>>> 9a16a8dd
+	return schematracker.UnwrapStorage(store), bootstrap(t, store, 0)
 }
 
 func bootstrap(t testing.TB, store kv.Storage, lease time.Duration) *domain.Domain {
@@ -86,34 +80,14 @@
 }
 
 // CreateMockStoreWithSchemaLease return a new mock kv.Storage.
-<<<<<<< HEAD
-func CreateMockStoreWithSchemaLease(t testing.TB, lease time.Duration, opts ...mockstore.MockTiKVStoreOption) (store kv.Storage, clean func()) {
-	store, _, clean = CreateMockStoreAndDomainWithSchemaLease(t, lease, opts...)
-	store = schematracker.UnwrapStorage(store)
-	return
-}
-
-// CreateMockStoreAndDomainWithSchemaLease return a new mock kv.Storage and *domain.Domain.
-func CreateMockStoreAndDomainWithSchemaLease(t testing.TB, lease time.Duration, opts ...mockstore.MockTiKVStoreOption) (kv.Storage, *domain.Domain, func()) {
-	store, err := mockstore.NewMockStore(opts...)
-	require.NoError(t, err)
-	dom, clean := bootstrap(t, store, lease)
-	// unwrap for WithDDLChecker opt.
-	return schematracker.UnwrapStorage(store), dom, clean
-}
-
-// CreateMockStoreWithOracle returns a new mock kv.Storage and *domain.Domain, providing the oracle for the store.
-func CreateMockStoreWithOracle(t testing.TB, oracle oracle.Oracle, opts ...mockstore.MockTiKVStoreOption) (kv.Storage, *domain.Domain, func()) {
-=======
 func CreateMockStoreWithSchemaLease(t testing.TB, lease time.Duration, opts ...mockstore.MockTiKVStoreOption) kv.Storage {
 	store, _ := CreateMockStoreAndDomainWithSchemaLease(t, lease, opts...)
-	return store
+	return schematracker.UnwrapStorage(store)
 }
 
 // CreateMockStoreAndDomainWithSchemaLease return a new mock kv.Storage and *domain.Domain.
 func CreateMockStoreAndDomainWithSchemaLease(t testing.TB, lease time.Duration, opts ...mockstore.MockTiKVStoreOption) (kv.Storage, *domain.Domain) {
->>>>>>> 9a16a8dd
 	store, err := mockstore.NewMockStore(opts...)
 	require.NoError(t, err)
-	return store, bootstrap(t, store, lease)
+	return schematracker.UnwrapStorage(store), bootstrap(t, store, lease)
 }